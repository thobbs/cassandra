/*
 * Licensed to the Apache Software Foundation (ASF) under one
 * or more contributor license agreements.  See the NOTICE file
 * distributed with this work for additional information
 * regarding copyright ownership.  The ASF licenses this file
 * to you under the Apache License, Version 2.0 (the
 * "License"); you may not use this file except in compliance
 * with the License.  You may obtain a copy of the License at
 *
 *     http://www.apache.org/licenses/LICENSE-2.0
 *
 * Unless required by applicable law or agreed to in writing, software
 * distributed under the License is distributed on an "AS IS" BASIS,
 * WITHOUT WARRANTIES OR CONDITIONS OF ANY KIND, either express or implied.
 * See the License for the specific language governing permissions and
 * limitations under the License.
 */
package org.apache.cassandra.locator;

import java.net.InetAddress;
import java.nio.ByteBuffer;
import java.util.*;
import java.util.concurrent.ConcurrentHashMap;
import java.util.concurrent.ConcurrentMap;
import java.util.concurrent.CopyOnWriteArrayList;
import java.util.concurrent.locks.ReadWriteLock;
import java.util.concurrent.locks.ReentrantReadWriteLock;

import com.google.common.collect.*;

import org.apache.cassandra.utils.BiMultiValMap;
import org.apache.cassandra.utils.Pair;
import org.apache.cassandra.utils.SortedBiMultiValMap;
import org.apache.commons.lang.StringUtils;
import org.slf4j.Logger;
import org.slf4j.LoggerFactory;

import org.apache.cassandra.dht.Range;
import org.apache.cassandra.dht.Token;
import org.apache.cassandra.service.StorageService;

public class TokenMetadata
{
    private static final Logger logger = LoggerFactory.getLogger(TokenMetadata.class);

    /* Maintains token to endpoint map of every node in the cluster. */
    private final BiMultiValMap<Token, InetAddress> tokenToEndpointMap;

    /* Maintains endpoint to host ID map of every node in the cluster */
    private final BiMap<InetAddress, UUID> endpointToHostIdMap;

    // Prior to CASSANDRA-603, we just had <tt>Map<Range, InetAddress> pendingRanges<tt>,
    // which was added to when a node began bootstrap and removed from when it finished.
    //
    // This is inadequate when multiple changes are allowed simultaneously.  For example,
    // suppose that there is a ring of nodes A, C and E, with replication factor 3.
    // Node D bootstraps between C and E, so its pending ranges will be E-A, A-C and C-D.
    // Now suppose node B bootstraps between A and C at the same time. Its pending ranges
    // would be C-E, E-A and A-B. Now both nodes need to be assigned pending range E-A,
    // which we would be unable to represent with the old Map.  The same thing happens
    // even more obviously for any nodes that boot simultaneously between same two nodes.
    //
    // So, we made two changes:
    //
    // First, we changed pendingRanges to a <tt>Multimap<Range, InetAddress></tt> (now
    // <tt>Map<String, Multimap<Range, InetAddress>></tt>, because replication strategy
    // and options are per-KeySpace).
    //
    // Second, we added the bootstrapTokens and leavingEndpoints collections, so we can
    // rebuild pendingRanges from the complete information of what is going on, when
    // additional changes are made mid-operation.
    //
    // Finally, note that recording the tokens of joining nodes in bootstrapTokens also
    // means we can detect and reject the addition of multiple nodes at the same token
    // before one becomes part of the ring.
    private final BiMultiValMap<Token, InetAddress> bootstrapTokens = new BiMultiValMap<Token, InetAddress>();
    // (don't need to record Token here since it's still part of tokenToEndpointMap until it's done leaving)
    private final Set<InetAddress> leavingEndpoints = new HashSet<InetAddress>();
    // this is a cache of the calculation from {tokenToEndpointMap, bootstrapTokens, leavingEndpoints}
    private final ConcurrentMap<String, Multimap<Range<Token>, InetAddress>> pendingRanges = new ConcurrentHashMap<String, Multimap<Range<Token>, InetAddress>>();

    // nodes which are migrating to the new tokens in the ring
    private final Set<Pair<Token, InetAddress>> movingEndpoints = new HashSet<Pair<Token, InetAddress>>();


    /* Use this lock for manipulating the token map */
    private final ReadWriteLock lock = new ReentrantReadWriteLock(true);

    /* list of subscribers that are notified when the tokenToEndpointMap changed */
    private final CopyOnWriteArrayList<AbstractReplicationStrategy> subscribers = new CopyOnWriteArrayList<AbstractReplicationStrategy>();

    private final Comparator<InetAddress> inetaddressCmp = new Comparator<InetAddress>()
    {
        @Override
        public int compare(InetAddress o1, InetAddress o2)
        {
            return ByteBuffer.wrap(o1.getAddress()).compareTo(ByteBuffer.wrap(o2.getAddress()));
        }
    };
    
    public TokenMetadata()
    {
        this(null);
    }

    public TokenMetadata(BiMultiValMap<Token, InetAddress> tokenToEndpointMap)
    {
        if (tokenToEndpointMap == null)
            tokenToEndpointMap = SortedBiMultiValMap.<Token, InetAddress>create(null, inetaddressCmp);
        this.tokenToEndpointMap = tokenToEndpointMap;
        endpointToHostIdMap = HashBiMap.create();
    }

    /** @return the number of nodes bootstrapping into source's primary range */
    public int pendingRangeChanges(InetAddress source)
    {
        int n = 0;
        Collection<Range<Token>> sourceRanges = getPrimaryRangesFor(getTokens(source));
        synchronized (bootstrapTokens)
        {
            for (Token token : bootstrapTokens.keySet())
                for (Range<Token> range : sourceRanges)
                    if (range.contains(token))
                        n++;
        }
        return n;
    }

    /**
     * Update token map with a single token/endpoint pair in normal state.
     */
    public void updateNormalToken(Token token, InetAddress endpoint)
    {
        updateNormalTokens(Collections.singleton(Pair.create(token, endpoint)));
    }

    public void updateNormalTokens(Collection<Token> tokens, InetAddress endpoint)
    {
        Set<Pair<Token, InetAddress>> tokenPairs = new HashSet<Pair<Token, InetAddress>>(tokens.size());
        for (Token token : tokens)
            tokenPairs.add(new Pair<Token, InetAddress>(token, endpoint));
        updateNormalTokens(tokenPairs);
    }

    /**
     * Update token map with a set of token/endpoint pairs in normal state.
     *
     * Prefer this whenever there are multiple pairs to update, as each update (whether a single or multiple)
     * is expensive (CASSANDRA-3831).
     *
     * @param tokenPairs
     */
    public void updateNormalTokens(Set<Pair<Token, InetAddress>> tokenPairs)
    {
        if (tokenPairs.isEmpty())
            return;

        lock.writeLock().lock();
        try
        {
            Set<InetAddress> resetEndpoints = new HashSet<InetAddress>();
            for (Pair<Token, InetAddress> tokenEndpointPair : tokenPairs)
            {
                Token token = tokenEndpointPair.left;
                InetAddress endpoint = tokenEndpointPair.right;

                assert token != null;
                assert endpoint != null;

                if (resetEndpoints.add(endpoint))
                {
                    bootstrapTokens.removeValue(endpoint);
                    tokenToEndpointMap.removeValue(endpoint);
                    leavingEndpoints.remove(endpoint);
                    removeFromMoving(endpoint); // also removing this endpoint from moving
                }

                InetAddress prev = tokenToEndpointMap.put(token, endpoint);
                if (!endpoint.equals(prev))
                {
                    if (prev != null)
                        logger.warn("Token " + token + " changing ownership from " + prev + " to " + endpoint);
                }
                // TODO: check invalidate caches
            }
        }
        finally
        {
            lock.writeLock().unlock();
        }
    }

    /**
     * Store an end-point to host ID mapping.  Each ID must be unique, and
     * cannot be changed after the fact.
     *
     * @param hostId
     * @param endpoint
     */
    public void maybeAddHostId(UUID hostId, InetAddress endpoint)
    {
        assert hostId != null;
        assert endpoint != null;

        InetAddress storedEp = endpointToHostIdMap.inverse().get(hostId);
        if (storedEp != null)
        {
            if (!storedEp.equals(endpoint))
            {
                throw new RuntimeException(String.format("Host ID collision between %s and %s (id=%s)",
                                                         storedEp,
                                                         endpoint,
                                                         hostId));
            }

            return;    // Already stored
        }

        UUID storedId = endpointToHostIdMap.get(endpoint);
        if (storedId != null)
        {
            if (!storedId.equals(hostId))
            {
                throw new RuntimeException(String.format("Illegal attempt to change %s's host ID from %s to %s",
                                                         endpoint,
                                                         storedId,
                                                         hostId));
            }

            return;    // Already stored
        }

        endpointToHostIdMap.put(endpoint, hostId);
    }

    /** Return the unique host ID for an end-point. */
    public UUID getHostId(InetAddress endpoint)
    {
        return endpointToHostIdMap.get(endpoint);
    }

<<<<<<< HEAD
    @Deprecated
=======
    /** Return the end-point for a unique host ID */
    public InetAddress getEndpointForHostId(UUID hostId)
    {
        return endpointToHostIdMap.inverse().get(hostId);
    }

>>>>>>> 20556d12
    public void addBootstrapToken(Token token, InetAddress endpoint)
    {
        addBootstrapTokens(Collections.singleton(token), endpoint);
    }

    public void addBootstrapTokens(Collection<Token> tokens, InetAddress endpoint)
    {
        assert tokens != null && !tokens.isEmpty();
        assert endpoint != null;

        lock.writeLock().lock();
        try
        {
            
            InetAddress oldEndpoint;

            for (Token token : tokens)
            {
                oldEndpoint = bootstrapTokens.get(token);
                if (oldEndpoint != null && !oldEndpoint.equals(endpoint))
                    throw new RuntimeException("Bootstrap Token collision between " + oldEndpoint + " and " + endpoint + " (token " + token);
    
                oldEndpoint = tokenToEndpointMap.get(token);
                if (oldEndpoint != null && !oldEndpoint.equals(endpoint))
                    throw new RuntimeException("Bootstrap Token collision between " + oldEndpoint + " and " + endpoint + " (token " + token);
            }

            bootstrapTokens.removeValue(endpoint);

            for (Token token : tokens)
                bootstrapTokens.put(token, endpoint);
        }
        finally
        {
            lock.writeLock().unlock();
        }
    }

    public void removeBootstrapToken(Token token)
    {
        assert token != null;

        lock.writeLock().lock();
        try
        {
            bootstrapTokens.remove(token);
        }
        finally
        {
            lock.writeLock().unlock();
        }
    }

    public void addLeavingEndpoint(InetAddress endpoint)
    {
        assert endpoint != null;

        lock.writeLock().lock();
        try
        {
            leavingEndpoints.add(endpoint);
        }
        finally
        {
            lock.writeLock().unlock();
        }
    }

    /**
     * Add a new moving endpoint
     * @param token token which is node moving to
     * @param endpoint address of the moving node
     */
    public void addMovingEndpoint(Token token, InetAddress endpoint)
    {
        assert endpoint != null;

        lock.writeLock().lock();

        try
        {
            movingEndpoints.add(new Pair<Token, InetAddress>(token, endpoint));
        }
        finally
        {
            lock.writeLock().unlock();
        }
    }

    public void removeEndpoint(InetAddress endpoint)
    {
        assert endpoint != null;

        lock.writeLock().lock();
        try
        {
            bootstrapTokens.removeValue(endpoint);
            tokenToEndpointMap.removeValue(endpoint);
            leavingEndpoints.remove(endpoint);
            endpointToHostIdMap.remove(endpoint);
            invalidateCaches();
        }
        finally
        {
            lock.writeLock().unlock();
        }
    }

    /**
     * Remove pair of token/address from moving endpoints
     * @param endpoint address of the moving node
     */
    public void removeFromMoving(InetAddress endpoint)
    {
        assert endpoint != null;

        lock.writeLock().lock();
        try
        {
            for (Pair<Token, InetAddress> pair : movingEndpoints)
            {
                if (pair.right.equals(endpoint))
                {
                    movingEndpoints.remove(pair);
                    break;
                }
            }

            invalidateCaches();
        }
        finally
        {
            lock.writeLock().unlock();
        }
    }

    public Collection<Token> getTokens(InetAddress endpoint)
    {
        assert endpoint != null;
        assert isMember(endpoint); // don't want to return nulls

        lock.readLock().lock();
        try
        {
            return tokenToEndpointMap.inverse().get(endpoint);
        }
        finally
        {
            lock.readLock().unlock();
        }
    }

    @Deprecated
    public Token getToken(InetAddress endpoint)
    {
        return getTokens(endpoint).iterator().next();
    }

    public boolean isMember(InetAddress endpoint)
    {
        assert endpoint != null;

        lock.readLock().lock();
        try
        {
            return tokenToEndpointMap.inverse().containsKey(endpoint);
        }
        finally
        {
            lock.readLock().unlock();
        }
    }

    public boolean isLeaving(InetAddress endpoint)
    {
        assert endpoint != null;

        lock.readLock().lock();
        try
        {
            return leavingEndpoints.contains(endpoint);
        }
        finally
        {
            lock.readLock().unlock();
        }
    }

    public boolean isMoving(InetAddress endpoint)
    {
        assert endpoint != null;

        lock.readLock().lock();

        try
        {
            for (Pair<Token, InetAddress> pair : movingEndpoints)
            {
                if (pair.right.equals(endpoint))
                    return true;
            }

            return false;
        }
        finally
        {
            lock.readLock().unlock();
        }
    }

    /**
     * Create a copy of TokenMetadata with only tokenToEndpointMap. That is, pending ranges,
     * bootstrap tokens and leaving endpoints are not included in the copy.
     */
    public TokenMetadata cloneOnlyTokenMap()
    {
        lock.readLock().lock();
        try
        {
            return new TokenMetadata(SortedBiMultiValMap.<Token, InetAddress>create(tokenToEndpointMap, null, inetaddressCmp));
        }
        finally
        {
            lock.readLock().unlock();
        }
    }

    /**
     * Create a copy of TokenMetadata with tokenToEndpointMap reflecting situation after all
     * current leave operations have finished.
     *
     * @return new token metadata
     */
    public TokenMetadata cloneAfterAllLeft()
    {
        lock.readLock().lock();
        try
        {
            TokenMetadata allLeftMetadata = cloneOnlyTokenMap();

            for (InetAddress endpoint : leavingEndpoints)
                allLeftMetadata.removeEndpoint(endpoint);

            return allLeftMetadata;
        }
        finally
        {
            lock.readLock().unlock();
        }
    }

    /**
     * Create a copy of TokenMetadata with tokenToEndpointMap reflecting situation after all
     * current leave and move operations have finished.
     *
     * @return new token metadata
     */
    public TokenMetadata cloneAfterAllSettled()
    {
        lock.readLock().lock();

        try
        {
            TokenMetadata metadata = cloneOnlyTokenMap();

            for (InetAddress endpoint : leavingEndpoints)
                metadata.removeEndpoint(endpoint);


            for (Pair<Token, InetAddress> pair : movingEndpoints)
                metadata.updateNormalToken(pair.left, pair.right);

            return metadata;
        }
        finally
        {
            lock.readLock().unlock();
        }
    }

    public InetAddress getEndpoint(Token token)
    {
        lock.readLock().lock();
        try
        {
            return tokenToEndpointMap.get(token);
        }
        finally
        {
            lock.readLock().unlock();
        }
    }

    public Collection<Range<Token>> getPrimaryRangesFor(Collection<Token> tokens)
    {
        Collection<Range<Token>> ranges = new ArrayList<Range<Token>>(tokens.size());
        for (Token right : tokens)
            ranges.add(new Range<Token>(getPredecessor(right), right));
        return ranges;
    }

    @Deprecated
    public Range<Token> getPrimaryRangeFor(Token right)
    {
        return getPrimaryRangesFor(Arrays.asList(right)).iterator().next();
    }

    public ArrayList<Token> sortedTokens()
    {
        lock.readLock().lock();
        try
        {
            return new ArrayList<Token>(tokenToEndpointMap.keySet());
        }
        finally
        {
            lock.readLock().unlock();
        }
    }

    private Multimap<Range<Token>, InetAddress> getPendingRangesMM(String table)
    {
        Multimap<Range<Token>, InetAddress> map = pendingRanges.get(table);
        if (map == null)
        {
            map = HashMultimap.create();
            Multimap<Range<Token>, InetAddress> priorMap = pendingRanges.putIfAbsent(table, map);
            if (priorMap != null)
                map = priorMap;
        }
        return map;
    }

    /** a mutable map may be returned but caller should not modify it */
    public Map<Range<Token>, Collection<InetAddress>> getPendingRanges(String table)
    {
        return getPendingRangesMM(table).asMap();
    }

    public List<Range<Token>> getPendingRanges(String table, InetAddress endpoint)
    {
        List<Range<Token>> ranges = new ArrayList<Range<Token>>();
        for (Map.Entry<Range<Token>, InetAddress> entry : getPendingRangesMM(table).entries())
        {
            if (entry.getValue().equals(endpoint))
            {
                ranges.add(entry.getKey());
            }
        }
        return ranges;
    }

    public void setPendingRanges(String table, Multimap<Range<Token>, InetAddress> rangeMap)
    {
        pendingRanges.put(table, rangeMap);
    }

    public Token getPredecessor(Token token)
    {
        List tokens = sortedTokens();
        int index = Collections.binarySearch(tokens, token);
        assert index >= 0 : token + " not found in " + StringUtils.join(tokenToEndpointMap.keySet(), ", ");
        return (Token) (index == 0 ? tokens.get(tokens.size() - 1) : tokens.get(index - 1));
    }

    public Token getSuccessor(Token token)
    {
        List tokens = sortedTokens();
        int index = Collections.binarySearch(tokens, token);
        assert index >= 0 : token + " not found in " + StringUtils.join(tokenToEndpointMap.keySet(), ", ");
        return (Token) ((index == (tokens.size() - 1)) ? tokens.get(0) : tokens.get(index + 1));
    }

    /** caller should not modify bootstrapTokens */
    public Map<Token, InetAddress> getBootstrapTokens()
    {
        return bootstrapTokens;
    }

    /** caller should not modify leavingEndpoints */
    public Set<InetAddress> getLeavingEndpoints()
    {
        return leavingEndpoints;
    }

    /**
     * Endpoints which are migrating to the new tokens
     * @return set of addresses of moving endpoints
     */
    public Set<Pair<Token, InetAddress>> getMovingEndpoints()
    {
        return movingEndpoints;
    }

    public static int firstTokenIndex(final ArrayList ring, Token start, boolean insertMin)
    {
        assert ring.size() > 0;
        // insert the minimum token (at index == -1) if we were asked to include it and it isn't a member of the ring
        int i = Collections.binarySearch(ring, start);
        if (i < 0)
        {
            i = (i + 1) * (-1);
            if (i >= ring.size())
                i = insertMin ? -1 : 0;
        }
        return i;
    }

    public static Token firstToken(final ArrayList<Token> ring, Token start)
    {
        return ring.get(firstTokenIndex(ring, start, false));
    }

    /**
     * iterator over the Tokens in the given ring, starting with the token for the node owning start
     * (which does not have to be a Token in the ring)
     * @param includeMin True if the minimum token should be returned in the ring even if it has no owner.
     */
    public static Iterator<Token> ringIterator(final ArrayList<Token> ring, Token start, boolean includeMin)
    {
        if (ring.isEmpty())
            return includeMin ? Iterators.singletonIterator(StorageService.getPartitioner().getMinimumToken())
                              : Iterators.<Token>emptyIterator();

        final boolean insertMin = (includeMin && !ring.get(0).isMinimum()) ? true : false;
        final int startIndex = firstTokenIndex(ring, start, insertMin);
        return new AbstractIterator<Token>()
        {
            int j = startIndex;
            protected Token computeNext()
            {
                if (j < -1)
                    return endOfData();
                try
                {
                    // return minimum for index == -1
                    if (j == -1)
                        return StorageService.getPartitioner().getMinimumToken();
                    // return ring token for other indexes
                    return ring.get(j);
                }
                finally
                {
                    j++;
                    if (j == ring.size())
                        j = insertMin ? -1 : 0;
                    if (j == startIndex)
                        // end iteration
                        j = -2;
                }
            }
        };
    }

    /** used by tests */
    public void clearUnsafe()
    {
        bootstrapTokens.clear();
        tokenToEndpointMap.clear();
        leavingEndpoints.clear();
        pendingRanges.clear();
        endpointToHostIdMap.clear();
        invalidateCaches();
    }

    public String toString()
    {
        StringBuilder sb = new StringBuilder();
        lock.readLock().lock();
        try
        {
            Set<InetAddress> eps = tokenToEndpointMap.inverse().keySet();

            if (!eps.isEmpty())
            {
                sb.append("Normal Tokens:");
                sb.append(System.getProperty("line.separator"));
                for (InetAddress ep : eps)
                {
                    sb.append(ep);
                    sb.append(":");
                    sb.append(tokenToEndpointMap.inverse().get(ep));
                    sb.append(System.getProperty("line.separator"));
                }
            }

            synchronized (bootstrapTokens)
            {
                if (!bootstrapTokens.isEmpty())
                {
                    sb.append("Bootstrapping Tokens:" );
                    sb.append(System.getProperty("line.separator"));
                    for (Map.Entry<Token, InetAddress> entry : bootstrapTokens.entrySet())
                    {
                        sb.append(entry.getValue() + ":" + entry.getKey());
                        sb.append(System.getProperty("line.separator"));
                    }
                }
            }

            if (!leavingEndpoints.isEmpty())
            {
                sb.append("Leaving Endpoints:");
                sb.append(System.getProperty("line.separator"));
                for (InetAddress ep : leavingEndpoints)
                {
                    sb.append(ep);
                    sb.append(System.getProperty("line.separator"));
                }
            }

            if (!pendingRanges.isEmpty())
            {
                sb.append("Pending Ranges:");
                sb.append(System.getProperty("line.separator"));
                sb.append(printPendingRanges());
            }
        }
        finally
        {
            lock.readLock().unlock();
        }

        return sb.toString();
    }

    public String printPendingRanges()
    {
        StringBuilder sb = new StringBuilder();

        for (Map.Entry<String, Multimap<Range<Token>, InetAddress>> entry : pendingRanges.entrySet())
        {
            for (Map.Entry<Range<Token>, InetAddress> rmap : entry.getValue().entries())
            {
                sb.append(rmap.getValue() + ":" + rmap.getKey());
                sb.append(System.getProperty("line.separator"));
            }
        }

        return sb.toString();
    }

    public void invalidateCaches()
    {
        for (AbstractReplicationStrategy subscriber : subscribers)
        {
            subscriber.invalidateCachedTokenEndpointValues();
        }
    }

    public void register(AbstractReplicationStrategy subscriber)
    {
        subscribers.add(subscriber);
    }

    public void unregister(AbstractReplicationStrategy subscriber)
    {
        subscribers.remove(subscriber);
    }

    /**
     * write endpoints may be different from read endpoints, because read endpoints only need care about the
     * "natural" nodes for a token, but write endpoints also need to account for nodes that are bootstrapping
     * into the ring, and write data there too so that they stay up to date during the bootstrap process.
     * Thus, this method may return more nodes than the Replication Factor.
     *
     * If possible, will return the same collection it was passed, for efficiency.
     *
     * Only ReplicationStrategy should care about this method (higher level users should only ask for Hinted).
     */
    public Collection<InetAddress> getWriteEndpoints(Token token, String table, Collection<InetAddress> naturalEndpoints)
    {
        Map<Range<Token>, Collection<InetAddress>> ranges = getPendingRanges(table);
        if (ranges.isEmpty())
            return naturalEndpoints;

        Set<InetAddress> endpoints = new HashSet<InetAddress>(naturalEndpoints);

        for (Map.Entry<Range<Token>, Collection<InetAddress>> entry : ranges.entrySet())
        {
            if (entry.getKey().contains(token))
            {
                endpoints.addAll(entry.getValue());
            }
        }

        return endpoints;
    }

    /**
     * @return a token to endpoint map to consider for read operations on the cluster.
     */
    public Map<Token, InetAddress> getTokenToEndpointMapForReading()
    {
        lock.readLock().lock();
        try
        {
            Map<Token, InetAddress> map = new HashMap<Token, InetAddress>(tokenToEndpointMap.size());
            map.putAll(tokenToEndpointMap);
            return map;
        }
        finally
        {
            lock.readLock().unlock();
        }
    }

    /**
     * @return a (stable copy, won't be modified) Token to Endpoint map for all the normal and bootstrapping nodes
     *         in the cluster.
     */
    public Map<Token, InetAddress> getNormalAndBootstrappingTokenToEndpointMap()
    {
        lock.readLock().lock();
        try
        {
            Map<Token, InetAddress> map = new HashMap<Token, InetAddress>(tokenToEndpointMap.size() + bootstrapTokens.size());
            map.putAll(tokenToEndpointMap);
            synchronized (bootstrapTokens)
            {
                map.putAll(bootstrapTokens);
            }
            return map;
        }
        finally
        {
            lock.readLock().unlock();
        }
    }
}<|MERGE_RESOLUTION|>--- conflicted
+++ resolved
@@ -239,16 +239,13 @@
         return endpointToHostIdMap.get(endpoint);
     }
 
-<<<<<<< HEAD
-    @Deprecated
-=======
     /** Return the end-point for a unique host ID */
     public InetAddress getEndpointForHostId(UUID hostId)
     {
         return endpointToHostIdMap.inverse().get(hostId);
     }
 
->>>>>>> 20556d12
+    @Deprecated
     public void addBootstrapToken(Token token, InetAddress endpoint)
     {
         addBootstrapTokens(Collections.singleton(token), endpoint);
