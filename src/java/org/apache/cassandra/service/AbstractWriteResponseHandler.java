/*
 * Licensed to the Apache Software Foundation (ASF) under one
 * or more contributor license agreements.  See the NOTICE file
 * distributed with this work for additional information
 * regarding copyright ownership.  The ASF licenses this file
 * to you under the Apache License, Version 2.0 (the
 * "License"); you may not use this file except in compliance
 * with the License.  You may obtain a copy of the License at
 *
 *     http://www.apache.org/licenses/LICENSE-2.0
 *
 * Unless required by applicable law or agreed to in writing, software
 * distributed under the License is distributed on an "AS IS" BASIS,
 * WITHOUT WARRANTIES OR CONDITIONS OF ANY KIND, either express or implied.
 * See the License for the specific language governing permissions and
 * limitations under the License.
 */
package org.apache.cassandra.service;

import java.net.InetAddress;
import java.util.Collection;
import java.util.Map;
import java.util.concurrent.ConcurrentHashMap;
import java.util.concurrent.TimeUnit;
import java.util.concurrent.atomic.AtomicIntegerFieldUpdater;

import com.google.common.collect.Iterables;
import org.slf4j.Logger;
import org.slf4j.LoggerFactory;

import org.apache.cassandra.config.DatabaseDescriptor;
import org.apache.cassandra.db.ConsistencyLevel;
import org.apache.cassandra.db.Keyspace;
import org.apache.cassandra.db.WriteType;
import org.apache.cassandra.exceptions.*;
import org.apache.cassandra.net.IAsyncCallbackWithFailure;
import org.apache.cassandra.net.MessageIn;
import org.apache.cassandra.utils.concurrent.SimpleCondition;

public abstract class AbstractWriteResponseHandler<T> implements IAsyncCallbackWithFailure<T>
{
    protected static final Logger logger = LoggerFactory.getLogger( AbstractWriteResponseHandler.class );

    private final SimpleCondition condition = new SimpleCondition();
    protected final Keyspace keyspace;
    protected final Collection<InetAddress> naturalEndpoints;
    public final ConsistencyLevel consistencyLevel;
    protected final Runnable callback;
    protected final Collection<InetAddress> pendingEndpoints;
    protected final WriteType writeType;
    private static final AtomicIntegerFieldUpdater<AbstractWriteResponseHandler> failuresUpdater
        = AtomicIntegerFieldUpdater.newUpdater(AbstractWriteResponseHandler.class, "failures");
    private volatile int failures = 0;
<<<<<<< HEAD
    private final Map<InetAddress, RequestFailureReason> failureReasonByEndpoint;
=======
    private final long queryStartNanoTime;
>>>>>>> f808b5c7

    /**
     * @param callback A callback to be called when the write is successful.
     * @param queryStartNanoTime
     */
    protected AbstractWriteResponseHandler(Keyspace keyspace,
                                           Collection<InetAddress> naturalEndpoints,
                                           Collection<InetAddress> pendingEndpoints,
                                           ConsistencyLevel consistencyLevel,
                                           Runnable callback,
                                           WriteType writeType,
                                           long queryStartNanoTime)
    {
        this.keyspace = keyspace;
        this.pendingEndpoints = pendingEndpoints;
        this.consistencyLevel = consistencyLevel;
        this.naturalEndpoints = naturalEndpoints;
        this.callback = callback;
        this.writeType = writeType;
<<<<<<< HEAD
        this.failureReasonByEndpoint = new ConcurrentHashMap<>();
=======
        this.queryStartNanoTime = queryStartNanoTime;
>>>>>>> f808b5c7
    }

    public void get() throws WriteTimeoutException, WriteFailureException
    {
        long requestTimeout = writeType == WriteType.COUNTER
                            ? DatabaseDescriptor.getCounterWriteRpcTimeout()
                            : DatabaseDescriptor.getWriteRpcTimeout();

        long timeout = TimeUnit.MILLISECONDS.toNanos(requestTimeout) - (System.nanoTime() - queryStartNanoTime);

        boolean success;
        try
        {
            success = condition.await(timeout, TimeUnit.NANOSECONDS);
        }
        catch (InterruptedException ex)
        {
            throw new AssertionError(ex);
        }

        if (!success)
        {
            int blockedFor = totalBlockFor();
            int acks = ackCount();
            // It's pretty unlikely, but we can race between exiting await above and here, so
            // that we could now have enough acks. In that case, we "lie" on the acks count to
            // avoid sending confusing info to the user (see CASSANDRA-6491).
            if (acks >= blockedFor)
                acks = blockedFor - 1;
            throw new WriteTimeoutException(writeType, consistencyLevel, acks, blockedFor);
        }

        if (totalBlockFor() + failures > totalEndpoints())
        {
            throw new WriteFailureException(consistencyLevel, ackCount(), totalBlockFor(), writeType, failureReasonByEndpoint);
        }
    }

    /** 
     * @return the minimum number of endpoints that must reply. 
     */
    protected int totalBlockFor()
    {
        // During bootstrap, we have to include the pending endpoints or we may fail the consistency level
        // guarantees (see #833)
        return consistencyLevel.blockFor(keyspace) + pendingEndpoints.size();
    }

    /** 
     * @return the total number of endpoints the request has been sent to. 
     */
    protected int totalEndpoints()
    {
        return naturalEndpoints.size() + pendingEndpoints.size();
    }

    /**
     * @return true if the message counts towards the totalBlockFor() threshold
     */
    protected boolean waitingFor(InetAddress from)
    {
        return true;
    }

    /**
     * @return number of responses received
     */
    protected abstract int ackCount();

    /** null message means "response from local write" */
    public abstract void response(MessageIn<T> msg);

    public void assureSufficientLiveNodes() throws UnavailableException
    {
        consistencyLevel.assureSufficientLiveNodes(keyspace, Iterables.filter(Iterables.concat(naturalEndpoints, pendingEndpoints), isAlive));
    }

    protected void signal()
    {
        condition.signalAll();
        if (callback != null)
            callback.run();
    }

    @Override
    public void onFailure(InetAddress from, RequestFailureReason failureReason)
    {
        logger.trace("Got failure from {}", from);

        int n = waitingFor(from)
              ? failuresUpdater.incrementAndGet(this)
              : failures;

        failureReasonByEndpoint.put(from, failureReason);

        if (totalBlockFor() + n > totalEndpoints())
            signal();
    }
}<|MERGE_RESOLUTION|>--- conflicted
+++ resolved
@@ -51,11 +51,8 @@
     private static final AtomicIntegerFieldUpdater<AbstractWriteResponseHandler> failuresUpdater
         = AtomicIntegerFieldUpdater.newUpdater(AbstractWriteResponseHandler.class, "failures");
     private volatile int failures = 0;
-<<<<<<< HEAD
     private final Map<InetAddress, RequestFailureReason> failureReasonByEndpoint;
-=======
     private final long queryStartNanoTime;
->>>>>>> f808b5c7
 
     /**
      * @param callback A callback to be called when the write is successful.
@@ -75,11 +72,8 @@
         this.naturalEndpoints = naturalEndpoints;
         this.callback = callback;
         this.writeType = writeType;
-<<<<<<< HEAD
         this.failureReasonByEndpoint = new ConcurrentHashMap<>();
-=======
         this.queryStartNanoTime = queryStartNanoTime;
->>>>>>> f808b5c7
     }
 
     public void get() throws WriteTimeoutException, WriteFailureException
