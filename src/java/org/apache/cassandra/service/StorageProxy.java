--- conflicted
+++ resolved
@@ -164,75 +164,8 @@
                 // exit early if we can't fulfill the CL at this time
                 responseHandler.assureSufficientLiveNodes();
 
-<<<<<<< HEAD
                 responseHandlers.add(responseHandler);
                 performer.apply(mutation, hintedEndpoints, responseHandler, localDataCenter);
-=======
-                for (Map.Entry<InetAddress, Collection<InetAddress>> entry : hintedEndpoints.asMap().entrySet())
-                {
-                    InetAddress destination = entry.getKey();
-                    Collection<InetAddress> targets = entry.getValue();
-
-                    String dc = DatabaseDescriptor.getEndpointSnitch().getDatacenter(destination);
-
-                    if (targets.size() == 1 && targets.iterator().next().equals(destination))
-                    {
-                        // unhinted writes
-                        if (destination.equals(FBUtilities.getLocalAddress()))
-                        {
-                            insertLocalMessage(rm, responseHandler);
-                        }
-                        else
-                        {
-                            // belongs on a different server
-                            if (unhintedMessage == null)
-                            {
-                                unhintedMessage = rm.makeRowMutationMessage();
-                                MessagingService.instance().addCallback(responseHandler, unhintedMessage.getMessageId());
-                            }
-                            if (logger.isDebugEnabled())
-                                logger.debug("insert writing key " + ByteBufferUtil.bytesToHex(rm.key()) + " to " + unhintedMessage.getMessageId() + "@" + destination);
-                            
-                            
-                            Multimap<Message, InetAddress> messages = dcMessages.get(dc);
-                            if (messages == null)
-                            {
-                               messages = HashMultimap.create();
-                               dcMessages.put(dc, messages);
-                            }
-                            
-                            messages.put(unhintedMessage, destination);
-                        }
-                    }
-                    else
-                    {
-                        // hinted
-                        Message hintedMessage = rm.makeRowMutationMessage();
-                        for (InetAddress target : targets)
-                        {
-                            if (!target.equals(destination))
-                            {
-                                addHintHeader(hintedMessage, target);
-                                if (logger.isDebugEnabled())
-                                    logger.debug("insert writing key " + ByteBufferUtil.bytesToHex(rm.key()) + " to " + hintedMessage.getMessageId() + "@" + destination + " for " + target);
-                            }
-                        }
-                        responseHandler.addHintCallback(hintedMessage, destination);
-                        
-                        Multimap<Message, InetAddress> messages = dcMessages.get(dc);
-                        
-                        if (messages == null)
-                        {
-                           messages = HashMultimap.create();
-                           dcMessages.put(dc, messages);
-                        }
-                        
-                        messages.put(hintedMessage, destination);
-                    }
-                }
-
-                sendMessages(localDataCenter, dcMessages);
->>>>>>> 9f36c577
             }
             // wait for writes.  throws timeoutexception if necessary
             for (IWriteResponseHandler responseHandler : responseHandlers)
@@ -242,15 +175,8 @@
         }
         catch (IOException e)
         {
-<<<<<<< HEAD
             assert mostRecentMutation != null;
-            throw new RuntimeException("error writing key " + FBUtilities.bytesToHex(mostRecentMutation.key()), e);
-=======
-            if (mostRecentRowMutation == null)
-                throw new RuntimeException("no mutations were seen but found an error during write anyway", e);
-            else
-                throw new RuntimeException("error writing key " + ByteBufferUtil.bytesToHex(mostRecentRowMutation.key()), e);
->>>>>>> 9f36c577
+            throw new RuntimeException("error writing key " + ByteBufferUtil.bytesToHex(mostRecentMutation.key()), e);
         }
         finally
         {
@@ -297,7 +223,7 @@
                         MessagingService.instance().addCallback(responseHandler, unhintedMessage.getMessageId());
                     }
                     if (logger.isDebugEnabled())
-                        logger.debug("insert writing key " + FBUtilities.bytesToHex(rm.key()) + " to " + unhintedMessage.getMessageId() + "@" + destination);
+                        logger.debug("insert writing key " + ByteBufferUtil.bytesToHex(rm.key()) + " to " + unhintedMessage.getMessageId() + "@" + destination);
 
                     Multimap<Message, InetAddress> messages = dcMessages.get(dc);
                     if (messages == null)
@@ -319,7 +245,7 @@
                     {
                         addHintHeader(hintedMessage, target);
                         if (logger.isDebugEnabled())
-                            logger.debug("insert writing key " + FBUtilities.bytesToHex(rm.key()) + " to " + hintedMessage.getMessageId() + "@" + destination + " for " + target);
+                            logger.debug("insert writing key " + ByteBufferUtil.bytesToHex(rm.key()) + " to " + hintedMessage.getMessageId() + "@" + destination + " for " + target);
                     }
                 }
                 responseHandler.addHintCallback(hintedMessage, destination);
@@ -472,7 +398,7 @@
                     Message msg = cm.makeMutationMessage();
                     MessagingService.instance().addCallback(responseHandler, msg.getMessageId());
                     if (logger.isDebugEnabled())
-                        logger.debug("forwarding counter update of key " + FBUtilities.bytesToHex(cm.key()) + " to " + msg.getMessageId() + "@" + endpoint);
+                        logger.debug("forwarding counter update of key " + ByteBufferUtil.bytesToHex(cm.key()) + " to " + msg.getMessageId() + "@" + endpoint);
                     MessagingService.instance().sendOneWay(msg, endpoint);
                 }
             }
@@ -487,7 +413,7 @@
             if (mostRecentMutation == null)
                 throw new RuntimeException("no mutations were seen but found an error during write anyway", e);
             else
-                throw new RuntimeException("error writing key " + FBUtilities.bytesToHex(mostRecentMutation.key()), e);
+                throw new RuntimeException("error writing key " + ByteBufferUtil.bytesToHex(mostRecentMutation.key()), e);
         }
         finally
         {
