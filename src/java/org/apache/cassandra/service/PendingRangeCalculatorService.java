--- conflicted
+++ resolved
@@ -56,28 +56,18 @@
     {
         public void run()
         {
-<<<<<<< HEAD
-            long start = System.currentTimeMillis();
-            List<String> keyspaces = Schema.instance.getNonLocalStrategyKeyspaces();
-            for (String keyspaceName : keyspaces)
-=======
             try
             {
                 long start = System.currentTimeMillis();
-                for (String keyspaceName : Schema.instance.getNonSystemKeyspaces())
+                List<String> keyspaces = Schema.instance.getNonLocalStrategyKeyspaces();
+                for (String keyspaceName : keyspaces)
                     calculatePendingRanges(Keyspace.open(keyspaceName).getReplicationStrategy(), keyspaceName);
-                logger.debug("finished calculation for {} keyspaces in {}ms", Schema.instance.getNonSystemKeyspaces().size(), System.currentTimeMillis() - start);
+                logger.debug("finished calculation for {} keyspaces in {}ms", keyspaces.size(), System.currentTimeMillis() - start);
             }
             finally
->>>>>>> b749cd52
             {
                 PendingRangeCalculatorService.instance.finishUpdate();
             }
-<<<<<<< HEAD
-            PendingRangeCalculatorService.instance.finishUpdate();
-            logger.debug("finished calculation for {} keyspaces in {}ms", keyspaces.size(), System.currentTimeMillis() - start);
-=======
->>>>>>> b749cd52
         }
     }
 
