--- conflicted
+++ resolved
@@ -62,18 +62,11 @@
             try
             {
                 long start = System.currentTimeMillis();
-<<<<<<< HEAD
                 List<String> keyspaces = Schema.instance.getNonLocalStrategyKeyspaces();
-                for (String keyspaceName : keyspaces)
-                    calculatePendingRanges(Keyspace.open(keyspaceName).getReplicationStrategy(), keyspaceName);
-                logger.debug("finished calculation for {} keyspaces in {}ms", keyspaces.size(), System.currentTimeMillis() - start);
-=======
-                List<String> keyspaces = Schema.instance.getNonSystemKeyspaces();
                 for (String keyspaceName : keyspaces)
                     calculatePendingRanges(Keyspace.open(keyspaceName).getReplicationStrategy(), keyspaceName);
                 if (logger.isTraceEnabled())
                     logger.trace("Finished PendingRangeTask for {} keyspaces in {}ms", keyspaces.size(), System.currentTimeMillis() - start);
->>>>>>> 9cd7d540
             }
             finally
             {
