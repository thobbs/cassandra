/*
 * Licensed to the Apache Software Foundation (ASF) under one
 * or more contributor license agreements.  See the NOTICE file
 * distributed with this work for additional information
 * regarding copyright ownership.  The ASF licenses this file
 * to you under the Apache License, Version 2.0 (the
 * "License"); you may not use this file except in compliance
 * with the License.  You may obtain a copy of the License at
 *
 *     http://www.apache.org/licenses/LICENSE-2.0
 *
 * Unless required by applicable law or agreed to in writing, software
 * distributed under the License is distributed on an "AS IS" BASIS,
 * WITHOUT WARRANTIES OR CONDITIONS OF ANY KIND, either express or implied.
 * See the License for the specific language governing permissions and
 * limitations under the License.
 */
package org.apache.cassandra.service;

import java.io.ByteArrayInputStream;
import java.io.DataInputStream;
import java.io.File;
import java.io.IOException;
import java.lang.management.ManagementFactory;
import java.net.InetAddress;
import java.net.UnknownHostException;
import java.nio.ByteBuffer;
import java.util.*;
import java.util.concurrent.*;
import java.util.concurrent.atomic.AtomicInteger;
import java.util.concurrent.atomic.AtomicLong;

import javax.management.JMX;
import javax.management.MBeanServer;
import javax.management.Notification;
import javax.management.NotificationBroadcasterSupport;
import javax.management.ObjectName;
import javax.management.openmbean.TabularData;
import javax.management.openmbean.TabularDataSupport;

import ch.qos.logback.classic.LoggerContext;
import ch.qos.logback.classic.jmx.JMXConfiguratorMBean;
import ch.qos.logback.classic.spi.ILoggingEvent;
import ch.qos.logback.core.Appender;

import com.google.common.annotations.VisibleForTesting;
import com.google.common.base.Predicate;
import com.google.common.collect.*;
import com.google.common.util.concurrent.FutureCallback;
import com.google.common.util.concurrent.Futures;
import com.google.common.util.concurrent.Uninterruptibles;

import org.apache.commons.lang3.StringUtils;
import org.slf4j.Logger;
import org.slf4j.LoggerFactory;
import org.apache.cassandra.auth.Auth;
import org.apache.cassandra.concurrent.DebuggableScheduledThreadPoolExecutor;
import org.apache.cassandra.concurrent.Stage;
import org.apache.cassandra.concurrent.StageManager;
import org.apache.cassandra.config.CFMetaData;
import org.apache.cassandra.config.DatabaseDescriptor;
import org.apache.cassandra.config.KSMetaData;
import org.apache.cassandra.config.Schema;
import org.apache.cassandra.db.*;
import org.apache.cassandra.db.commitlog.CommitLog;
import org.apache.cassandra.db.compaction.CompactionManager;
import org.apache.cassandra.db.index.SecondaryIndex;
import org.apache.cassandra.dht.*;
import org.apache.cassandra.dht.Range;
import org.apache.cassandra.exceptions.ConfigurationException;
import org.apache.cassandra.exceptions.InvalidRequestException;
import org.apache.cassandra.exceptions.UnavailableException;
import org.apache.cassandra.gms.*;
import org.apache.cassandra.io.sstable.SSTableDeletingTask;
import org.apache.cassandra.io.sstable.SSTableLoader;
import org.apache.cassandra.io.util.FileUtils;
import org.apache.cassandra.locator.*;
import org.apache.cassandra.metrics.StorageMetrics;
import org.apache.cassandra.net.AsyncOneResponse;
import org.apache.cassandra.net.MessageOut;
import org.apache.cassandra.net.MessagingService;
import org.apache.cassandra.net.ResponseVerbHandler;
import org.apache.cassandra.repair.RepairFuture;
import org.apache.cassandra.repair.RepairMessageVerbHandler;
import org.apache.cassandra.service.paxos.CommitVerbHandler;
import org.apache.cassandra.service.paxos.PrepareVerbHandler;
import org.apache.cassandra.service.paxos.ProposeVerbHandler;
import org.apache.cassandra.streaming.*;
import org.apache.cassandra.thrift.EndpointDetails;
import org.apache.cassandra.thrift.TokenRange;
import org.apache.cassandra.thrift.cassandraConstants;
import org.apache.cassandra.tracing.Tracing;
import org.apache.cassandra.utils.*;

import static java.nio.charset.StandardCharsets.ISO_8859_1;

/**
 * This abstraction contains the token/identifier of this node
 * on the identifier space. This token gets gossiped around.
 * This class will also maintain histograms of the load information
 * of other nodes in the cluster.
 */
public class StorageService extends NotificationBroadcasterSupport implements IEndpointStateChangeSubscriber, StorageServiceMBean
{
    private static final Logger logger = LoggerFactory.getLogger(StorageService.class);

    public static final int RING_DELAY = getRingDelay(); // delay after which we assume ring has stablized

    /* JMX notification serial number counter */
    private final AtomicLong notificationSerialNumber = new AtomicLong();

    private static int getRingDelay()
    {
        String newdelay = System.getProperty("cassandra.ring_delay_ms");
        if (newdelay != null)
        {
            logger.info("Overriding RING_DELAY to {}ms", newdelay);
            return Integer.parseInt(newdelay);
        }
        else
            return 30 * 1000;
    }

    /**
     * This pool is used for periodic short (sub-second) tasks.
     */
     public static final DebuggableScheduledThreadPoolExecutor scheduledTasks = new DebuggableScheduledThreadPoolExecutor("ScheduledTasks");

    /**
     * This pool is used by tasks that can have longer execution times, and usually are non periodic.
     */
    public static final DebuggableScheduledThreadPoolExecutor tasks = new DebuggableScheduledThreadPoolExecutor("NonPeriodicTasks");
    /**
     * tasks that do not need to be waited for on shutdown/drain
     */
    public static final DebuggableScheduledThreadPoolExecutor optionalTasks = new DebuggableScheduledThreadPoolExecutor("OptionalTasks");
    static
    {
        tasks.setExecuteExistingDelayedTasksAfterShutdownPolicy(false);
    }

    /* This abstraction maintains the token/endpoint metadata information */
    private TokenMetadata tokenMetadata = new TokenMetadata();

    public volatile VersionedValue.VersionedValueFactory valueFactory = new VersionedValue.VersionedValueFactory(getPartitioner());

    private Thread drainOnShutdown = null;

    public static final StorageService instance = new StorageService();

    public static IPartitioner getPartitioner()
    {
        return DatabaseDescriptor.getPartitioner();
    }

    public Collection<Range<Token>> getLocalRanges(String keyspaceName)
    {
        return getRangesForEndpoint(keyspaceName, FBUtilities.getBroadcastAddress());
    }

    public Collection<Range<Token>> getPrimaryRanges(String keyspace)
    {
        return getPrimaryRangesForEndpoint(keyspace, FBUtilities.getBroadcastAddress());
    }

    public Collection<Range<Token>> getPrimaryRangesWithinDC(String keyspace)
    {
        return getPrimaryRangeForEndpointWithinDC(keyspace, FBUtilities.getBroadcastAddress());
    }

    private final Set<InetAddress> replicatingNodes = Collections.synchronizedSet(new HashSet<InetAddress>());
    private CassandraDaemon daemon;

    private InetAddress removingNode;

    /* Are we starting this node in bootstrap mode? */
    private boolean isBootstrapMode;

    /* we bootstrap but do NOT join the ring unless told to do so */
    private boolean isSurveyMode= Boolean.parseBoolean(System.getProperty("cassandra.write_survey", "false"));

    /* when intialized as a client, we shouldn't write to the system keyspace. */
    private boolean isClientMode;
    private boolean initialized;
    private volatile boolean joined = false;

    /* the probability for tracing any particular request, 0 disables tracing and 1 enables for all */
    private double tracingProbability = 0.0;

    private static enum Mode { STARTING, NORMAL, CLIENT, JOINING, LEAVING, DECOMMISSIONED, MOVING, DRAINING, DRAINED }
    private Mode operationMode = Mode.STARTING;

    /* Used for tracking drain progress */
    private volatile int totalCFs, remainingCFs;

    private static final AtomicInteger nextRepairCommand = new AtomicInteger();

    private final List<IEndpointLifecycleSubscriber> lifecycleSubscribers = new CopyOnWriteArrayList<>();

    private static final BackgroundActivityMonitor bgMonitor = new BackgroundActivityMonitor();

    private final ObjectName jmxObjectName;

    private Collection<Token> bootstrapTokens = null;

    public void finishBootstrapping()
    {
        isBootstrapMode = false;
    }

    /** This method updates the local token on disk  */
    public void setTokens(Collection<Token> tokens)
    {
        if (logger.isDebugEnabled())
            logger.debug("Setting tokens to {}", tokens);
        SystemKeyspace.updateTokens(tokens);
        tokenMetadata.updateNormalTokens(tokens, FBUtilities.getBroadcastAddress());
        Collection<Token> localTokens = getLocalTokens();
        List<Pair<ApplicationState, VersionedValue>> states = new ArrayList<Pair<ApplicationState, VersionedValue>>();
        states.add(Pair.create(ApplicationState.TOKENS, valueFactory.tokens(localTokens)));
        states.add(Pair.create(ApplicationState.STATUS, valueFactory.normal(localTokens)));
        Gossiper.instance.addLocalApplicationStates(states);
        setMode(Mode.NORMAL, false);
    }

    public StorageService()
    {
        MBeanServer mbs = ManagementFactory.getPlatformMBeanServer();
        try
        {
            jmxObjectName = new ObjectName("org.apache.cassandra.db:type=StorageService");
            mbs.registerMBean(this, jmxObjectName);
            mbs.registerMBean(StreamManager.instance, new ObjectName(StreamManager.OBJECT_NAME));
        }
        catch (Exception e)
        {
            throw new RuntimeException(e);
        }

        /* register the verb handlers */
        MessagingService.instance().registerVerbHandlers(MessagingService.Verb.MUTATION, new MutationVerbHandler());
        MessagingService.instance().registerVerbHandlers(MessagingService.Verb.READ_REPAIR, new ReadRepairVerbHandler());
        MessagingService.instance().registerVerbHandlers(MessagingService.Verb.READ, new ReadVerbHandler());
        MessagingService.instance().registerVerbHandlers(MessagingService.Verb.RANGE_SLICE, new RangeSliceVerbHandler());
        MessagingService.instance().registerVerbHandlers(MessagingService.Verb.PAGED_RANGE, new RangeSliceVerbHandler());
        MessagingService.instance().registerVerbHandlers(MessagingService.Verb.COUNTER_MUTATION, new CounterMutationVerbHandler());
        MessagingService.instance().registerVerbHandlers(MessagingService.Verb.TRUNCATE, new TruncateVerbHandler());
        MessagingService.instance().registerVerbHandlers(MessagingService.Verb.PAXOS_PREPARE, new PrepareVerbHandler());
        MessagingService.instance().registerVerbHandlers(MessagingService.Verb.PAXOS_PROPOSE, new ProposeVerbHandler());
        MessagingService.instance().registerVerbHandlers(MessagingService.Verb.PAXOS_COMMIT, new CommitVerbHandler());

        // see BootStrapper for a summary of how the bootstrap verbs interact
        MessagingService.instance().registerVerbHandlers(MessagingService.Verb.REPLICATION_FINISHED, new ReplicationFinishedVerbHandler());
        MessagingService.instance().registerVerbHandlers(MessagingService.Verb.REQUEST_RESPONSE, new ResponseVerbHandler());
        MessagingService.instance().registerVerbHandlers(MessagingService.Verb.INTERNAL_RESPONSE, new ResponseVerbHandler());
        MessagingService.instance().registerVerbHandlers(MessagingService.Verb.REPAIR_MESSAGE, new RepairMessageVerbHandler());
        MessagingService.instance().registerVerbHandlers(MessagingService.Verb.GOSSIP_SHUTDOWN, new GossipShutdownVerbHandler());

        MessagingService.instance().registerVerbHandlers(MessagingService.Verb.GOSSIP_DIGEST_SYN, new GossipDigestSynVerbHandler());
        MessagingService.instance().registerVerbHandlers(MessagingService.Verb.GOSSIP_DIGEST_ACK, new GossipDigestAckVerbHandler());
        MessagingService.instance().registerVerbHandlers(MessagingService.Verb.GOSSIP_DIGEST_ACK2, new GossipDigestAck2VerbHandler());

        MessagingService.instance().registerVerbHandlers(MessagingService.Verb.DEFINITIONS_UPDATE, new DefinitionsUpdateVerbHandler());
        MessagingService.instance().registerVerbHandlers(MessagingService.Verb.SCHEMA_CHECK, new SchemaCheckVerbHandler());
        MessagingService.instance().registerVerbHandlers(MessagingService.Verb.MIGRATION_REQUEST, new MigrationRequestVerbHandler());

        MessagingService.instance().registerVerbHandlers(MessagingService.Verb.SNAPSHOT, new SnapshotVerbHandler());
        MessagingService.instance().registerVerbHandlers(MessagingService.Verb.ECHO, new EchoVerbHandler());
    }

    public void registerDaemon(CassandraDaemon daemon)
    {
        this.daemon = daemon;
    }

    public void register(IEndpointLifecycleSubscriber subscriber)
    {
        lifecycleSubscribers.add(subscriber);
    }

    public void unregister(IEndpointLifecycleSubscriber subscriber)
    {
        lifecycleSubscribers.remove(subscriber);
    }

    // should only be called via JMX
    public void stopGossiping()
    {
        if (initialized)
        {
            logger.warn("Stopping gossip by operator request");
            Gossiper.instance.stop();
            initialized = false;
        }
    }

    // should only be called via JMX
    public void startGossiping()
    {
        if (!initialized)
        {
            logger.warn("Starting gossip by operator request");
            Gossiper.instance.start((int) (System.currentTimeMillis() / 1000));
            initialized = true;
        }
    }

    // should only be called via JMX
    public void startRPCServer()
    {
        if (daemon == null)
        {
            throw new IllegalStateException("No configured daemon");
        }
        daemon.thriftServer.start();
    }

    public void stopRPCServer()
    {
        if (daemon == null)
        {
            throw new IllegalStateException("No configured daemon");
        }
        if (daemon.thriftServer != null)
            daemon.thriftServer.stop();
    }

    public boolean isRPCServerRunning()
    {
        if ((daemon == null) || (daemon.thriftServer == null))
        {
            return false;
        }
        return daemon.thriftServer.isRunning();
    }

    public void startNativeTransport()
    {
        if (daemon == null)
        {
            throw new IllegalStateException("No configured daemon");
        }

        try
        {
            daemon.nativeServer.start();
        }
        catch (Exception e)
        {
            throw new RuntimeException("Error starting native transport: " + e.getMessage());
        }
    }

    public void stopNativeTransport()
    {
        if (daemon == null)
        {
            throw new IllegalStateException("No configured daemon");
        }
        if (daemon.nativeServer != null)
            daemon.nativeServer.stop();
    }

    public boolean isNativeTransportRunning()
    {
        if ((daemon == null) || (daemon.nativeServer == null))
        {
            return false;
        }
        return daemon.nativeServer.isRunning();
    }

    public void stopTransports()
    {
        if (isInitialized())
        {
            logger.error("Stopping gossiper");
            stopGossiping();
        }
        if (isRPCServerRunning())
        {
            logger.error("Stopping RPC server");
            stopRPCServer();
        }
        if (isNativeTransportRunning())
        {
            logger.error("Stopping native transport");
            stopNativeTransport();
        }
    }

    private void shutdownClientServers()
    {
        stopRPCServer();
        stopNativeTransport();
    }

    public void stopClient()
    {
        Gossiper.instance.unregister(this);
        Gossiper.instance.stop();
        MessagingService.instance().shutdown();
        // give it a second so that task accepted before the MessagingService shutdown gets submitted to the stage (to avoid RejectedExecutionException)
        Uninterruptibles.sleepUninterruptibly(1, TimeUnit.SECONDS);
        StageManager.shutdownNow();
    }

    public boolean isInitialized()
    {
        return initialized;
    }

    public void stopDaemon()
    {
        if (daemon == null)
            throw new IllegalStateException("No configured daemon");
        daemon.deactivate();
        // completely shut down cassandra
        System.exit(0);
    }

    public synchronized Collection<Token> prepareReplacementInfo() throws ConfigurationException
    {
        logger.info("Gathering node replacement information for {}", DatabaseDescriptor.getReplaceAddress());
        if (!MessagingService.instance().isListening())
            MessagingService.instance().listen(FBUtilities.getLocalAddress());

        // make magic happen
        Gossiper.instance.doShadowRound();

        UUID hostId = null;
        // now that we've gossiped at least once, we should be able to find the node we're replacing
        if (Gossiper.instance.getEndpointStateForEndpoint(DatabaseDescriptor.getReplaceAddress())== null)
            throw new RuntimeException("Cannot replace_address " + DatabaseDescriptor.getReplaceAddress() + " because it doesn't exist in gossip");
        hostId = Gossiper.instance.getHostId(DatabaseDescriptor.getReplaceAddress());
        try
        {
            if (Gossiper.instance.getEndpointStateForEndpoint(DatabaseDescriptor.getReplaceAddress()).getApplicationState(ApplicationState.TOKENS) == null)
                throw new RuntimeException("Could not find tokens for " + DatabaseDescriptor.getReplaceAddress() + " to replace");
            Collection<Token> tokens = TokenSerializer.deserialize(getPartitioner(), new DataInputStream(new ByteArrayInputStream(getApplicationStateValue(DatabaseDescriptor.getReplaceAddress(), ApplicationState.TOKENS))));

            SystemKeyspace.setLocalHostId(hostId); // use the replacee's host Id as our own so we receive hints, etc
            Gossiper.instance.resetEndpointStateMap(); // clean up since we have what we need
            return tokens;
        }
        catch (IOException e)
        {
            throw new RuntimeException(e);
        }
    }

    public synchronized void checkForEndpointCollision() throws ConfigurationException
    {
        logger.debug("Starting shadow gossip round to check for endpoint collision");
        if (!MessagingService.instance().isListening())
            MessagingService.instance().listen(FBUtilities.getLocalAddress());
        Gossiper.instance.doShadowRound();
        EndpointState epState = Gossiper.instance.getEndpointStateForEndpoint(FBUtilities.getBroadcastAddress());
        if (epState != null && !Gossiper.instance.isDeadState(epState) && !Gossiper.instance.isFatClient(FBUtilities.getBroadcastAddress()))
        {
            throw new RuntimeException(String.format("A node with address %s already exists, cancelling join. " +
                                                     "Use cassandra.replace_address if you want to replace this node.",
                                                     FBUtilities.getBroadcastAddress()));
        }
        if (RangeStreamer.useStrictConsistency)
        {
            for (Map.Entry<InetAddress, EndpointState> entry : Gossiper.instance.getEndpointStates())
            {

                if (entry.getValue().getApplicationState(ApplicationState.STATUS) == null)
                        continue;
                String[] pieces = entry.getValue().getApplicationState(ApplicationState.STATUS).value.split(VersionedValue.DELIMITER_STR, -1);
                assert (pieces.length > 0);
                String state = pieces[0];
                if (state.equals(VersionedValue.STATUS_BOOTSTRAPPING) || state.equals(VersionedValue.STATUS_LEAVING) || state.equals(VersionedValue.STATUS_MOVING))
                    throw new UnsupportedOperationException("Other bootstrapping/leaving/moving nodes detected, cannot bootstrap while cassandra.consistent.rangemovement is true");
            }
        }
        Gossiper.instance.resetEndpointStateMap();
    }

    public synchronized void initClient() throws ConfigurationException
    {
        // We don't wait, because we're going to actually try to work on
        initClient(0);

        // sleep a while to allow gossip to warm up (the other nodes need to know about this one before they can reply).
        outer:
        while (true)
        {
            Uninterruptibles.sleepUninterruptibly(1, TimeUnit.SECONDS);
            for (InetAddress address : Gossiper.instance.getLiveMembers())
            {
                if (!Gossiper.instance.isFatClient(address))
                    break outer;
            }
        }

        // sleep until any schema migrations have finished
        while (!MigrationManager.isReadyForBootstrap())
        {
            Uninterruptibles.sleepUninterruptibly(1, TimeUnit.SECONDS);
        }
    }

    public synchronized void initClient(int ringDelay) throws ConfigurationException
    {
        if (initialized)
        {
            if (!isClientMode)
                throw new UnsupportedOperationException("StorageService does not support switching modes.");
            return;
        }
        initialized = true;
        isClientMode = true;
        logger.info("Starting up client gossip");
        setMode(Mode.CLIENT, false);
        Gossiper.instance.register(this);
        Gossiper.instance.start((int) (System.currentTimeMillis() / 1000)); // needed for node-ring gathering.
        Gossiper.instance.addLocalApplicationState(ApplicationState.NET_VERSION, valueFactory.networkVersion());

        if (!MessagingService.instance().isListening())
            MessagingService.instance().listen(FBUtilities.getLocalAddress());
        Uninterruptibles.sleepUninterruptibly(ringDelay, TimeUnit.MILLISECONDS);
    }

    public synchronized void initServer() throws ConfigurationException
    {
        initServer(RING_DELAY);
    }

    public synchronized void initServer(int delay) throws ConfigurationException
    {
        logger.info("Cassandra version: {}", FBUtilities.getReleaseVersionString());
        logger.info("Thrift API version: {}", cassandraConstants.VERSION);
        logger.info("CQL supported versions: {} (default: {})", StringUtils.join(ClientState.getCQLSupportedVersion(), ","), ClientState.DEFAULT_CQL_VERSION);

        if (initialized)
        {
            if (isClientMode)
                throw new UnsupportedOperationException("StorageService does not support switching modes.");
            return;
        }
        initialized = true;
        isClientMode = false;

        try
        {
            // Ensure StorageProxy is initialized on start-up; see CASSANDRA-3797.
            Class.forName("org.apache.cassandra.service.StorageProxy");
            // also IndexSummaryManager, which is otherwise unreferenced
            Class.forName("org.apache.cassandra.io.sstable.IndexSummaryManager");
        }
        catch (ClassNotFoundException e)
        {
            throw new AssertionError(e);
        }

        if (Boolean.parseBoolean(System.getProperty("cassandra.load_ring_state", "true")))
        {
            logger.info("Loading persisted ring state");
            Multimap<InetAddress, Token> loadedTokens = SystemKeyspace.loadTokens();
            Map<InetAddress, UUID> loadedHostIds = SystemKeyspace.loadHostIds();
            for (InetAddress ep : loadedTokens.keySet())
            {
                if (ep.equals(FBUtilities.getBroadcastAddress()))
                {
                    // entry has been mistakenly added, delete it
                    SystemKeyspace.removeEndpoint(ep);
                }
                else
                {
                    tokenMetadata.updateNormalTokens(loadedTokens.get(ep), ep);
                    if (loadedHostIds.containsKey(ep))
                        tokenMetadata.updateHostId(loadedHostIds.get(ep), ep);
                    Gossiper.instance.addSavedEndpoint(ep);
                }
            }
        }

        // daemon threads, like our executors', continue to run while shutdown hooks are invoked
        drainOnShutdown = new Thread(new WrappedRunnable()
        {
            @Override
            public void runMayThrow() throws InterruptedException
            {
                ExecutorService counterMutationStage = StageManager.getStage(Stage.COUNTER_MUTATION);
                ExecutorService mutationStage = StageManager.getStage(Stage.MUTATION);
                if (mutationStage.isShutdown() && counterMutationStage.isShutdown())
                    return; // drained already

                if (daemon != null)
                	shutdownClientServers();
                optionalTasks.shutdown();
                Gossiper.instance.stop();

                // In-progress writes originating here could generate hints to be written, so shut down MessagingService
                // before mutation stage, so we can get all the hints saved before shutting down
                MessagingService.instance().shutdown();
                counterMutationStage.shutdown();
                mutationStage.shutdown();
                counterMutationStage.awaitTermination(3600, TimeUnit.SECONDS);
                mutationStage.awaitTermination(3600, TimeUnit.SECONDS);
                StorageProxy.instance.verifyNoHintsInProgress();

                List<Future<?>> flushes = new ArrayList<>();
                for (Keyspace keyspace : Keyspace.all())
                {
                    KSMetaData ksm = Schema.instance.getKSMetaData(keyspace.getName());
                    if (!ksm.durableWrites)
                    {
                        for (ColumnFamilyStore cfs : keyspace.getColumnFamilyStores())
                            flushes.add(cfs.forceFlush());
                    }
                }
                try
                {
                    FBUtilities.waitOnFutures(flushes);
                }
                catch (Throwable t)
                {
                    JVMStabilityInspector.inspectThrowable(t);
                    // don't let this stop us from shutting down the commitlog and other thread pools
                    logger.warn("Caught exception while waiting for memtable flushes during shutdown hook", t);
                }

                CommitLog.instance.shutdownBlocking();

                // wait for miscellaneous tasks like sstable and commitlog segment deletion
                tasks.shutdown();
                if (!tasks.awaitTermination(1, TimeUnit.MINUTES))
                    logger.warn("Miscellaneous task executor still busy after one minute; proceeding with shutdown");
            }
        }, "StorageServiceShutdownHook");
        Runtime.getRuntime().addShutdownHook(drainOnShutdown);

        prepareToJoin();

        // Has to be called after the host id has potentially changed in prepareToJoin().
        for (ColumnFamilyStore cfs : ColumnFamilyStore.all())
            if (cfs.metadata.isCounter())
                cfs.initCounterCache();

        if (Boolean.parseBoolean(System.getProperty("cassandra.join_ring", "true")))
        {
            joinTokenRing(delay);
        }
        else
        {
            Collection<Token> tokens = SystemKeyspace.getSavedTokens();
            if (!tokens.isEmpty())
            {
                tokenMetadata.updateNormalTokens(tokens, FBUtilities.getBroadcastAddress());
                // order is important here, the gossiper can fire in between adding these two states.  It's ok to send TOKENS without STATUS, but *not* vice versa.
                List<Pair<ApplicationState, VersionedValue>> states = new ArrayList<Pair<ApplicationState, VersionedValue>>();
                states.add(Pair.create(ApplicationState.TOKENS, valueFactory.tokens(tokens)));
                states.add(Pair.create(ApplicationState.STATUS, valueFactory.hibernate(true)));
                Gossiper.instance.addLocalApplicationStates(states);
            }
            logger.info("Not joining ring as requested. Use JMX (StorageService->joinRing()) to initiate ring joining");
        }
    }

    /**
     * In the event of forceful termination we need to remove the shutdown hook to prevent hanging (OOM for instance)
     */
    public void removeShutdownHook()
    {
        if (drainOnShutdown != null)
            Runtime.getRuntime().removeShutdownHook(drainOnShutdown);
    }

    private boolean shouldBootstrap()
    {
        return DatabaseDescriptor.isAutoBootstrap() && !SystemKeyspace.bootstrapComplete() && !DatabaseDescriptor.getSeeds().contains(FBUtilities.getBroadcastAddress());
    }

    private void prepareToJoin() throws ConfigurationException
    {
        if (!joined)
        {
            Map<ApplicationState, VersionedValue> appStates = new HashMap<>();

            if (DatabaseDescriptor.isReplacing() && !(Boolean.parseBoolean(System.getProperty("cassandra.join_ring", "true"))))
                throw new ConfigurationException("Cannot set both join_ring=false and attempt to replace a node");
            if (DatabaseDescriptor.getReplaceTokens().size() > 0 || DatabaseDescriptor.getReplaceNode() != null)
                throw new RuntimeException("Replace method removed; use cassandra.replace_address instead");
            if (DatabaseDescriptor.isReplacing())
            {
                if (SystemKeyspace.bootstrapComplete())
                    throw new RuntimeException("Cannot replace address with a node that is already bootstrapped");
                if (!DatabaseDescriptor.isAutoBootstrap())
                    throw new RuntimeException("Trying to replace_address with auto_bootstrap disabled will not work, check your configuration");
                bootstrapTokens = prepareReplacementInfo();
                appStates.put(ApplicationState.TOKENS, valueFactory.tokens(bootstrapTokens));
                appStates.put(ApplicationState.STATUS, valueFactory.hibernate(true));
            }
            else if (shouldBootstrap())
            {
                checkForEndpointCollision();
            }

            // have to start the gossip service before we can see any info on other nodes.  this is necessary
            // for bootstrap to get the load info it needs.
            // (we won't be part of the storage ring though until we add a counterId to our state, below.)
            // Seed the host ID-to-endpoint map with our own ID.
            UUID localHostId = SystemKeyspace.getLocalHostId();
            getTokenMetadata().updateHostId(localHostId, FBUtilities.getBroadcastAddress());
            appStates.put(ApplicationState.NET_VERSION, valueFactory.networkVersion());
            appStates.put(ApplicationState.HOST_ID, valueFactory.hostId(localHostId));
            appStates.put(ApplicationState.RPC_ADDRESS, valueFactory.rpcaddress(DatabaseDescriptor.getBroadcastRpcAddress()));
            appStates.put(ApplicationState.RELEASE_VERSION, valueFactory.releaseVersion());
            logger.info("Starting up server gossip");
            Gossiper.instance.register(this);
            Gossiper.instance.start(SystemKeyspace.incrementAndGetGeneration(), appStates); // needed for node-ring gathering.
            // gossip snitch infos (local DC and rack)
            gossipSnitchInfo();
            // gossip Schema.emptyVersion forcing immediate check for schema updates (see MigrationManager#maybeScheduleSchemaPull)
            Schema.instance.updateVersionAndAnnounce(); // Ensure we know our own actual Schema UUID in preparation for updates

            if (!MessagingService.instance().isListening())
                MessagingService.instance().listen(FBUtilities.getLocalAddress());
            LoadBroadcaster.instance.startBroadcasting();

            HintedHandOffManager.instance.start();
            BatchlogManager.instance.start();
        }
    }

    private void joinTokenRing(int delay) throws ConfigurationException
    {
        joined = true;

        // We bootstrap if we haven't successfully bootstrapped before, as long as we are not a seed.
        // If we are a seed, or if the user manually sets auto_bootstrap to false,
        // we'll skip streaming data from other nodes and jump directly into the ring.
        //
        // The seed check allows us to skip the RING_DELAY sleep for the single-node cluster case,
        // which is useful for both new users and testing.
        //
        // We attempted to replace this with a schema-presence check, but you need a meaningful sleep
        // to get schema info from gossip which defeats the purpose.  See CASSANDRA-4427 for the gory details.
        Set<InetAddress> current = new HashSet<>();
        logger.debug("Bootstrap variables: {} {} {} {}",
                     DatabaseDescriptor.isAutoBootstrap(),
                     SystemKeyspace.bootstrapInProgress(),
                     SystemKeyspace.bootstrapComplete(),
                     DatabaseDescriptor.getSeeds().contains(FBUtilities.getBroadcastAddress()));
        if (DatabaseDescriptor.isAutoBootstrap() && !SystemKeyspace.bootstrapComplete() && DatabaseDescriptor.getSeeds().contains(FBUtilities.getBroadcastAddress()))
            logger.info("This node will not auto bootstrap because it is configured to be a seed node.");
        if (shouldBootstrap())
        {
            if (SystemKeyspace.bootstrapInProgress())
                logger.warn("Detected previous bootstrap failure; retrying");
            else
                SystemKeyspace.setBootstrapState(SystemKeyspace.BootstrapState.IN_PROGRESS);
            setMode(Mode.JOINING, "waiting for ring information", true);
            // first sleep the delay to make sure we see all our peers
            for (int i = 0; i < delay; i += 1000)
            {
                // if we see schema, we can proceed to the next check directly
                if (!Schema.instance.getVersion().equals(Schema.emptyVersion))
                {
                    logger.debug("got schema: {}", Schema.instance.getVersion());
                    break;
                }
                Uninterruptibles.sleepUninterruptibly(1, TimeUnit.SECONDS);
            }
            // if our schema hasn't matched yet, keep sleeping until it does
            // (post CASSANDRA-1391 we don't expect this to be necessary very often, but it doesn't hurt to be careful)
            while (!MigrationManager.isReadyForBootstrap())
            {
                setMode(Mode.JOINING, "waiting for schema information to complete", true);
                Uninterruptibles.sleepUninterruptibly(1, TimeUnit.SECONDS);
            }
            setMode(Mode.JOINING, "schema complete, ready to bootstrap", true);
            setMode(Mode.JOINING, "waiting for pending range calculation", true);
            PendingRangeCalculatorService.instance.blockUntilFinished();
            setMode(Mode.JOINING, "calculation complete, ready to bootstrap", true);


            if (logger.isDebugEnabled())
                logger.debug("... got ring + schema info");

            if (Boolean.parseBoolean(System.getProperty("cassandra.consistent.rangemovement", "true")) &&
                    (
                        tokenMetadata.getBootstrapTokens().valueSet().size() > 0 ||
                        tokenMetadata.getLeavingEndpoints().size() > 0 ||
                        tokenMetadata.getMovingEndpoints().size() > 0
                    ))
                throw new UnsupportedOperationException("Other bootstrapping/leaving/moving nodes detected, cannot bootstrap while cassandra.consistent.rangemovement is true");

            if (!DatabaseDescriptor.isReplacing())
            {
                if (tokenMetadata.isMember(FBUtilities.getBroadcastAddress()))
                {
                    String s = "This node is already a member of the token ring; bootstrap aborted. (If replacing a dead node, remove the old one from the ring first.)";
                    throw new UnsupportedOperationException(s);
                }
                setMode(Mode.JOINING, "getting bootstrap token", true);
                bootstrapTokens = BootStrapper.getBootstrapTokens(tokenMetadata);
            }
            else
            {
                if (!DatabaseDescriptor.getReplaceAddress().equals(FBUtilities.getBroadcastAddress()))
                {
                    try
                    {
                        // Sleep additionally to make sure that the server actually is not alive
                        // and giving it more time to gossip if alive.
                        Thread.sleep(LoadBroadcaster.BROADCAST_INTERVAL);
                    }
                    catch (InterruptedException e)
                    {
                        throw new AssertionError(e);
                    }

                    // check for operator errors...
                    for (Token token : bootstrapTokens)
                    {
                        InetAddress existing = tokenMetadata.getEndpoint(token);
                        if (existing != null)
                        {
                            long nanoDelay = delay * 1000000L;
                            if (Gossiper.instance.getEndpointStateForEndpoint(existing).getUpdateTimestamp() > (System.nanoTime() - nanoDelay))
                                throw new UnsupportedOperationException("Cannot replace a live node... ");
                            current.add(existing);
                        }
                        else
                        {
                            throw new UnsupportedOperationException("Cannot replace token " + token + " which does not exist!");
                        }
                    }
                }
                else
                {
                    try
                    {
                        Thread.sleep(RING_DELAY);
                    }
                    catch (InterruptedException e)
                    {
                        throw new AssertionError(e);
                    }

                }
                setMode(Mode.JOINING, "Replacing a node with token(s): " + bootstrapTokens, true);
            }

            bootstrap(bootstrapTokens);
            assert !isBootstrapMode; // bootstrap will block until finished
        }
        else
        {
            bootstrapTokens = SystemKeyspace.getSavedTokens();
            if (bootstrapTokens.isEmpty())
            {
                Collection<String> initialTokens = DatabaseDescriptor.getInitialTokens();
                if (initialTokens.size() < 1)
                {
                    bootstrapTokens = BootStrapper.getRandomTokens(tokenMetadata, DatabaseDescriptor.getNumTokens());
                    if (DatabaseDescriptor.getNumTokens() == 1)
                        logger.warn("Generated random token " + bootstrapTokens + ". Random tokens will result in an unbalanced ring; see http://wiki.apache.org/cassandra/Operations");
                    else
                        logger.info("Generated random tokens. tokens are {}", bootstrapTokens);
                }
                else
                {
                    bootstrapTokens = new ArrayList<Token>(initialTokens.size());
                    for (String token : initialTokens)
                        bootstrapTokens.add(getPartitioner().getTokenFactory().fromString(token));
                    logger.info("Saved tokens not found. Using configuration value: {}", bootstrapTokens);
                }
            }
            else
            {
                if (bootstrapTokens.size() != DatabaseDescriptor.getNumTokens())
                    throw new ConfigurationException("Cannot change the number of tokens from " + bootstrapTokens.size() + " to " + DatabaseDescriptor.getNumTokens());
                else
                    logger.info("Using saved tokens " + bootstrapTokens);
            }
        }

        // if we don't have system_traces keyspace at this point, then create it manually
        if (Schema.instance.getKSMetaData(Tracing.TRACE_KS) == null)
        {
            KSMetaData tracingKeyspace = KSMetaData.traceKeyspace();
            MigrationManager.announceNewKeyspace(tracingKeyspace, 0, false);
        }

        if (!isSurveyMode)
        {
            // start participating in the ring.
            SystemKeyspace.setBootstrapState(SystemKeyspace.BootstrapState.COMPLETED);
            setTokens(bootstrapTokens);
            // remove the existing info about the replaced node.
            if (!current.isEmpty())
                for (InetAddress existing : current)
                    Gossiper.instance.replacedEndpoint(existing);
            assert tokenMetadata.sortedTokens().size() > 0;

            Auth.setup();
        }
        else
        {
            logger.info("Startup complete, but write survey mode is active, not becoming an active ring member. Use JMX (StorageService->joinRing()) to finalize ring joining.");
        }
    }

    public void gossipSnitchInfo()
    {
        IEndpointSnitch snitch = DatabaseDescriptor.getEndpointSnitch();
        String dc = snitch.getDatacenter(FBUtilities.getBroadcastAddress());
        String rack = snitch.getRack(FBUtilities.getBroadcastAddress());
        Gossiper.instance.addLocalApplicationState(ApplicationState.DC, StorageService.instance.valueFactory.datacenter(dc));
        Gossiper.instance.addLocalApplicationState(ApplicationState.RACK, StorageService.instance.valueFactory.rack(rack));
    }

    public synchronized void joinRing() throws IOException
    {
        if (!joined)
        {
            logger.info("Joining ring by operator request");
            try
            {
                joinTokenRing(0);
            }
            catch (ConfigurationException e)
            {
                throw new IOException(e.getMessage());
            }
        }
        else if (isSurveyMode)
        {
            setTokens(SystemKeyspace.getSavedTokens());
            SystemKeyspace.setBootstrapState(SystemKeyspace.BootstrapState.COMPLETED);
            isSurveyMode = false;
            logger.info("Leaving write survey mode and joining ring at operator request");
            assert tokenMetadata.sortedTokens().size() > 0;

            Auth.setup();
        }
    }

    public boolean isJoined()
    {
        return joined;
    }

    public void rebuild(String sourceDc)
    {
        logger.info("rebuild from dc: {}", sourceDc == null ? "(any dc)" : sourceDc);

        RangeStreamer streamer = new RangeStreamer(tokenMetadata, FBUtilities.getBroadcastAddress(), "Rebuild");
        streamer.addSourceFilter(new RangeStreamer.FailureDetectorSourceFilter(FailureDetector.instance));
        if (sourceDc != null)
            streamer.addSourceFilter(new RangeStreamer.SingleDatacenterFilter(DatabaseDescriptor.getEndpointSnitch(), sourceDc));

        for (String keyspaceName : Schema.instance.getNonSystemKeyspaces())
            streamer.addRanges(keyspaceName, getLocalRanges(keyspaceName));

        try
        {
            streamer.fetchAsync().get();
        }
        catch (InterruptedException e)
        {
            throw new RuntimeException("Interrupted while waiting on rebuild streaming");
        }
        catch (ExecutionException e)
        {
            // This is used exclusively through JMX, so log the full trace but only throw a simple RTE
            logger.error("Error while rebuilding node", e.getCause());
            throw new RuntimeException("Error while rebuilding node: " + e.getCause().getMessage());
        }
    }

    public void setStreamThroughputMbPerSec(int value)
    {
        DatabaseDescriptor.setStreamThroughputOutboundMegabitsPerSec(value);
        logger.info("setstreamthroughput: throttle set to {}", value);
    }

    public int getStreamThroughputMbPerSec()
    {
        return DatabaseDescriptor.getStreamThroughputOutboundMegabitsPerSec();
    }

    public int getCompactionThroughputMbPerSec()
    {
        return DatabaseDescriptor.getCompactionThroughputMbPerSec();
    }

    public void setCompactionThroughputMbPerSec(int value)
    {
        DatabaseDescriptor.setCompactionThroughputMbPerSec(value);
    }

    public boolean isIncrementalBackupsEnabled()
    {
        return DatabaseDescriptor.isIncrementalBackupsEnabled();
    }

    public void setIncrementalBackupsEnabled(boolean value)
    {
        DatabaseDescriptor.setIncrementalBackupsEnabled(value);
    }

    private void setMode(Mode m, boolean log)
    {
        setMode(m, null, log);
    }

    private void setMode(Mode m, String msg, boolean log)
    {
        operationMode = m;
        String logMsg = msg == null ? m.toString() : String.format("%s: %s", m, msg);
        if (log)
            logger.info(logMsg);
        else
            logger.debug(logMsg);
    }

    private void bootstrap(Collection<Token> tokens)
    {
        isBootstrapMode = true;
        SystemKeyspace.updateTokens(tokens); // DON'T use setToken, that makes us part of the ring locally which is incorrect until we are done bootstrapping
        if (!DatabaseDescriptor.isReplacing())
        {
            // if not an existing token then bootstrap
            List<Pair<ApplicationState, VersionedValue>> states = new ArrayList<Pair<ApplicationState, VersionedValue>>();
            states.add(Pair.create(ApplicationState.TOKENS, valueFactory.tokens(tokens)));
            states.add(Pair.create(ApplicationState.STATUS, valueFactory.bootstrapping(tokens)));
            Gossiper.instance.addLocalApplicationStates(states);
            setMode(Mode.JOINING, "sleeping " + RING_DELAY + " ms for pending range setup", true);
            Uninterruptibles.sleepUninterruptibly(RING_DELAY, TimeUnit.MILLISECONDS);
        }
        else
        {
            // Dont set any state for the node which is bootstrapping the existing token...
            tokenMetadata.updateNormalTokens(tokens, FBUtilities.getBroadcastAddress());
            SystemKeyspace.removeEndpoint(DatabaseDescriptor.getReplaceAddress());
        }
        if (!Gossiper.instance.seenAnySeed())
            throw new IllegalStateException("Unable to contact any seeds!");
        setMode(Mode.JOINING, "Starting to bootstrap...", true);
        new BootStrapper(FBUtilities.getBroadcastAddress(), tokens, tokenMetadata).bootstrap(); // handles token update
        logger.info("Bootstrap completed! for the tokens {}", tokens);
    }

    public boolean isBootstrapMode()
    {
        return isBootstrapMode;
    }

    public TokenMetadata getTokenMetadata()
    {
        return tokenMetadata;
    }

    /**
     * Increment about the known Compaction severity of the events in this node
     */
    public void reportSeverity(double incr)
    {
        bgMonitor.incrCompactionSeverity(incr);
    }

    public void reportManualSeverity(double incr)
    {
        bgMonitor.incrManualSeverity(incr);
    }

    public double getSeverity(InetAddress endpoint)
    {
        return bgMonitor.getSeverity(endpoint);
    }

    /**
     * for a keyspace, return the ranges and corresponding listen addresses.
     * @param keyspace
     * @return the endpoint map
     */
    public Map<List<String>, List<String>> getRangeToEndpointMap(String keyspace)
    {
        /* All the ranges for the tokens */
        Map<List<String>, List<String>> map = new HashMap<>();
        for (Map.Entry<Range<Token>,List<InetAddress>> entry : getRangeToAddressMap(keyspace).entrySet())
        {
            map.put(entry.getKey().asList(), stringify(entry.getValue()));
        }
        return map;
    }

    /**
     * Return the rpc address associated with an endpoint as a string.
     * @param endpoint The endpoint to get rpc address for
     * @return the rpc address
     */
    public String getRpcaddress(InetAddress endpoint)
    {
        if (endpoint.equals(FBUtilities.getBroadcastAddress()))
            return DatabaseDescriptor.getBroadcastRpcAddress().getHostAddress();
        else if (Gossiper.instance.getEndpointStateForEndpoint(endpoint).getApplicationState(ApplicationState.RPC_ADDRESS) == null)
            return endpoint.getHostAddress();
        else
            return Gossiper.instance.getEndpointStateForEndpoint(endpoint).getApplicationState(ApplicationState.RPC_ADDRESS).value;
    }

    /**
     * for a keyspace, return the ranges and corresponding RPC addresses for a given keyspace.
     * @param keyspace
     * @return the endpoint map
     */
    public Map<List<String>, List<String>> getRangeToRpcaddressMap(String keyspace)
    {
        /* All the ranges for the tokens */
        Map<List<String>, List<String>> map = new HashMap<>();
        for (Map.Entry<Range<Token>, List<InetAddress>> entry : getRangeToAddressMap(keyspace).entrySet())
        {
            List<String> rpcaddrs = new ArrayList<>(entry.getValue().size());
            for (InetAddress endpoint: entry.getValue())
            {
                rpcaddrs.add(getRpcaddress(endpoint));
            }
            map.put(entry.getKey().asList(), rpcaddrs);
        }
        return map;
    }

    public Map<List<String>, List<String>> getPendingRangeToEndpointMap(String keyspace)
    {
        // some people just want to get a visual representation of things. Allow null and set it to the first
        // non-system keyspace.
        if (keyspace == null)
            keyspace = Schema.instance.getNonSystemKeyspaces().get(0);

        Map<List<String>, List<String>> map = new HashMap<>();
        for (Map.Entry<Range<Token>, Collection<InetAddress>> entry : tokenMetadata.getPendingRanges(keyspace).entrySet())
        {
            List<InetAddress> l = new ArrayList<>(entry.getValue());
            map.put(entry.getKey().asList(), stringify(l));
        }
        return map;
    }

    public Map<Range<Token>, List<InetAddress>> getRangeToAddressMap(String keyspace)
    {
        return getRangeToAddressMap(keyspace, tokenMetadata.sortedTokens());
    }

    public Map<Range<Token>, List<InetAddress>> getRangeToAddressMapInLocalDC(String keyspace)
    {
        Predicate<InetAddress> isLocalDC = new Predicate<InetAddress>()
        {
            public boolean apply(InetAddress address)
            {
                return isLocalDC(address);
            }
        };

        Map<Range<Token>, List<InetAddress>> origMap = getRangeToAddressMap(keyspace, getTokensInLocalDC());
        Map<Range<Token>, List<InetAddress>> filteredMap = Maps.newHashMap();
        for (Map.Entry<Range<Token>, List<InetAddress>> entry : origMap.entrySet())
        {
            List<InetAddress> endpointsInLocalDC = Lists.newArrayList(Collections2.filter(entry.getValue(), isLocalDC));
            filteredMap.put(entry.getKey(), endpointsInLocalDC);
        }

        return filteredMap;
    }

    private List<Token> getTokensInLocalDC()
    {
        List<Token> filteredTokens = Lists.newArrayList();
        for (Token token : tokenMetadata.sortedTokens())
        {
            InetAddress endpoint = tokenMetadata.getEndpoint(token);
            if (isLocalDC(endpoint))
                filteredTokens.add(token);
        }
        return filteredTokens;
    }

    private boolean isLocalDC(InetAddress targetHost)
    {
        String remoteDC = DatabaseDescriptor.getEndpointSnitch().getDatacenter(targetHost);
        String localDC = DatabaseDescriptor.getEndpointSnitch().getDatacenter(FBUtilities.getBroadcastAddress());
        return remoteDC.equals(localDC);
    }

    private Map<Range<Token>, List<InetAddress>> getRangeToAddressMap(String keyspace, List<Token> sortedTokens)
    {
        // some people just want to get a visual representation of things. Allow null and set it to the first
        // non-system keyspace.
        if (keyspace == null)
            keyspace = Schema.instance.getNonSystemKeyspaces().get(0);

        List<Range<Token>> ranges = getAllRanges(sortedTokens);
        return constructRangeToEndpointMap(keyspace, ranges);
    }


    /**
     * The same as {@code describeRing(String)} but converts TokenRange to the String for JMX compatibility
     *
     * @param keyspace The keyspace to fetch information about
     *
     * @return a List of TokenRange(s) converted to String for the given keyspace
     */
    public List<String> describeRingJMX(String keyspace) throws IOException
    {
        List<TokenRange> tokenRanges;
        try
        {
            tokenRanges = describeRing(keyspace);
        }
        catch (InvalidRequestException e)
        {
            throw new IOException(e.getMessage());
        }
        List<String> result = new ArrayList<>(tokenRanges.size());

        for (TokenRange tokenRange : tokenRanges)
            result.add(tokenRange.toString());

        return result;
    }

    /**
     * The TokenRange for a given keyspace.
     *
     * @param keyspace The keyspace to fetch information about
     *
     * @return a List of TokenRange(s) for the given keyspace
     *
     * @throws InvalidRequestException if there is no ring information available about keyspace
     */
    public List<TokenRange> describeRing(String keyspace) throws InvalidRequestException
    {
        return describeRing(keyspace, false);
    }

    /**
     * The same as {@code describeRing(String)} but considers only the part of the ring formed by nodes in the local DC.
     */
    public List<TokenRange> describeLocalRing(String keyspace) throws InvalidRequestException
    {
        return describeRing(keyspace, true);
    }

    private List<TokenRange> describeRing(String keyspace, boolean includeOnlyLocalDC) throws InvalidRequestException
    {
        if (!Schema.instance.getKeyspaces().contains(keyspace))
            throw new InvalidRequestException("No such keyspace: " + keyspace);

        if (keyspace == null || Keyspace.open(keyspace).getReplicationStrategy() instanceof LocalStrategy)
            throw new InvalidRequestException("There is no ring for the keyspace: " + keyspace);

        List<TokenRange> ranges = new ArrayList<>();
        Token.TokenFactory tf = getPartitioner().getTokenFactory();

        Map<Range<Token>, List<InetAddress>> rangeToAddressMap =
                includeOnlyLocalDC
                        ? getRangeToAddressMapInLocalDC(keyspace)
                        : getRangeToAddressMap(keyspace);

        for (Map.Entry<Range<Token>, List<InetAddress>> entry : rangeToAddressMap.entrySet())
        {
            Range range = entry.getKey();
            List<InetAddress> addresses = entry.getValue();
            List<String> endpoints = new ArrayList<>(addresses.size());
            List<String> rpc_endpoints = new ArrayList<>(addresses.size());
            List<EndpointDetails> epDetails = new ArrayList<>(addresses.size());

            for (InetAddress endpoint : addresses)
            {
                EndpointDetails details = new EndpointDetails();
                details.host = endpoint.getHostAddress();
                details.datacenter = DatabaseDescriptor.getEndpointSnitch().getDatacenter(endpoint);
                details.rack = DatabaseDescriptor.getEndpointSnitch().getRack(endpoint);

                endpoints.add(details.host);
                rpc_endpoints.add(getRpcaddress(endpoint));

                epDetails.add(details);
            }

            TokenRange tr = new TokenRange(tf.toString(range.left.getToken()), tf.toString(range.right.getToken()), endpoints)
                                    .setEndpoint_details(epDetails)
                                    .setRpc_endpoints(rpc_endpoints);

            ranges.add(tr);
        }

        return ranges;
    }

    public Map<String, String> getTokenToEndpointMap()
    {
        Map<Token, InetAddress> mapInetAddress = tokenMetadata.getNormalAndBootstrappingTokenToEndpointMap();
        // in order to preserve tokens in ascending order, we use LinkedHashMap here
        Map<String, String> mapString = new LinkedHashMap<>(mapInetAddress.size());
        List<Token> tokens = new ArrayList<>(mapInetAddress.keySet());
        Collections.sort(tokens);
        for (Token token : tokens)
        {
            mapString.put(token.toString(), mapInetAddress.get(token).getHostAddress());
        }
        return mapString;
    }

    public String getLocalHostId()
    {
        return getTokenMetadata().getHostId(FBUtilities.getBroadcastAddress()).toString();
    }

    public Map<String, String> getHostIdMap()
    {
        Map<String, String> mapOut = new HashMap<>();
        for (Map.Entry<InetAddress, UUID> entry : getTokenMetadata().getEndpointToHostIdMapForReading().entrySet())
            mapOut.put(entry.getKey().getHostAddress(), entry.getValue().toString());
        return mapOut;
    }

    /**
     * Construct the range to endpoint mapping based on the true view
     * of the world.
     * @param ranges
     * @return mapping of ranges to the replicas responsible for them.
    */
    private Map<Range<Token>, List<InetAddress>> constructRangeToEndpointMap(String keyspace, List<Range<Token>> ranges)
    {
        Map<Range<Token>, List<InetAddress>> rangeToEndpointMap = new HashMap<>();
        for (Range<Token> range : ranges)
        {
            rangeToEndpointMap.put(range, Keyspace.open(keyspace).getReplicationStrategy().getNaturalEndpoints(range.right));
        }
        return rangeToEndpointMap;
    }

    public void beforeChange(InetAddress endpoint, EndpointState currentState, ApplicationState newStateKey, VersionedValue newValue)
    {
        // no-op
    }

    /*
     * Handle the reception of a new particular ApplicationState for a particular endpoint. Note that the value of the
     * ApplicationState has not necessarily "changed" since the last known value, if we already received the same update
     * from somewhere else.
     *
     * onChange only ever sees one ApplicationState piece change at a time (even if many ApplicationState updates were
     * received at the same time), so we perform a kind of state machine here. We are concerned with two events: knowing
     * the token associated with an endpoint, and knowing its operation mode. Nodes can start in either bootstrap or
     * normal mode, and from bootstrap mode can change mode to normal. A node in bootstrap mode needs to have
     * pendingranges set in TokenMetadata; a node in normal mode should instead be part of the token ring.
     *
     * Normal progression of ApplicationState.STATUS values for a node should be like this:
     * STATUS_BOOTSTRAPPING,token
     *   if bootstrapping. stays this way until all files are received.
     * STATUS_NORMAL,token
     *   ready to serve reads and writes.
     * STATUS_LEAVING,token
     *   get ready to leave the cluster as part of a decommission
     * STATUS_LEFT,token
     *   set after decommission is completed.
     *
     * Other STATUS values that may be seen (possibly anywhere in the normal progression):
     * STATUS_MOVING,newtoken
     *   set if node is currently moving to a new token in the ring
     * REMOVING_TOKEN,deadtoken
     *   set if the node is dead and is being removed by its REMOVAL_COORDINATOR
     * REMOVED_TOKEN,deadtoken
     *   set if the node is dead and has been removed by its REMOVAL_COORDINATOR
     *
     * Note: Any time a node state changes from STATUS_NORMAL, it will not be visible to new nodes. So it follows that
     * you should never bootstrap a new node during a removenode, decommission or move.
     */
    public void onChange(InetAddress endpoint, ApplicationState state, VersionedValue value)
    {
        if (state.equals(ApplicationState.STATUS))
        {
            String apStateValue = value.value;
            String[] pieces = apStateValue.split(VersionedValue.DELIMITER_STR, -1);
            assert (pieces.length > 0);

            String moveName = pieces[0];

            switch (moveName)
            {
                case VersionedValue.STATUS_BOOTSTRAPPING:
                    handleStateBootstrap(endpoint);
                    break;
                case VersionedValue.STATUS_NORMAL:
                    handleStateNormal(endpoint);
                    break;
                case VersionedValue.REMOVING_TOKEN:
                case VersionedValue.REMOVED_TOKEN:
                    handleStateRemoving(endpoint, pieces);
                    break;
                case VersionedValue.STATUS_LEAVING:
                    handleStateLeaving(endpoint);
                    break;
                case VersionedValue.STATUS_LEFT:
                    handleStateLeft(endpoint, pieces);
                    break;
                case VersionedValue.STATUS_MOVING:
                    handleStateMoving(endpoint, pieces);
                    break;
            }
        }
        else
        {
            EndpointState epState = Gossiper.instance.getEndpointStateForEndpoint(endpoint);
            if (epState == null || Gossiper.instance.isDeadState(epState))
            {
                logger.debug("Ignoring state change for dead or unknown endpoint: {}", endpoint);
                return;
            }

            switch (state)
            {
                case RELEASE_VERSION:
                    SystemKeyspace.updatePeerInfo(endpoint, "release_version", value.value);
                    break;
                case DC:
                    SystemKeyspace.updatePeerInfo(endpoint, "data_center", value.value);
                    break;
                case RACK:
                    SystemKeyspace.updatePeerInfo(endpoint, "rack", value.value);
                    break;
                case RPC_ADDRESS:
                    try
                    {
                        SystemKeyspace.updatePeerInfo(endpoint, "rpc_address", InetAddress.getByName(value.value));
                    }
                    catch (UnknownHostException e)
                    {
                        throw new RuntimeException(e);
                    }
                    break;
                case SCHEMA:
                    SystemKeyspace.updatePeerInfo(endpoint, "schema_version", UUID.fromString(value.value));
                    MigrationManager.instance.scheduleSchemaPull(endpoint, epState);
                    break;
                case HOST_ID:
                    SystemKeyspace.updatePeerInfo(endpoint, "host_id", UUID.fromString(value.value));
                    break;
            }
        }
    }

    private void updatePeerInfo(InetAddress endpoint)
    {
        EndpointState epState = Gossiper.instance.getEndpointStateForEndpoint(endpoint);
        for (Map.Entry<ApplicationState, VersionedValue> entry : epState.getApplicationStateMap().entrySet())
        {
            switch (entry.getKey())
            {
                case RELEASE_VERSION:
                    SystemKeyspace.updatePeerInfo(endpoint, "release_version", entry.getValue().value);
                    break;
                case DC:
                    SystemKeyspace.updatePeerInfo(endpoint, "data_center", entry.getValue().value);
                    break;
                case RACK:
                    SystemKeyspace.updatePeerInfo(endpoint, "rack", entry.getValue().value);
                    break;
                case RPC_ADDRESS:
                    try
                    {
                        SystemKeyspace.updatePeerInfo(endpoint, "rpc_address", InetAddress.getByName(entry.getValue().value));
                    }
                    catch (UnknownHostException e)
                    {
                        throw new RuntimeException(e);
                    }
                    break;
                case SCHEMA:
                    SystemKeyspace.updatePeerInfo(endpoint, "schema_version", UUID.fromString(entry.getValue().value));
                    break;
                case HOST_ID:
                    SystemKeyspace.updatePeerInfo(endpoint, "host_id", UUID.fromString(entry.getValue().value));
                    break;
            }
        }
    }

    private byte[] getApplicationStateValue(InetAddress endpoint, ApplicationState appstate)
    {
        String vvalue = Gossiper.instance.getEndpointStateForEndpoint(endpoint).getApplicationState(appstate).value;
        return vvalue.getBytes(ISO_8859_1);
    }

    private Collection<Token> getTokensFor(InetAddress endpoint)
    {
        try
        {
            return TokenSerializer.deserialize(getPartitioner(), new DataInputStream(new ByteArrayInputStream(getApplicationStateValue(endpoint, ApplicationState.TOKENS))));
        }
        catch (IOException e)
        {
            throw new RuntimeException(e);
        }
    }

    /**
     * Handle node bootstrap
     *
     * @param endpoint bootstrapping node
     */
    private void handleStateBootstrap(InetAddress endpoint)
    {
        Collection<Token> tokens;
        // explicitly check for TOKENS, because a bootstrapping node might be bootstrapping in legacy mode; that is, not using vnodes and no token specified
        tokens = getTokensFor(endpoint);

        if (logger.isDebugEnabled())
            logger.debug("Node {} state bootstrapping, token {}", endpoint, tokens);

        // if this node is present in token metadata, either we have missed intermediate states
        // or the node had crashed. Print warning if needed, clear obsolete stuff and
        // continue.
        if (tokenMetadata.isMember(endpoint))
        {
            // If isLeaving is false, we have missed both LEAVING and LEFT. However, if
            // isLeaving is true, we have only missed LEFT. Waiting time between completing
            // leave operation and rebootstrapping is relatively short, so the latter is quite
            // common (not enough time for gossip to spread). Therefore we report only the
            // former in the log.
            if (!tokenMetadata.isLeaving(endpoint))
                logger.info("Node {} state jump to bootstrap", endpoint);
            tokenMetadata.removeEndpoint(endpoint);
        }

        tokenMetadata.addBootstrapTokens(tokens, endpoint);
        PendingRangeCalculatorService.instance.update();

        if (Gossiper.instance.usesHostId(endpoint))
            tokenMetadata.updateHostId(Gossiper.instance.getHostId(endpoint), endpoint);
    }

    /**
     * Handle node move to normal state. That is, node is entering token ring and participating
     * in reads.
     *
     * @param endpoint node
     */
    private void handleStateNormal(final InetAddress endpoint)
    {
        Collection<Token> tokens;

        tokens = getTokensFor(endpoint);

        Set<Token> tokensToUpdateInMetadata = new HashSet<>();
        Set<Token> tokensToUpdateInSystemKeyspace = new HashSet<>();
        Set<Token> localTokensToRemove = new HashSet<>();
        Set<InetAddress> endpointsToRemove = new HashSet<>();


        if (logger.isDebugEnabled())
            logger.debug("Node {} state normal, token {}", endpoint, tokens);

        if (tokenMetadata.isMember(endpoint))
            logger.info("Node {} state jump to normal", endpoint);

        updatePeerInfo(endpoint);
        // Order Matters, TM.updateHostID() should be called before TM.updateNormalToken(), (see CASSANDRA-4300).
        if (Gossiper.instance.usesHostId(endpoint))
        {
            UUID hostId = Gossiper.instance.getHostId(endpoint);
            InetAddress existing = tokenMetadata.getEndpointForHostId(hostId);
            if (DatabaseDescriptor.isReplacing() && Gossiper.instance.getEndpointStateForEndpoint(DatabaseDescriptor.getReplaceAddress()) != null && (hostId.equals(Gossiper.instance.getHostId(DatabaseDescriptor.getReplaceAddress()))))
                logger.warn("Not updating token metadata for {} because I am replacing it", endpoint);
            else
            {
                if (existing != null && !existing.equals(endpoint))
                {
                    if (existing.equals(FBUtilities.getBroadcastAddress()))
                    {
                        logger.warn("Not updating host ID {} for {} because it's mine", hostId, endpoint);
                        tokenMetadata.removeEndpoint(endpoint);
                        endpointsToRemove.add(endpoint);
                    }
                    else if (Gossiper.instance.compareEndpointStartup(endpoint, existing) > 0)
                    {
                        logger.warn("Host ID collision for {} between {} and {}; {} is the new owner", hostId, existing, endpoint, endpoint);
                        tokenMetadata.removeEndpoint(existing);
                        endpointsToRemove.add(existing);
                        tokenMetadata.updateHostId(hostId, endpoint);
                    }
                    else
                    {
                        logger.warn("Host ID collision for {} between {} and {}; ignored {}", hostId, existing, endpoint, endpoint);
                        tokenMetadata.removeEndpoint(endpoint);
                        endpointsToRemove.add(endpoint);
                    }
                }
                else
                    tokenMetadata.updateHostId(hostId, endpoint);
            }
        }

        for (final Token token : tokens)
        {
            // we don't want to update if this node is responsible for the token and it has a later startup time than endpoint.
            InetAddress currentOwner = tokenMetadata.getEndpoint(token);
            if (currentOwner == null)
            {
                logger.debug("New node {} at token {}", endpoint, token);
                tokensToUpdateInMetadata.add(token);
                if (!isClientMode)
                    tokensToUpdateInSystemKeyspace.add(token);
            }
            else if (endpoint.equals(currentOwner))
            {
                // set state back to normal, since the node may have tried to leave, but failed and is now back up
                tokensToUpdateInMetadata.add(token);
                if (!isClientMode)
                    tokensToUpdateInSystemKeyspace.add(token);
            }
            else if (Gossiper.instance.compareEndpointStartup(endpoint, currentOwner) > 0)
            {
                tokensToUpdateInMetadata.add(token);
                if (!isClientMode)
                    tokensToUpdateInSystemKeyspace.add(token);

                // currentOwner is no longer current, endpoint is.  Keep track of these moves, because when
                // a host no longer has any tokens, we'll want to remove it.
                Multimap<InetAddress, Token> epToTokenCopy = getTokenMetadata().getEndpointToTokenMapForReading();
                epToTokenCopy.get(currentOwner).remove(token);
                if (epToTokenCopy.get(currentOwner).size() < 1)
                    endpointsToRemove.add(currentOwner);

                logger.info(String.format("Nodes %s and %s have the same token %s.  %s is the new owner",
                                          endpoint,
                                          currentOwner,
                                          token,
                                          endpoint));
            }
            else
            {
                logger.info(String.format("Nodes %s and %s have the same token %s.  Ignoring %s",
                                           endpoint,
                                           currentOwner,
                                           token,
                                           endpoint));
            }
        }

        tokenMetadata.updateNormalTokens(tokensToUpdateInMetadata, endpoint);
        for (InetAddress ep : endpointsToRemove)
            removeEndpoint(ep);
        if (!tokensToUpdateInSystemKeyspace.isEmpty())
            SystemKeyspace.updateTokens(endpoint, tokensToUpdateInSystemKeyspace);
        if (!localTokensToRemove.isEmpty())
            SystemKeyspace.updateLocalTokens(Collections.<Token>emptyList(), localTokensToRemove);

        if (tokenMetadata.isMoving(endpoint)) // if endpoint was moving to a new token
        {
            tokenMetadata.removeFromMoving(endpoint);

            if (!isClientMode)
            {
                for (IEndpointLifecycleSubscriber subscriber : lifecycleSubscribers)
                    subscriber.onMove(endpoint);
            }
        }

        PendingRangeCalculatorService.instance.update();
    }

    /**
     * Handle node preparing to leave the ring
     *
     * @param endpoint node
     */
    private void handleStateLeaving(InetAddress endpoint)
    {
        Collection<Token> tokens;
        tokens = getTokensFor(endpoint);

        if (logger.isDebugEnabled())
            logger.debug("Node {} state leaving, tokens {}", endpoint, tokens);

        // If the node is previously unknown or tokens do not match, update tokenmetadata to
        // have this node as 'normal' (it must have been using this token before the
        // leave). This way we'll get pending ranges right.
        if (!tokenMetadata.isMember(endpoint))
        {
            logger.info("Node {} state jump to leaving", endpoint);
            tokenMetadata.updateNormalTokens(tokens, endpoint);
        }
        else if (!tokenMetadata.getTokens(endpoint).containsAll(tokens))
        {
            logger.warn("Node {} 'leaving' token mismatch. Long network partition?", endpoint);
            tokenMetadata.updateNormalTokens(tokens, endpoint);
        }

        // at this point the endpoint is certainly a member with this token, so let's proceed
        // normally
        tokenMetadata.addLeavingEndpoint(endpoint);
        PendingRangeCalculatorService.instance.update();
    }

    /**
     * Handle node leaving the ring. This will happen when a node is decommissioned
     *
     * @param endpoint If reason for leaving is decommission, endpoint is the leaving node.
     * @param pieces STATE_LEFT,token
     */
    private void handleStateLeft(InetAddress endpoint, String[] pieces)
    {
        assert pieces.length >= 2;
        Collection<Token> tokens;
        tokens = getTokensFor(endpoint);

        if (logger.isDebugEnabled())
            logger.debug("Node {} state left, tokens {}", endpoint, tokens);

        excise(tokens, endpoint, extractExpireTime(pieces));
    }

    /**
     * Handle node moving inside the ring.
     *
     * @param endpoint moving endpoint address
     * @param pieces STATE_MOVING, token
     */
    private void handleStateMoving(InetAddress endpoint, String[] pieces)
    {
        assert pieces.length >= 2;
        Token token = getPartitioner().getTokenFactory().fromString(pieces[1]);

        if (logger.isDebugEnabled())
            logger.debug("Node {} state moving, new token {}", endpoint, token);

        tokenMetadata.addMovingEndpoint(token, endpoint);

        PendingRangeCalculatorService.instance.update();
    }

    /**
     * Handle notification that a node being actively removed from the ring via 'removenode'
     *
     * @param endpoint node
     * @param pieces either REMOVED_TOKEN (node is gone) or REMOVING_TOKEN (replicas need to be restored)
     */
    private void handleStateRemoving(InetAddress endpoint, String[] pieces)
    {
        assert (pieces.length > 0);

        if (endpoint.equals(FBUtilities.getBroadcastAddress()))
        {
            logger.info("Received removenode gossip about myself. Is this node rejoining after an explicit removenode?");
            try
            {
                drain();
            }
            catch (Exception e)
            {
                throw new RuntimeException(e);
            }
            return;
        }
        if (tokenMetadata.isMember(endpoint))
        {
            String state = pieces[0];
            Collection<Token> removeTokens = tokenMetadata.getTokens(endpoint);

            if (VersionedValue.REMOVED_TOKEN.equals(state))
            {
                excise(removeTokens, endpoint, extractExpireTime(pieces));
            }
            else if (VersionedValue.REMOVING_TOKEN.equals(state))
            {
                if (logger.isDebugEnabled())
                    logger.debug("Tokens {} removed manually (endpoint was {})", removeTokens, endpoint);

                // Note that the endpoint is being removed
                tokenMetadata.addLeavingEndpoint(endpoint);
                PendingRangeCalculatorService.instance.update();

                // find the endpoint coordinating this removal that we need to notify when we're done
                String[] coordinator = Gossiper.instance.getEndpointStateForEndpoint(endpoint).getApplicationState(ApplicationState.REMOVAL_COORDINATOR).value.split(VersionedValue.DELIMITER_STR, -1);
                UUID hostId = UUID.fromString(coordinator[1]);
                // grab any data we are now responsible for and notify responsible node
                restoreReplicaCount(endpoint, tokenMetadata.getEndpointForHostId(hostId));
            }
        }
        else // now that the gossiper has told us about this nonexistent member, notify the gossiper to remove it
        {
            if (VersionedValue.REMOVED_TOKEN.equals(pieces[0]))
                addExpireTimeIfFound(endpoint, extractExpireTime(pieces));
            removeEndpoint(endpoint);
        }
    }

    private void excise(Collection<Token> tokens, InetAddress endpoint)
    {
        logger.info("Removing tokens {} for {}", tokens, endpoint);
        HintedHandOffManager.instance.deleteHintsForEndpoint(endpoint);
        removeEndpoint(endpoint);
        tokenMetadata.removeEndpoint(endpoint);
        tokenMetadata.removeBootstrapTokens(tokens);

        if (!isClientMode)
        {
            for (IEndpointLifecycleSubscriber subscriber : lifecycleSubscribers)
                subscriber.onLeaveCluster(endpoint);
        }
        PendingRangeCalculatorService.instance.update();
    }

    private void excise(Collection<Token> tokens, InetAddress endpoint, long expireTime)
    {
        addExpireTimeIfFound(endpoint, expireTime);
        excise(tokens, endpoint);
    }

    /** unlike excise we just need this endpoint gone without going through any notifications **/
    private void removeEndpoint(InetAddress endpoint)
    {
        Gossiper.instance.removeEndpoint(endpoint);
        if (!isClientMode)
            SystemKeyspace.removeEndpoint(endpoint);
    }

    protected void addExpireTimeIfFound(InetAddress endpoint, long expireTime)
    {
        if (expireTime != 0L)
        {
            Gossiper.instance.addExpireTimeForEndpoint(endpoint, expireTime);
        }
    }

    protected long extractExpireTime(String[] pieces)
    {
        return Long.parseLong(pieces[2]);
    }

    /**
     * Finds living endpoints responsible for the given ranges
     *
     * @param keyspaceName the keyspace ranges belong to
     * @param ranges the ranges to find sources for
     * @return multimap of addresses to ranges the address is responsible for
     */
    private Multimap<InetAddress, Range<Token>> getNewSourceRanges(String keyspaceName, Set<Range<Token>> ranges)
    {
        InetAddress myAddress = FBUtilities.getBroadcastAddress();
        Multimap<Range<Token>, InetAddress> rangeAddresses = Keyspace.open(keyspaceName).getReplicationStrategy().getRangeAddresses(tokenMetadata.cloneOnlyTokenMap());
        Multimap<InetAddress, Range<Token>> sourceRanges = HashMultimap.create();
        IFailureDetector failureDetector = FailureDetector.instance;

        // find alive sources for our new ranges
        for (Range<Token> range : ranges)
        {
            Collection<InetAddress> possibleRanges = rangeAddresses.get(range);
            IEndpointSnitch snitch = DatabaseDescriptor.getEndpointSnitch();
            List<InetAddress> sources = snitch.getSortedListByProximity(myAddress, possibleRanges);

            assert (!sources.contains(myAddress));

            for (InetAddress source : sources)
            {
                if (failureDetector.isAlive(source))
                {
                    sourceRanges.put(source, range);
                    break;
                }
            }
        }
        return sourceRanges;
    }

    /**
     * Sends a notification to a node indicating we have finished replicating data.
     *
     * @param remote node to send notification to
     */
    private void sendReplicationNotification(InetAddress remote)
    {
        // notify the remote token
        MessageOut msg = new MessageOut(MessagingService.Verb.REPLICATION_FINISHED);
        IFailureDetector failureDetector = FailureDetector.instance;
        if (logger.isDebugEnabled())
            logger.debug("Notifying {} of replication completion\n", remote);
        while (failureDetector.isAlive(remote))
        {
            AsyncOneResponse iar = MessagingService.instance().sendRR(msg, remote);
            try
            {
                iar.get(DatabaseDescriptor.getRpcTimeout(), TimeUnit.MILLISECONDS);
                return; // done
            }
            catch(TimeoutException e)
            {
                // try again
            }
        }
    }

    /**
     * Called when an endpoint is removed from the ring. This function checks
     * whether this node becomes responsible for new ranges as a
     * consequence and streams data if needed.
     *
     * This is rather ineffective, but it does not matter so much
     * since this is called very seldom
     *
     * @param endpoint the node that left
     */
    private void restoreReplicaCount(InetAddress endpoint, final InetAddress notifyEndpoint)
    {
        Multimap<String, Map.Entry<InetAddress, Collection<Range<Token>>>> rangesToFetch = HashMultimap.create();

        InetAddress myAddress = FBUtilities.getBroadcastAddress();

        for (String keyspaceName : Schema.instance.getNonSystemKeyspaces())
        {
            Multimap<Range<Token>, InetAddress> changedRanges = getChangedRangesForLeaving(keyspaceName, endpoint);
            Set<Range<Token>> myNewRanges = new HashSet<>();
            for (Map.Entry<Range<Token>, InetAddress> entry : changedRanges.entries())
            {
                if (entry.getValue().equals(myAddress))
                    myNewRanges.add(entry.getKey());
            }
            Multimap<InetAddress, Range<Token>> sourceRanges = getNewSourceRanges(keyspaceName, myNewRanges);
            for (Map.Entry<InetAddress, Collection<Range<Token>>> entry : sourceRanges.asMap().entrySet())
            {
                rangesToFetch.put(keyspaceName, entry);
            }
        }

        StreamPlan stream = new StreamPlan("Restore replica count");
        for (String keyspaceName : rangesToFetch.keySet())
        {
            for (Map.Entry<InetAddress, Collection<Range<Token>>> entry : rangesToFetch.get(keyspaceName))
            {
                InetAddress source = entry.getKey();
                InetAddress preferred = SystemKeyspace.getPreferredIP(source);
                Collection<Range<Token>> ranges = entry.getValue();
                if (logger.isDebugEnabled())
                    logger.debug("Requesting from {} ranges {}", source, StringUtils.join(ranges, ", "));
                stream.requestRanges(source, preferred, keyspaceName, ranges);
            }
        }
        StreamResultFuture future = stream.execute();
        Futures.addCallback(future, new FutureCallback<StreamState>()
        {
            public void onSuccess(StreamState finalState)
            {
                sendReplicationNotification(notifyEndpoint);
            }

            public void onFailure(Throwable t)
            {
                logger.warn("Streaming to restore replica count failed", t);
                // We still want to send the notification
                sendReplicationNotification(notifyEndpoint);
            }
        });
    }

    // needs to be modified to accept either a keyspace or ARS.
    private Multimap<Range<Token>, InetAddress> getChangedRangesForLeaving(String keyspaceName, InetAddress endpoint)
    {
        // First get all ranges the leaving endpoint is responsible for
        Collection<Range<Token>> ranges = getRangesForEndpoint(keyspaceName, endpoint);

        if (logger.isDebugEnabled())
            logger.debug("Node {} ranges [{}]", endpoint, StringUtils.join(ranges, ", "));

        Map<Range<Token>, List<InetAddress>> currentReplicaEndpoints = new HashMap<>();

        // Find (for each range) all nodes that store replicas for these ranges as well
        TokenMetadata metadata = tokenMetadata.cloneOnlyTokenMap(); // don't do this in the loop! #7758
        for (Range<Token> range : ranges)
            currentReplicaEndpoints.put(range, Keyspace.open(keyspaceName).getReplicationStrategy().calculateNaturalEndpoints(range.right, metadata));

        TokenMetadata temp = tokenMetadata.cloneAfterAllLeft();

        // endpoint might or might not be 'leaving'. If it was not leaving (that is, removenode
        // command was used), it is still present in temp and must be removed.
        if (temp.isMember(endpoint))
            temp.removeEndpoint(endpoint);

        Multimap<Range<Token>, InetAddress> changedRanges = HashMultimap.create();

        // Go through the ranges and for each range check who will be
        // storing replicas for these ranges when the leaving endpoint
        // is gone. Whoever is present in newReplicaEndpoints list, but
        // not in the currentReplicaEndpoints list, will be needing the
        // range.
        for (Range<Token> range : ranges)
        {
            Collection<InetAddress> newReplicaEndpoints = Keyspace.open(keyspaceName).getReplicationStrategy().calculateNaturalEndpoints(range.right, temp);
            newReplicaEndpoints.removeAll(currentReplicaEndpoints.get(range));
            if (logger.isDebugEnabled())
                if (newReplicaEndpoints.isEmpty())
                    logger.debug("Range {} already in all replicas", range);
                else
                    logger.debug("Range {} will be responsibility of {}", range, StringUtils.join(newReplicaEndpoints, ", "));
            changedRanges.putAll(range, newReplicaEndpoints);
        }

        return changedRanges;
    }

    public void onJoin(InetAddress endpoint, EndpointState epState)
    {
        for (Map.Entry<ApplicationState, VersionedValue> entry : epState.getApplicationStateMap().entrySet())
        {
            onChange(endpoint, entry.getKey(), entry.getValue());
        }
        MigrationManager.instance.scheduleSchemaPull(endpoint, epState);
    }

    public void onAlive(InetAddress endpoint, EndpointState state)
    {
        MigrationManager.instance.scheduleSchemaPull(endpoint, state);

        if (isClientMode)
            return;

        if (tokenMetadata.isMember(endpoint))
        {
            HintedHandOffManager.instance.scheduleHintDelivery(endpoint, true);
            for (IEndpointLifecycleSubscriber subscriber : lifecycleSubscribers)
                subscriber.onUp(endpoint);
        }
        else
        {
            for (IEndpointLifecycleSubscriber subscriber : lifecycleSubscribers)
                subscriber.onJoinCluster(endpoint);
        }
    }

    public void onRemove(InetAddress endpoint)
    {
        tokenMetadata.removeEndpoint(endpoint);
        PendingRangeCalculatorService.instance.update();
    }

    public void onDead(InetAddress endpoint, EndpointState state)
    {
        MessagingService.instance().convict(endpoint);
        if (!isClientMode)
        {
            for (IEndpointLifecycleSubscriber subscriber : lifecycleSubscribers)
                subscriber.onDown(endpoint);
        }
    }

    public void onRestart(InetAddress endpoint, EndpointState state)
    {
        // If we have restarted before the node was even marked down, we need to reset the connection pool
        if (state.isAlive())
            onDead(endpoint, state);
    }

    /** raw load value */
    public double getLoad()
    {
        double bytes = 0;
        for (String keyspaceName : Schema.instance.getKeyspaces())
        {
            Keyspace keyspace = Schema.instance.getKeyspaceInstance(keyspaceName);
            if (keyspace == null)
                continue;
            for (ColumnFamilyStore cfs : keyspace.getColumnFamilyStores())
                bytes += cfs.getLiveDiskSpaceUsed();
        }
        return bytes;
    }

    public String getLoadString()
    {
        return FileUtils.stringifyFileSize(getLoad());
    }

    public Map<String, String> getLoadMap()
    {
        Map<String, String> map = new HashMap<>();
        for (Map.Entry<InetAddress,Double> entry : LoadBroadcaster.instance.getLoadInfo().entrySet())
        {
            map.put(entry.getKey().getHostAddress(), FileUtils.stringifyFileSize(entry.getValue()));
        }
        // gossiper doesn't see its own updates, so we need to special-case the local node
        map.put(FBUtilities.getBroadcastAddress().getHostAddress(), getLoadString());
        return map;
    }

    public final void deliverHints(String host) throws UnknownHostException
    {
        HintedHandOffManager.instance.scheduleHintDelivery(host);
    }

    public Collection<Token> getLocalTokens()
    {
        Collection<Token> tokens = SystemKeyspace.getSavedTokens();
        assert tokens != null && !tokens.isEmpty(); // should not be called before initServer sets this
        return tokens;
    }

    /* These methods belong to the MBean interface */

    public List<String> getTokens()
    {
        return getTokens(FBUtilities.getBroadcastAddress());
    }

    public List<String> getTokens(String endpoint) throws UnknownHostException
    {
        return getTokens(InetAddress.getByName(endpoint));
    }

    private List<String> getTokens(InetAddress endpoint)
    {
        List<String> strTokens = new ArrayList<>();
        for (Token tok : getTokenMetadata().getTokens(endpoint))
            strTokens.add(tok.toString());
        return strTokens;
    }

    public String getReleaseVersion()
    {
        return FBUtilities.getReleaseVersionString();
    }

    public String getSchemaVersion()
    {
        return Schema.instance.getVersion().toString();
    }

    public List<String> getLeavingNodes()
    {
        return stringify(tokenMetadata.getLeavingEndpoints());
    }

    public List<String> getMovingNodes()
    {
        List<String> endpoints = new ArrayList<>();

        for (Pair<Token, InetAddress> node : tokenMetadata.getMovingEndpoints())
        {
            endpoints.add(node.right.getHostAddress());
        }

        return endpoints;
    }

    public List<String> getJoiningNodes()
    {
        return stringify(tokenMetadata.getBootstrapTokens().valueSet());
    }

    public List<String> getLiveNodes()
    {
        return stringify(Gossiper.instance.getLiveMembers());
    }

    public List<String> getUnreachableNodes()
    {
        return stringify(Gossiper.instance.getUnreachableMembers());
    }

    public String[] getAllDataFileLocations()
    {
        String[] locations = DatabaseDescriptor.getAllDataFileLocations();
        for (int i = 0; i < locations.length; i++)
            locations[i] = FileUtils.getCanonicalPath(locations[i]);
        return locations;
    }

    public String getCommitLogLocation()
    {
        return FileUtils.getCanonicalPath(DatabaseDescriptor.getCommitLogLocation());
    }

    public String getSavedCachesLocation()
    {
        return FileUtils.getCanonicalPath(DatabaseDescriptor.getSavedCachesLocation());
    }

    private List<String> stringify(Iterable<InetAddress> endpoints)
    {
        List<String> stringEndpoints = new ArrayList<>();
        for (InetAddress ep : endpoints)
        {
            stringEndpoints.add(ep.getHostAddress());
        }
        return stringEndpoints;
    }

    public int getCurrentGenerationNumber()
    {
        return Gossiper.instance.getCurrentGenerationNumber(FBUtilities.getBroadcastAddress());
    }

    public int forceKeyspaceCleanup(String keyspaceName, String... columnFamilies) throws IOException, ExecutionException, InterruptedException
    {
        if (keyspaceName.equals(Keyspace.SYSTEM_KS))
            throw new RuntimeException("Cleanup of the system keyspace is neither necessary nor wise");

        CompactionManager.AllSSTableOpStatus status = CompactionManager.AllSSTableOpStatus.SUCCESSFUL;
        for (ColumnFamilyStore cfStore : getValidColumnFamilies(false, false, keyspaceName, columnFamilies))
        {
            CompactionManager.AllSSTableOpStatus oneStatus = cfStore.forceCleanup();
            if (oneStatus != CompactionManager.AllSSTableOpStatus.SUCCESSFUL)
                status = oneStatus;
        }
        return status.statusCode;
    }

    public int scrub(boolean disableSnapshot, boolean skipCorrupted, String keyspaceName, String... columnFamilies) throws IOException, ExecutionException, InterruptedException
    {
        CompactionManager.AllSSTableOpStatus status = CompactionManager.AllSSTableOpStatus.SUCCESSFUL;
        for (ColumnFamilyStore cfStore : getValidColumnFamilies(false, false, keyspaceName, columnFamilies))
        {
            CompactionManager.AllSSTableOpStatus oneStatus = cfStore.scrub(disableSnapshot, skipCorrupted);
            if (oneStatus != CompactionManager.AllSSTableOpStatus.SUCCESSFUL)
                status = oneStatus;
        }
        return status.statusCode;
    }

    public int upgradeSSTables(String keyspaceName, boolean excludeCurrentVersion, String... columnFamilies) throws IOException, ExecutionException, InterruptedException
    {
        CompactionManager.AllSSTableOpStatus status = CompactionManager.AllSSTableOpStatus.SUCCESSFUL;
        for (ColumnFamilyStore cfStore : getValidColumnFamilies(true, true, keyspaceName, columnFamilies))
        {
            CompactionManager.AllSSTableOpStatus oneStatus = cfStore.sstablesRewrite(excludeCurrentVersion);
            if (oneStatus != CompactionManager.AllSSTableOpStatus.SUCCESSFUL)
                status = oneStatus;
        }
        return status.statusCode;
    }

    public void forceKeyspaceCompaction(String keyspaceName, String... columnFamilies) throws IOException, ExecutionException, InterruptedException
    {
        for (ColumnFamilyStore cfStore : getValidColumnFamilies(true, false, keyspaceName, columnFamilies))
        {
            cfStore.forceMajorCompaction();
        }
    }

    /**
     * Takes the snapshot for the given keyspaces. A snapshot name must be specified.
     *
     * @param tag the tag given to the snapshot; may not be null or empty
     * @param keyspaceNames the names of the keyspaces to snapshot; empty means "all."
     */
    public void takeSnapshot(String tag, String... keyspaceNames) throws IOException
    {
        if (operationMode.equals(Mode.JOINING))
            throw new IOException("Cannot snapshot until bootstrap completes");
        if (tag == null || tag.equals(""))
            throw new IOException("You must supply a snapshot name.");

        Iterable<Keyspace> keyspaces;
        if (keyspaceNames.length == 0)
        {
            keyspaces = Keyspace.all();
        }
        else
        {
            ArrayList<Keyspace> t = new ArrayList<>(keyspaceNames.length);
            for (String keyspaceName : keyspaceNames)
                t.add(getValidKeyspace(keyspaceName));
            keyspaces = t;
        }

        // Do a check to see if this snapshot exists before we actually snapshot
        for (Keyspace keyspace : keyspaces)
            if (keyspace.snapshotExists(tag))
                throw new IOException("Snapshot " + tag + " already exists.");


        for (Keyspace keyspace : keyspaces)
            keyspace.snapshot(tag, null);
    }

    /**
     * Takes the snapshot of a specific column family. A snapshot name must be specified.
     *
     * @param keyspaceName the keyspace which holds the specified column family
     * @param columnFamilyName the column family to snapshot
     * @param tag the tag given to the snapshot; may not be null or empty
     */
    public void takeColumnFamilySnapshot(String keyspaceName, String columnFamilyName, String tag) throws IOException
    {
        if (keyspaceName == null)
            throw new IOException("You must supply a keyspace name");
        if (operationMode.equals(Mode.JOINING))
            throw new IOException("Cannot snapshot until bootstrap completes");

        if (columnFamilyName == null)
            throw new IOException("You must supply a column family name");
        if (columnFamilyName.contains("."))
            throw new IllegalArgumentException("Cannot take a snapshot of a secondary index by itself. Run snapshot on the column family that owns the index.");

        if (tag == null || tag.equals(""))
            throw new IOException("You must supply a snapshot name.");

        Keyspace keyspace = getValidKeyspace(keyspaceName);
        if (keyspace.snapshotExists(tag))
            throw new IOException("Snapshot " + tag + " already exists.");

        keyspace.snapshot(tag, columnFamilyName);
    }

    private Keyspace getValidKeyspace(String keyspaceName) throws IOException
    {
        if (!Schema.instance.getKeyspaces().contains(keyspaceName))
        {
            throw new IOException("Keyspace " + keyspaceName + " does not exist");
        }
        return Keyspace.open(keyspaceName);
    }

    /**
     * Remove the snapshot with the given name from the given keyspaces.
     * If no tag is specified we will remove all snapshots.
     */
    public void clearSnapshot(String tag, String... keyspaceNames) throws IOException
    {
        if(tag == null)
            tag = "";

        Set<String> keyspaces = new HashSet<>();
        for (String dataDir : DatabaseDescriptor.getAllDataFileLocations())
        {
            for(String keyspaceDir : new File(dataDir).list())
            {
                // Only add a ks if it has been specified as a param, assuming params were actually provided.
                if (keyspaceNames.length > 0 && !Arrays.asList(keyspaceNames).contains(keyspaceDir))
                    continue;
                keyspaces.add(keyspaceDir);
            }
        }

        for (String keyspace : keyspaces)
            Keyspace.clearSnapshot(tag, keyspace);

        if (logger.isDebugEnabled())
            logger.debug("Cleared out snapshot directories");
    }

    public Map<String, TabularData> getSnapshotDetails()
    {
        Map<String, TabularData> snapshotMap = new HashMap<>();
        for (Keyspace keyspace : Keyspace.all())
        {
            if (Keyspace.SYSTEM_KS.equals(keyspace.getName()))
                continue;

            for (ColumnFamilyStore cfStore : keyspace.getColumnFamilyStores())
            {
                for (Map.Entry<String, Pair<Long,Long>> snapshotDetail : cfStore.getSnapshotDetails().entrySet())
                {
                    TabularDataSupport data = (TabularDataSupport)snapshotMap.get(snapshotDetail.getKey());
                    if (data == null)
                    {
                        data = new TabularDataSupport(SnapshotDetailsTabularData.TABULAR_TYPE);
                        snapshotMap.put(snapshotDetail.getKey(), data);
                    }

                    SnapshotDetailsTabularData.from(snapshotDetail.getKey(), keyspace.getName(), cfStore.getColumnFamilyName(), snapshotDetail, data);
                }
            }
        }
        return snapshotMap;
    }

    public long trueSnapshotsSize()
    {
        long total = 0;
        for (Keyspace keyspace : Keyspace.all())
        {
            if (Keyspace.SYSTEM_KS.equals(keyspace.getName()))
                continue;

            for (ColumnFamilyStore cfStore : keyspace.getColumnFamilyStores())
            {
                total += cfStore.trueSnapshotsSize();
            }
        }

        return total;
    }

    /**
     * @param allowIndexes Allow index CF names to be passed in
     * @param autoAddIndexes Automatically add secondary indexes if a CF has them
     * @param keyspaceName keyspace
     * @param cfNames CFs
     * @throws java.lang.IllegalArgumentException when given CF name does not exist
     */
    public Iterable<ColumnFamilyStore> getValidColumnFamilies(boolean allowIndexes, boolean autoAddIndexes, String keyspaceName, String... cfNames) throws IOException
    {
        Keyspace keyspace = getValidKeyspace(keyspaceName);
        Set<ColumnFamilyStore> valid = new HashSet<>();

        if (cfNames.length == 0)
        {
            // all stores are interesting
            for (ColumnFamilyStore cfStore : keyspace.getColumnFamilyStores())
            {
                valid.add(cfStore);
                if (autoAddIndexes)
                {
                    for (SecondaryIndex si : cfStore.indexManager.getIndexes())
                    {
                        if (si.getIndexCfs() != null) {
                            logger.info("adding secondary index {} to operation", si.getIndexName());
                            valid.add(si.getIndexCfs());
                        }
                    }

                }
            }
            return valid;
        }
        // filter out interesting stores
        for (String cfName : cfNames)
        {
            //if the CF name is an index, just flush the CF that owns the index
            String baseCfName = cfName;
            String idxName = null;
            if (cfName.contains(".")) // secondary index
            {
                if(!allowIndexes)
                {
                   logger.warn("Operation not allowed on secondary Index column family ({})", cfName);
                    continue;
                }

                String[] parts = cfName.split("\\.", 2);
                baseCfName = parts[0];
                idxName = parts[1];
            }

            ColumnFamilyStore cfStore = keyspace.getColumnFamilyStore(baseCfName);
            if (idxName != null)
            {
                Collection< SecondaryIndex > indexes = cfStore.indexManager.getIndexesByNames(new HashSet<>(Arrays.asList(cfName)));
                if (indexes.isEmpty())
                    logger.warn(String.format("Invalid column family index specified: %s/%s. Proceeding with others.", baseCfName, idxName));
                else
                    valid.add(Iterables.get(indexes, 0).getIndexCfs());
            }
            else
            {
                valid.add(cfStore);
                if(autoAddIndexes)
                {
                    for(SecondaryIndex si : cfStore.indexManager.getIndexes())
                    {
                        if (si.getIndexCfs() != null) {
                            logger.info("adding secondary index {} to operation", si.getIndexName());
                            valid.add(si.getIndexCfs());
                        }
                    }
                }
            }
        }
        return valid;
    }

    /**
     * Flush all memtables for a keyspace and column families.
     * @param keyspaceName
     * @param columnFamilies
     * @throws IOException
     */
    public void forceKeyspaceFlush(String keyspaceName, String... columnFamilies) throws IOException
    {
        for (ColumnFamilyStore cfStore : getValidColumnFamilies(true, false, keyspaceName, columnFamilies))
        {
            logger.debug("Forcing flush on keyspace {}, CF {}", keyspaceName, cfStore.name);
            cfStore.forceBlockingFlush();
        }
    }

    /**
     * Sends JMX notification to subscribers.
     *
     * @param type Message type
     * @param message Message itself
     * @param userObject Arbitrary object to attach to notification
     */
    public void sendNotification(String type, String message, Object userObject)
    {
        Notification jmxNotification = new Notification(type, jmxObjectName, notificationSerialNumber.incrementAndGet(), message);
        jmxNotification.setUserData(userObject);
        sendNotification(jmxNotification);
    }

    public int forceRepairAsync(String keyspace, boolean isSequential, Collection<String> dataCenters, Collection<String> hosts, boolean primaryRange, boolean fullRepair, String... columnFamilies) throws IOException
    {
        Collection<Range<Token>> ranges;
        if (primaryRange)
        {
            // when repairing only primary range, neither dataCenters nor hosts can be set
            if (dataCenters == null && hosts == null)
                ranges = getPrimaryRanges(keyspace);
            // except dataCenters only contain local DC (i.e. -local)
            else if (dataCenters != null && dataCenters.size() == 1 && dataCenters.contains(DatabaseDescriptor.getLocalDataCenter()))
                ranges = getPrimaryRangesWithinDC(keyspace);
            else
                throw new IllegalArgumentException("You need to run primary range repair on all nodes in the cluster.");
        }
        else
        {
             ranges = getLocalRanges(keyspace);
        }

        return forceRepairAsync(keyspace, isSequential, dataCenters, hosts, ranges, fullRepair, columnFamilies);
    }

    public int forceRepairAsync(String keyspace, boolean isSequential, Collection<String> dataCenters, Collection<String> hosts, Collection<Range<Token>> ranges, boolean fullRepair, String... columnFamilies)
    {
        if (ranges.isEmpty() || Keyspace.open(keyspace).getReplicationStrategy().getReplicationFactor() < 2)
            return 0;

        int cmd = nextRepairCommand.incrementAndGet();
        if (ranges.size() > 0)
        {
            if (!FBUtilities.isUnix() && isSequential)
            {
                logger.warn("Snapshot-based repair is not yet supported on Windows.  Reverting to parallel repair.");
                isSequential = false;
            }
            new Thread(createRepairTask(cmd, keyspace, ranges, isSequential, dataCenters, hosts, fullRepair, columnFamilies)).start();
        }
        return cmd;
    }

    public int forceRepairAsync(String keyspace, boolean isSequential, boolean isLocal, boolean primaryRange, boolean fullRepair, String... columnFamilies)
    {
        Collection<Range<Token>> ranges;
        if (primaryRange)
        {
            ranges = isLocal ? getPrimaryRangesWithinDC(keyspace) : getPrimaryRanges(keyspace);
        }
        else
        {
            ranges = getLocalRanges(keyspace);
        }

        return forceRepairAsync(keyspace, isSequential, isLocal, ranges, fullRepair, columnFamilies);
    }

    public int forceRepairAsync(String keyspace, boolean isSequential, boolean isLocal, Collection<Range<Token>> ranges, boolean fullRepair, String... columnFamilies)
    {
        if (ranges.isEmpty() || Keyspace.open(keyspace).getReplicationStrategy().getReplicationFactor() < 2)
            return 0;

        int cmd = nextRepairCommand.incrementAndGet();
        if (!FBUtilities.isUnix() && isSequential)
        {
            logger.warn("Snapshot-based repair is not yet supported on Windows.  Reverting to parallel repair.");
            isSequential = false;
        }
        new Thread(createRepairTask(cmd, keyspace, ranges, isSequential, isLocal, fullRepair, columnFamilies)).start();
        return cmd;
    }

    public int forceRepairRangeAsync(String beginToken, String endToken, String keyspaceName, boolean isSequential, Collection<String> dataCenters, Collection<String> hosts, boolean fullRepair, String... columnFamilies) throws IOException
    {
        Collection<Range<Token>> repairingRange = createRepairRangeFrom(beginToken, endToken);

        logger.info("starting user-requested repair of range {} for keyspace {} and column families {}",
                           repairingRange, keyspaceName, columnFamilies);
        return forceRepairAsync(keyspaceName, isSequential, dataCenters, hosts, repairingRange, fullRepair, columnFamilies);
    }

    public int forceRepairRangeAsync(String beginToken, String endToken, String keyspaceName, boolean isSequential, boolean isLocal, boolean fullRepair, String... columnFamilies)
    {
        Collection<Range<Token>> repairingRange = createRepairRangeFrom(beginToken, endToken);

        logger.info("starting user-requested repair of range {} for keyspace {} and column families {}",
                           repairingRange, keyspaceName, columnFamilies);
        return forceRepairAsync(keyspaceName, isSequential, isLocal, repairingRange, fullRepair, columnFamilies);
    }

    /**
     * Create collection of ranges that match ring layout from given tokens.
     *
     * @param beginToken beginning token of the range
     * @param endToken end token of the range
     * @return collection of ranges that match ring layout in TokenMetadata
     */
    @SuppressWarnings("unchecked")
    @VisibleForTesting
    Collection<Range<Token>> createRepairRangeFrom(String beginToken, String endToken)
    {
        Token parsedBeginToken = getPartitioner().getTokenFactory().fromString(beginToken);
        Token parsedEndToken = getPartitioner().getTokenFactory().fromString(endToken);

        // Break up given range to match ring layout in TokenMetadata
        ArrayList<Range<Token>> repairingRange = new ArrayList<>();

        ArrayList<Token> tokens = new ArrayList<>(tokenMetadata.sortedTokens());
        if (!tokens.contains(parsedBeginToken))
<<<<<<< HEAD
        {
            tokens.add(parsedBeginToken);
        }
        if (!tokens.contains(parsedEndToken))
        {
=======
        {
            tokens.add(parsedBeginToken);
        }
        if (!tokens.contains(parsedEndToken))
        {
>>>>>>> 2e37655f
            tokens.add(parsedEndToken);
        }
        // tokens now contain all tokens including our endpoints
        Collections.sort(tokens);

        int start = tokens.indexOf(parsedBeginToken), end = tokens.indexOf(parsedEndToken);
        for (int i = start; i != end; i = (i+1) % tokens.size())
        {
            Range<Token> range = new Range<>(tokens.get(i), tokens.get((i+1) % tokens.size()));
            repairingRange.add(range);
        }

        return repairingRange;
    }

    private FutureTask<Object> createRepairTask(int cmd,
                                                String keyspace,
                                                Collection<Range<Token>> ranges,
                                                boolean isSequential,
                                                boolean isLocal,
                                                boolean fullRepair,
                                                String... columnFamilies)
    {
        Set<String> dataCenters = null;
        if (isLocal)
        {
            dataCenters = Sets.newHashSet(DatabaseDescriptor.getLocalDataCenter());
        }
        return createRepairTask(cmd, keyspace, ranges, isSequential, dataCenters, null, fullRepair, columnFamilies);
    }

    private FutureTask<Object> createRepairTask(final int cmd,
                                                final String keyspace,
                                                final Collection<Range<Token>> ranges,
                                                final boolean isSequential,
                                                final Collection<String> dataCenters,
                                                final Collection<String> hosts,
                                                final boolean fullRepair,
                                                final String... columnFamilies)
    {
        if (dataCenters != null && !dataCenters.contains(DatabaseDescriptor.getLocalDataCenter()))
        {
            throw new IllegalArgumentException("the local data center must be part of the repair");
        }

        return new FutureTask<>(new WrappedRunnable()
        {
            protected void runMayThrow() throws Exception
            {
                String message = String.format("Starting repair command #%d, repairing %d ranges for keyspace %s (seq=%b, full=%b)", cmd, ranges.size(), keyspace, isSequential, fullRepair);
                logger.info(message);
                sendNotification("repair", message, new int[]{cmd, ActiveRepairService.Status.STARTED.ordinal()});

                if (isSequential && !fullRepair)
                {
                    message = "It is not possible to mix sequential repair and incremental repairs.";
                    logger.error(message);
                    sendNotification("repair", message, new int[]{cmd, ActiveRepairService.Status.FINISHED.ordinal()});
                    return;
                }

                Set<InetAddress> allNeighbors = new HashSet<>();
                Map<Range, Set<InetAddress>> rangeToNeighbors = new HashMap<>();
                for (Range<Token> range : ranges)
                {
                    try
                    {
                        Set<InetAddress> neighbors = ActiveRepairService.getNeighbors(keyspace, range, dataCenters, hosts);
                        rangeToNeighbors.put(range, neighbors);
                        allNeighbors.addAll(neighbors);
                    }
                    catch (IllegalArgumentException e)
                    {
                        logger.error("Repair failed:", e);
                        sendNotification("repair", e.getMessage(), new int[]{cmd, ActiveRepairService.Status.FINISHED.ordinal()});
                        return;
                    }
                }

                // Validate columnfamilies
                List<ColumnFamilyStore> columnFamilyStores = new ArrayList<>();
                try
                {
                    Iterables.addAll(columnFamilyStores, getValidColumnFamilies(false, false, keyspace, columnFamilies));
                }
                catch (IllegalArgumentException e)
                {
                    sendNotification("repair", e.getMessage(), new int[]{cmd, ActiveRepairService.Status.FINISHED.ordinal()});
                    return;
                }

                UUID parentSession = null;
                if (!fullRepair)
                {
                    try
                    {
                        parentSession = ActiveRepairService.instance.prepareForRepair(allNeighbors, ranges, columnFamilyStores);
                    }
                    catch (Throwable t)
                    {
                        sendNotification("repair", String.format("Repair failed with error %s", t.getMessage()), new int[]{cmd, ActiveRepairService.Status.FINISHED.ordinal()});
                        return;
                    }
                }

                List<RepairFuture> futures = new ArrayList<>(ranges.size());
                String[] cfnames = new String[columnFamilyStores.size()];
                for (int i = 0; i < columnFamilyStores.size(); i++)
                {
                    cfnames[i] = columnFamilyStores.get(i).name;
                }
                for (Range<Token> range : ranges)
                {
                    RepairFuture future = ActiveRepairService.instance.submitRepairSession(parentSession, range, keyspace, isSequential, rangeToNeighbors.get(range), cfnames);
                    if (future == null)
                        continue;
                    futures.add(future);
                    // wait for a session to be done with its differencing before starting the next one
                    try
                    {
                        future.session.differencingDone.await();
                    }
                    catch (InterruptedException e)
                    {
                        message = "Interrupted while waiting for the differencing of repair session " + future.session + " to be done. Repair may be imprecise.";
                        logger.error(message, e);
                        sendNotification("repair", message, new int[]{cmd, ActiveRepairService.Status.SESSION_FAILED.ordinal()});
                    }
                }

                boolean successful = true;
                for (RepairFuture future : futures)
                {
                    try
                    {
                        future.get();
                        message = String.format("Repair session %s for range %s finished", future.session.getId(), future.session.getRange().toString());
                        logger.info(message);
                        sendNotification("repair", message, new int[]{cmd, ActiveRepairService.Status.SESSION_SUCCESS.ordinal()});
                    }
                    catch (ExecutionException e)
                    {
                        successful = false;
                        message = String.format("Repair session %s for range %s failed with error %s", future.session.getId(), future.session.getRange().toString(), e.getCause().getMessage());
                        logger.error(message, e);
                        sendNotification("repair", message, new int[]{cmd, ActiveRepairService.Status.SESSION_FAILED.ordinal()});
                    }
                    catch (Exception e)
                    {
                        successful = false;
                        message = String.format("Repair session %s for range %s failed with error %s", future.session.getId(), future.session.getRange().toString(), e.getMessage());
                        logger.error(message, e);
                        sendNotification("repair", message, new int[]{cmd, ActiveRepairService.Status.SESSION_FAILED.ordinal()});
                    }
                }
                if (!fullRepair)
                    ActiveRepairService.instance.finishParentSession(parentSession, allNeighbors, successful);
                sendNotification("repair", String.format("Repair command #%d finished", cmd), new int[]{cmd, ActiveRepairService.Status.FINISHED.ordinal()});
            }
        }, null);
    }

    public void forceTerminateAllRepairSessions() {
        ActiveRepairService.instance.terminateSessions();
    }

    /* End of MBean interface methods */

    /**
     * Get the "primary ranges" for the specified keyspace and endpoint.
     * "Primary ranges" are the ranges that the node is responsible for storing replica primarily.
     * The node that stores replica primarily is defined as the first node returned
     * by {@link AbstractReplicationStrategy#calculateNaturalEndpoints}.
     *
     * @param keyspace Keyspace name to check primary ranges
     * @param ep endpoint we are interested in.
     * @return primary ranges for the specified endpoint.
     */
    public Collection<Range<Token>> getPrimaryRangesForEndpoint(String keyspace, InetAddress ep)
    {
        AbstractReplicationStrategy strategy = Keyspace.open(keyspace).getReplicationStrategy();
        Collection<Range<Token>> primaryRanges = new HashSet<>();
        TokenMetadata metadata = tokenMetadata.cloneOnlyTokenMap();
        for (Token token : metadata.sortedTokens())
        {
            List<InetAddress> endpoints = strategy.calculateNaturalEndpoints(token, metadata);
            if (endpoints.size() > 0 && endpoints.get(0).equals(ep))
                primaryRanges.add(new Range<>(metadata.getPredecessor(token), token));
        }
        return primaryRanges;
    }

    /**
     * Get the "primary ranges" within local DC for the specified keyspace and endpoint.
     *
     * @see #getPrimaryRangesForEndpoint(String, java.net.InetAddress)
     * @param keyspace Keyspace name to check primary ranges
     * @param referenceEndpoint endpoint we are interested in.
     * @return primary ranges within local DC for the specified endpoint.
     */
    public Collection<Range<Token>> getPrimaryRangeForEndpointWithinDC(String keyspace, InetAddress referenceEndpoint)
    {
        TokenMetadata metadata = tokenMetadata.cloneOnlyTokenMap();
        String localDC = DatabaseDescriptor.getEndpointSnitch().getDatacenter(referenceEndpoint);
        Collection<InetAddress> localDcNodes = metadata.getTopology().getDatacenterEndpoints().get(localDC);
        AbstractReplicationStrategy strategy = Keyspace.open(keyspace).getReplicationStrategy();

        Collection<Range<Token>> localDCPrimaryRanges = new HashSet<>();
        for (Token token : metadata.sortedTokens())
        {
            List<InetAddress> endpoints = strategy.calculateNaturalEndpoints(token, metadata);
            for (InetAddress endpoint : endpoints)
            {
                if (localDcNodes.contains(endpoint))
                {
                    if (endpoint.equals(referenceEndpoint))
                    {
                        localDCPrimaryRanges.add(new Range<>(metadata.getPredecessor(token), token));
                    }
                    break;
                }
            }
        }

        return localDCPrimaryRanges;
    }

    /**
     * Get all ranges an endpoint is responsible for (by keyspace)
     * @param ep endpoint we are interested in.
     * @return ranges for the specified endpoint.
     */
    Collection<Range<Token>> getRangesForEndpoint(String keyspaceName, InetAddress ep)
    {
        return Keyspace.open(keyspaceName).getReplicationStrategy().getAddressRanges().get(ep);
    }

    /**
     * Get all ranges that span the ring given a set
     * of tokens. All ranges are in sorted order of
     * ranges.
     * @return ranges in sorted order
    */
    public List<Range<Token>> getAllRanges(List<Token> sortedTokens)
    {
        if (logger.isDebugEnabled())
            logger.debug("computing ranges for {}", StringUtils.join(sortedTokens, ", "));

        if (sortedTokens.isEmpty())
            return Collections.emptyList();
        int size = sortedTokens.size();
        List<Range<Token>> ranges = new ArrayList<>(size + 1);
        for (int i = 1; i < size; ++i)
        {
            Range<Token> range = new Range<>(sortedTokens.get(i - 1), sortedTokens.get(i));
            ranges.add(range);
        }
        Range<Token> range = new Range<>(sortedTokens.get(size - 1), sortedTokens.get(0));
        ranges.add(range);

        return ranges;
    }

    /**
     * This method returns the N endpoints that are responsible for storing the
     * specified key i.e for replication.
     *
     * @param keyspaceName keyspace name also known as keyspace
     * @param cf Column family name
     * @param key key for which we need to find the endpoint
     * @return the endpoint responsible for this key
     */
    public List<InetAddress> getNaturalEndpoints(String keyspaceName, String cf, String key)
    {
        CFMetaData cfMetaData = Schema.instance.getKSMetaData(keyspaceName).cfMetaData().get(cf);
        return getNaturalEndpoints(keyspaceName, getPartitioner().getToken(cfMetaData.getKeyValidator().fromString(key)));
    }

    public List<InetAddress> getNaturalEndpoints(String keyspaceName, ByteBuffer key)
    {
        return getNaturalEndpoints(keyspaceName, getPartitioner().getToken(key));
    }

    /**
     * This method returns the N endpoints that are responsible for storing the
     * specified key i.e for replication.
     *
     * @param keyspaceName keyspace name also known as keyspace
     * @param pos position for which we need to find the endpoint
     * @return the endpoint responsible for this token
     */
    public List<InetAddress> getNaturalEndpoints(String keyspaceName, RingPosition pos)
    {
        return Keyspace.open(keyspaceName).getReplicationStrategy().getNaturalEndpoints(pos);
    }

    /**
     * This method attempts to return N endpoints that are responsible for storing the
     * specified key i.e for replication.
     *
     * @param keyspace keyspace name also known as keyspace
     * @param key key for which we need to find the endpoint
     * @return the endpoint responsible for this key
     */
    public List<InetAddress> getLiveNaturalEndpoints(Keyspace keyspace, ByteBuffer key)
    {
        return getLiveNaturalEndpoints(keyspace, getPartitioner().decorateKey(key));
    }

    public List<InetAddress> getLiveNaturalEndpoints(Keyspace keyspace, RingPosition pos)
    {
        List<InetAddress> endpoints = keyspace.getReplicationStrategy().getNaturalEndpoints(pos);
        List<InetAddress> liveEps = new ArrayList<>(endpoints.size());

        for (InetAddress endpoint : endpoints)
        {
            if (FailureDetector.instance.isAlive(endpoint))
                liveEps.add(endpoint);
        }

        return liveEps;
    }

    public void setLoggingLevel(String classQualifier, String rawLevel) throws Exception
    {
        ch.qos.logback.classic.Logger logBackLogger = (ch.qos.logback.classic.Logger) LoggerFactory.getLogger(classQualifier);

        // if both classQualifer and rawLevel are empty, reload from configuration
        if (StringUtils.isBlank(classQualifier) && StringUtils.isBlank(rawLevel) )
        {
            JMXConfiguratorMBean jmxConfiguratorMBean = JMX.newMBeanProxy(ManagementFactory.getPlatformMBeanServer(),
                    new ObjectName("ch.qos.logback.classic:Name=default,Type=ch.qos.logback.classic.jmx.JMXConfigurator"),
                    JMXConfiguratorMBean.class);
            jmxConfiguratorMBean.reloadDefaultConfiguration();
            return;
        }
        // classQualifer is set, but blank level given
        else if (StringUtils.isNotBlank(classQualifier) && StringUtils.isBlank(rawLevel) )
        {
            if (logBackLogger.getLevel() != null || hasAppenders(logBackLogger))
                logBackLogger.setLevel(null);
            return;
        }

        ch.qos.logback.classic.Level level = ch.qos.logback.classic.Level.toLevel(rawLevel);
        logBackLogger.setLevel(level);
        logger.info("set log level to {} for classes under '{}' (if the level doesn't look like '{}' then the logger couldn't parse '{}')", level, classQualifier, rawLevel, rawLevel);
    }

    /**
     * @return the runtime logging levels for all the configured loggers
     */
    @Override
    public Map<String,String>getLoggingLevels() {
        Map<String, String> logLevelMaps = Maps.newLinkedHashMap();
        LoggerContext lc = (LoggerContext) LoggerFactory.getILoggerFactory();
        for (ch.qos.logback.classic.Logger logger : lc.getLoggerList())
        {
            if(logger.getLevel() != null || hasAppenders(logger))
                logLevelMaps.put(logger.getName(), logger.getLevel().toString());
        }
        return logLevelMaps;
    }

    private boolean hasAppenders(ch.qos.logback.classic.Logger logger) {
        Iterator<Appender<ILoggingEvent>> it = logger.iteratorForAppenders();
        return it.hasNext();
    }

    /**
     * @return list of Token ranges (_not_ keys!) together with estimated key count,
     *      breaking up the data this node is responsible for into pieces of roughly keysPerSplit
     */
    public List<Pair<Range<Token>, Long>> getSplits(String keyspaceName, String cfName, Range<Token> range, int keysPerSplit)
    {
        Keyspace t = Keyspace.open(keyspaceName);
        ColumnFamilyStore cfs = t.getColumnFamilyStore(cfName);
        List<DecoratedKey> keys = keySamples(Collections.singleton(cfs), range);

        long totalRowCountEstimate = cfs.estimatedKeysForRange(range);

        // splitCount should be much smaller than number of key samples, to avoid huge sampling error
        int minSamplesPerSplit = 4;
        int maxSplitCount = keys.size() / minSamplesPerSplit + 1;
        int splitCount = Math.max(1, Math.min(maxSplitCount, (int)(totalRowCountEstimate / keysPerSplit)));

        List<Token> tokens = keysToTokens(range, keys);
        return getSplits(tokens, splitCount, cfs);
    }

    private List<Pair<Range<Token>, Long>> getSplits(List<Token> tokens, int splitCount, ColumnFamilyStore cfs)
    {
        double step = (double) (tokens.size() - 1) / splitCount;
        Token prevToken = tokens.get(0);
        List<Pair<Range<Token>, Long>> splits = Lists.newArrayListWithExpectedSize(splitCount);
        for (int i = 1; i <= splitCount; i++)
        {
            int index = (int) Math.round(i * step);
            Token token = tokens.get(index);
            Range<Token> range = new Range<>(prevToken, token);
            // always return an estimate > 0 (see CASSANDRA-7322)
            splits.add(Pair.create(range, Math.max(cfs.metadata.getMinIndexInterval(), cfs.estimatedKeysForRange(range))));
            prevToken = token;
        }
        return splits;
    }

    private List<Token> keysToTokens(Range<Token> range, List<DecoratedKey> keys)
    {
        List<Token> tokens = Lists.newArrayListWithExpectedSize(keys.size() + 2);
        tokens.add(range.left);
        for (DecoratedKey key : keys)
            tokens.add(key.getToken());
        tokens.add(range.right);
        return tokens;
    }

    private List<DecoratedKey> keySamples(Iterable<ColumnFamilyStore> cfses, Range<Token> range)
    {
        List<DecoratedKey> keys = new ArrayList<>();
        for (ColumnFamilyStore cfs : cfses)
            Iterables.addAll(keys, cfs.keySamples(range));
        FBUtilities.sortSampledKeys(keys, range);
        return keys;
    }

    /**
     * Broadcast leaving status and update local tokenMetadata accordingly
     */
    private void startLeaving()
    {
        Gossiper.instance.addLocalApplicationState(ApplicationState.STATUS, valueFactory.leaving(getLocalTokens()));
        tokenMetadata.addLeavingEndpoint(FBUtilities.getBroadcastAddress());
        PendingRangeCalculatorService.instance.update();
    }

    public void decommission() throws InterruptedException
    {
        if (!tokenMetadata.isMember(FBUtilities.getBroadcastAddress()))
            throw new UnsupportedOperationException("local node is not a member of the token ring yet");
        if (tokenMetadata.cloneAfterAllLeft().sortedTokens().size() < 2)
            throw new UnsupportedOperationException("no other normal nodes in the ring; decommission would be pointless");

        PendingRangeCalculatorService.instance.blockUntilFinished();
        for (String keyspaceName : Schema.instance.getNonSystemKeyspaces())
        {
            if (tokenMetadata.getPendingRanges(keyspaceName, FBUtilities.getBroadcastAddress()).size() > 0)
                throw new UnsupportedOperationException("data is currently moving to this node; unable to leave the ring");
        }

        if (logger.isDebugEnabled())
            logger.debug("DECOMMISSIONING");
        startLeaving();
        long timeout = Math.max(RING_DELAY, BatchlogManager.instance.getBatchlogTimeout());
        setMode(Mode.LEAVING, "sleeping " + timeout + " ms for batch processing and pending range setup", true);
        Thread.sleep(timeout);

        Runnable finishLeaving = new Runnable()
        {
            public void run()
            {
                shutdownClientServers();
                Gossiper.instance.stop();
                MessagingService.instance().shutdown();
                StageManager.shutdownNow();
                setMode(Mode.DECOMMISSIONED, true);
                // let op be responsible for killing the process
            }
        };
        unbootstrap(finishLeaving);
    }

    private void leaveRing()
    {
        SystemKeyspace.setBootstrapState(SystemKeyspace.BootstrapState.NEEDS_BOOTSTRAP);
        tokenMetadata.removeEndpoint(FBUtilities.getBroadcastAddress());
        PendingRangeCalculatorService.instance.update();

        Gossiper.instance.addLocalApplicationState(ApplicationState.STATUS, valueFactory.left(getLocalTokens(),Gossiper.computeExpireTime()));
        int delay = Math.max(RING_DELAY, Gossiper.intervalInMillis * 2);
        logger.info("Announcing that I have left the ring for {}ms", delay);
        Uninterruptibles.sleepUninterruptibly(delay, TimeUnit.MILLISECONDS);
    }

    private void unbootstrap(Runnable onFinish)
    {
        Map<String, Multimap<Range<Token>, InetAddress>> rangesToStream = new HashMap<>();

        for (String keyspaceName : Schema.instance.getNonSystemKeyspaces())
        {
            Multimap<Range<Token>, InetAddress> rangesMM = getChangedRangesForLeaving(keyspaceName, FBUtilities.getBroadcastAddress());

            if (logger.isDebugEnabled())
                logger.debug("Ranges needing transfer are [{}]", StringUtils.join(rangesMM.keySet(), ","));

            rangesToStream.put(keyspaceName, rangesMM);
        }

        setMode(Mode.LEAVING, "replaying batch log and streaming data to other nodes", true);

        // Start with BatchLog replay, which may create hints but no writes since this is no longer a valid endpoint.
        Future<?> batchlogReplay = BatchlogManager.instance.startBatchlogReplay();
        Future<StreamState> streamSuccess = streamRanges(rangesToStream);

        // Wait for batch log to complete before streaming hints.
        logger.debug("waiting for batch log processing.");
        try
        {
            batchlogReplay.get();
        }
        catch (ExecutionException | InterruptedException e)
        {
            throw new RuntimeException(e);
        }

        setMode(Mode.LEAVING, "streaming hints to other nodes", true);

        Future<StreamState> hintsSuccess = streamHints();

        // wait for the transfer runnables to signal the latch.
        logger.debug("waiting for stream acks.");
        try
        {
            streamSuccess.get();
            hintsSuccess.get();
        }
        catch (ExecutionException | InterruptedException e)
        {
            throw new RuntimeException(e);
        }
        logger.debug("stream acks all received.");
        leaveRing();
        onFinish.run();
    }

    private Future<StreamState> streamHints()
    {
        // StreamPlan will not fail if there are zero files to transfer, so flush anyway (need to get any in-memory hints, as well)
        ColumnFamilyStore hintsCF = Keyspace.open(Keyspace.SYSTEM_KS).getColumnFamilyStore(SystemKeyspace.HINTS_CF);
        FBUtilities.waitOnFuture(hintsCF.forceFlush());

        // gather all live nodes in the cluster that aren't also leaving
        List<InetAddress> candidates = new ArrayList<>(StorageService.instance.getTokenMetadata().cloneAfterAllLeft().getAllEndpoints());
        candidates.remove(FBUtilities.getBroadcastAddress());
        for (Iterator<InetAddress> iter = candidates.iterator(); iter.hasNext(); )
        {
            InetAddress address = iter.next();
            if (!FailureDetector.instance.isAlive(address))
                iter.remove();
        }

        if (candidates.isEmpty())
        {
            logger.warn("Unable to stream hints since no live endpoints seen");
            return Futures.immediateFuture(null);
        }
        else
        {
            // stream to the closest peer as chosen by the snitch
            DatabaseDescriptor.getEndpointSnitch().sortByProximity(FBUtilities.getBroadcastAddress(), candidates);
            InetAddress hintsDestinationHost = candidates.get(0);
            InetAddress preferred = SystemKeyspace.getPreferredIP(hintsDestinationHost);

            // stream all hints -- range list will be a singleton of "the entire ring"
            Token token = StorageService.getPartitioner().getMinimumToken();
            List<Range<Token>> ranges = Collections.singletonList(new Range<>(token, token));

            return new StreamPlan("Hints").transferRanges(hintsDestinationHost,
                                                          preferred,
                                                                      Keyspace.SYSTEM_KS,
                                                                      ranges,
                                                                      SystemKeyspace.HINTS_CF)
                                                      .execute();
        }
    }

    public void move(String newToken) throws IOException
    {
        try
        {
            getPartitioner().getTokenFactory().validate(newToken);
        }
        catch (ConfigurationException e)
        {
            throw new IOException(e.getMessage());
        }
        move(getPartitioner().getTokenFactory().fromString(newToken));
    }

    /**
     * move the node to new token or find a new token to boot to according to load
     *
     * @param newToken new token to boot to, or if null, find balanced token to boot to
     *
     * @throws IOException on any I/O operation error
     */
    private void move(Token newToken) throws IOException
    {
        if (newToken == null)
            throw new IOException("Can't move to the undefined (null) token.");

        if (tokenMetadata.sortedTokens().contains(newToken))
            throw new IOException("target token " + newToken + " is already owned by another node.");

        // address of the current node
        InetAddress localAddress = FBUtilities.getBroadcastAddress();

        // This doesn't make any sense in a vnodes environment.
        if (getTokenMetadata().getTokens(localAddress).size() > 1)
        {
            logger.error("Invalid request to move(Token); This node has more than one token and cannot be moved thusly.");
            throw new UnsupportedOperationException("This node has more than one token and cannot be moved thusly.");
        }

        List<String> keyspacesToProcess = Schema.instance.getNonSystemKeyspaces();

        PendingRangeCalculatorService.instance.blockUntilFinished();
        // checking if data is moving to this node
        for (String keyspaceName : keyspacesToProcess)
        {
            if (tokenMetadata.getPendingRanges(keyspaceName, localAddress).size() > 0)
                throw new UnsupportedOperationException("data is currently moving to this node; unable to leave the ring");
        }

        Gossiper.instance.addLocalApplicationState(ApplicationState.STATUS, valueFactory.moving(newToken));
        setMode(Mode.MOVING, String.format("Moving %s from %s to %s.", localAddress, getLocalTokens().iterator().next(), newToken), true);

        setMode(Mode.MOVING, String.format("Sleeping %s ms before start streaming/fetching ranges", RING_DELAY), true);
        Uninterruptibles.sleepUninterruptibly(RING_DELAY, TimeUnit.MILLISECONDS);

        RangeRelocator relocator = new RangeRelocator(Collections.singleton(newToken), keyspacesToProcess);

        if (relocator.streamsNeeded())
        {
            setMode(Mode.MOVING, "fetching new ranges and streaming old ranges", true);
            try
            {
                relocator.stream().get();
            }
            catch (ExecutionException | InterruptedException e)
            {
                throw new RuntimeException("Interrupted while waiting for stream/fetch ranges to finish: " + e.getMessage());
            }
        }
        else
        {
            setMode(Mode.MOVING, "No ranges to fetch/stream", true);
        }

        setTokens(Collections.singleton(newToken)); // setting new token as we have everything settled

        if (logger.isDebugEnabled())
            logger.debug("Successfully moved to new token {}", getLocalTokens().iterator().next());
    }

    private class RangeRelocator
    {
        private final StreamPlan streamPlan = new StreamPlan("Relocation");

        private RangeRelocator(Collection<Token> tokens, List<String> keyspaceNames)
        {
            calculateToFromStreams(tokens, keyspaceNames);
        }

        private void calculateToFromStreams(Collection<Token> newTokens, List<String> keyspaceNames)
        {
            InetAddress localAddress = FBUtilities.getBroadcastAddress();
            IEndpointSnitch snitch = DatabaseDescriptor.getEndpointSnitch();
            TokenMetadata tokenMetaCloneAllSettled = tokenMetadata.cloneAfterAllSettled();
            // clone to avoid concurrent modification in calculateNaturalEndpoints
            TokenMetadata tokenMetaClone = tokenMetadata.cloneOnlyTokenMap();

            for (String keyspace : keyspaceNames)
            {
                logger.debug("Calculating ranges to stream and request for keyspace {}", keyspace);
                for (Token newToken : newTokens)
                {
                    // replication strategy of the current keyspace (aka table)
                    AbstractReplicationStrategy strategy = Keyspace.open(keyspace).getReplicationStrategy();

                    // getting collection of the currently used ranges by this keyspace
                    Collection<Range<Token>> currentRanges = getRangesForEndpoint(keyspace, localAddress);
                    // collection of ranges which this node will serve after move to the new token
                    Collection<Range<Token>> updatedRanges = strategy.getPendingAddressRanges(tokenMetaClone, newToken, localAddress);

                    // ring ranges and endpoints associated with them
                    // this used to determine what nodes should we ping about range data
                    Multimap<Range<Token>, InetAddress> rangeAddresses = strategy.getRangeAddresses(tokenMetaClone);

                    // calculated parts of the ranges to request/stream from/to nodes in the ring
                    Pair<Set<Range<Token>>, Set<Range<Token>>> rangesPerKeyspace = calculateStreamAndFetchRanges(currentRanges, updatedRanges);

                    /**
                     * In this loop we are going through all ranges "to fetch" and determining
                     * nodes in the ring responsible for data we are interested in
                     */
                    Multimap<Range<Token>, InetAddress> rangesToFetchWithPreferredEndpoints = ArrayListMultimap.create();
                    for (Range<Token> toFetch : rangesPerKeyspace.right)
                    {
                        for (Range<Token> range : rangeAddresses.keySet())
                        {
                            if (range.contains(toFetch))
                            {
                                List<InetAddress> endpoints = null;

                                if (RangeStreamer.useStrictConsistency)
                                {
                                    Set<InetAddress> oldEndpoints = Sets.newHashSet(rangeAddresses.get(range));
                                    Set<InetAddress> newEndpoints = Sets.newHashSet(strategy.calculateNaturalEndpoints(toFetch.right, tokenMetaCloneAllSettled));

                                    //Due to CASSANDRA-5953 we can have a higher RF then we have endpoints.
                                    //So we need to be careful to only be strict when endpoints == RF
                                    if (oldEndpoints.size() == strategy.getReplicationFactor())
                                    {
                                        oldEndpoints.removeAll(newEndpoints);

                                        //No relocation required
                                        if (oldEndpoints.isEmpty())
                                            continue;

                                        assert oldEndpoints.size() == 1 : "Expected 1 endpoint but found " + oldEndpoints.size();
                                    }

                                    endpoints = Lists.newArrayList(oldEndpoints.iterator().next());
                                }
                                else
                                {
                                    endpoints = snitch.getSortedListByProximity(localAddress, rangeAddresses.get(range));
                                }

                                // storing range and preferred endpoint set
                                rangesToFetchWithPreferredEndpoints.putAll(toFetch, endpoints);
                            }
                        }

                        Collection<InetAddress> addressList = rangesToFetchWithPreferredEndpoints.get(toFetch);
                        if (addressList == null || addressList.isEmpty())
                            continue;

                        if (RangeStreamer.useStrictConsistency)
                        {
                            if (addressList.size() > 1)
                                throw new IllegalStateException("Multiple strict sources found for " + toFetch);

                            InetAddress sourceIp = addressList.iterator().next();
                            if (Gossiper.instance.isEnabled() && !Gossiper.instance.getEndpointStateForEndpoint(sourceIp).isAlive())
                                throw new RuntimeException("A node required to move the data consistently is down ("+sourceIp+").  If you wish to move the data from a potentially inconsistent replica, restart the node with -Dcassandra.consistent.rangemovement=false");
                        }
                    }

                    // calculating endpoints to stream current ranges to if needed
                    // in some situations node will handle current ranges as part of the new ranges
                    Multimap<InetAddress, Range<Token>> endpointRanges = HashMultimap.create();
                    for (Range<Token> toStream : rangesPerKeyspace.left)
                    {
                        Set<InetAddress> currentEndpoints = ImmutableSet.copyOf(strategy.calculateNaturalEndpoints(toStream.right, tokenMetaClone));
                        Set<InetAddress> newEndpoints = ImmutableSet.copyOf(strategy.calculateNaturalEndpoints(toStream.right, tokenMetaCloneAllSettled));
                        logger.debug("Range: {} Current endpoints: {} New endpoints: {}", toStream, currentEndpoints, newEndpoints);
                        for (InetAddress address : Sets.difference(newEndpoints, currentEndpoints))
                        {
                            logger.debug("Range {} has new owner {}", toStream, address);
                            endpointRanges.put(address, toStream);
                        }
                    }

                    // stream ranges
                    for (InetAddress address : endpointRanges.keySet())
                    {
                        logger.debug("Will stream range {} of keyspace {} to endpoint {}", endpointRanges.get(address), keyspace, address);
                        InetAddress preferred = SystemKeyspace.getPreferredIP(address);
                        streamPlan.transferRanges(address, preferred, keyspace, endpointRanges.get(address));
                    }

                    // stream requests
                    Multimap<InetAddress, Range<Token>> workMap = RangeStreamer.getWorkMap(rangesToFetchWithPreferredEndpoints);
                    for (InetAddress address : workMap.keySet())
                    {
                        logger.debug("Will request range {} of keyspace {} from endpoint {}", workMap.get(address), keyspace, address);
                        InetAddress preferred = SystemKeyspace.getPreferredIP(address);
                        streamPlan.requestRanges(address, preferred, keyspace, workMap.get(address));
                    }

                    logger.debug("Keyspace {}: work map {}.", keyspace, workMap);
                }
            }
        }

        public Future<StreamState> stream()
        {
            return streamPlan.execute();
        }

        public boolean streamsNeeded()
        {
            return !streamPlan.isEmpty();
        }
    }

    /**
     * Get the status of a token removal.
     */
    public String getRemovalStatus()
    {
        if (removingNode == null) {
            return "No token removals in process.";
        }
        return String.format("Removing token (%s). Waiting for replication confirmation from [%s].",
                             tokenMetadata.getToken(removingNode),
                             StringUtils.join(replicatingNodes, ","));
    }

    /**
     * Force a remove operation to complete. This may be necessary if a remove operation
     * blocks forever due to node/stream failure. removeToken() must be called
     * first, this is a last resort measure.  No further attempt will be made to restore replicas.
     */
    public void forceRemoveCompletion()
    {
        if (!replicatingNodes.isEmpty()  || !tokenMetadata.getLeavingEndpoints().isEmpty())
        {
            logger.warn("Removal not confirmed for for {}", StringUtils.join(this.replicatingNodes, ","));
            for (InetAddress endpoint : tokenMetadata.getLeavingEndpoints())
            {
                UUID hostId = tokenMetadata.getHostId(endpoint);
                Gossiper.instance.advertiseTokenRemoved(endpoint, hostId);
                excise(tokenMetadata.getTokens(endpoint), endpoint);
            }
            replicatingNodes.clear();
            removingNode = null;
        }
        else
        {
            logger.warn("No tokens to force removal on, call 'removenode' first");
        }
    }

    /**
     * Remove a node that has died, attempting to restore the replica count.
     * If the node is alive, decommission should be attempted.  If decommission
     * fails, then removeToken should be called.  If we fail while trying to
     * restore the replica count, finally forceRemoveCompleteion should be
     * called to forcibly remove the node without regard to replica count.
     *
     * @param hostIdString token for the node
     */
    public void removeNode(String hostIdString)
    {
        InetAddress myAddress = FBUtilities.getBroadcastAddress();
        UUID localHostId = tokenMetadata.getHostId(myAddress);
        UUID hostId = UUID.fromString(hostIdString);
        InetAddress endpoint = tokenMetadata.getEndpointForHostId(hostId);

        if (endpoint == null)
            throw new UnsupportedOperationException("Host ID not found.");

        Collection<Token> tokens = tokenMetadata.getTokens(endpoint);

        if (endpoint.equals(myAddress))
             throw new UnsupportedOperationException("Cannot remove self");

        if (Gossiper.instance.getLiveMembers().contains(endpoint))
            throw new UnsupportedOperationException("Node " + endpoint + " is alive and owns this ID. Use decommission command to remove it from the ring");

        // A leaving endpoint that is dead is already being removed.
        if (tokenMetadata.isLeaving(endpoint))
            logger.warn("Node {} is already being removed, continuing removal anyway", endpoint);

        if (!replicatingNodes.isEmpty())
            throw new UnsupportedOperationException("This node is already processing a removal. Wait for it to complete, or use 'removenode force' if this has failed.");

        // Find the endpoints that are going to become responsible for data
        for (String keyspaceName : Schema.instance.getNonSystemKeyspaces())
        {
            // if the replication factor is 1 the data is lost so we shouldn't wait for confirmation
            if (Keyspace.open(keyspaceName).getReplicationStrategy().getReplicationFactor() == 1)
                continue;

            // get all ranges that change ownership (that is, a node needs
            // to take responsibility for new range)
            Multimap<Range<Token>, InetAddress> changedRanges = getChangedRangesForLeaving(keyspaceName, endpoint);
            IFailureDetector failureDetector = FailureDetector.instance;
            for (InetAddress ep : changedRanges.values())
            {
                if (failureDetector.isAlive(ep))
                    replicatingNodes.add(ep);
                else
                    logger.warn("Endpoint {} is down and will not receive data for re-replication of {}", ep, endpoint);
            }
        }
        removingNode = endpoint;

        tokenMetadata.addLeavingEndpoint(endpoint);
        PendingRangeCalculatorService.instance.update();

        // the gossiper will handle spoofing this node's state to REMOVING_TOKEN for us
        // we add our own token so other nodes to let us know when they're done
        Gossiper.instance.advertiseRemoving(endpoint, hostId, localHostId);

        // kick off streaming commands
        restoreReplicaCount(endpoint, myAddress);

        // wait for ReplicationFinishedVerbHandler to signal we're done
        while (!replicatingNodes.isEmpty())
        {
            Uninterruptibles.sleepUninterruptibly(100, TimeUnit.MILLISECONDS);
        }

        excise(tokens, endpoint);

        // gossiper will indicate the token has left
        Gossiper.instance.advertiseTokenRemoved(endpoint, hostId);

        replicatingNodes.clear();
        removingNode = null;
    }

    public void confirmReplication(InetAddress node)
    {
        // replicatingNodes can be empty in the case where this node used to be a removal coordinator,
        // but restarted before all 'replication finished' messages arrived. In that case, we'll
        // still go ahead and acknowledge it.
        if (!replicatingNodes.isEmpty())
        {
            replicatingNodes.remove(node);
        }
        else
        {
            logger.info("Received unexpected REPLICATION_FINISHED message from {}. Was this node recently a removal coordinator?", node);
        }
    }

    public boolean isClientMode()
    {
        return isClientMode;
    }

    public synchronized void requestGC()
    {
        if (hasUnreclaimedSpace())
        {
            logger.info("requesting GC to free disk space");
            System.gc();
            Uninterruptibles.sleepUninterruptibly(1, TimeUnit.SECONDS);
        }
    }

    private boolean hasUnreclaimedSpace()
    {
        for (ColumnFamilyStore cfs : ColumnFamilyStore.all())
        {
            if (cfs.hasUnreclaimedSpace())
                return true;
        }
        return false;
    }

    public String getOperationMode()
    {
        return operationMode.toString();
    }

    public String getDrainProgress()
    {
        return String.format("Drained %s/%s ColumnFamilies", remainingCFs, totalCFs);
    }

    /**
     * Shuts node off to writes, empties memtables and the commit log.
     * There are two differences between drain and the normal shutdown hook:
     * - Drain waits for in-progress streaming to complete
     * - Drain flushes *all* columnfamilies (shutdown hook only flushes non-durable CFs)
     */
    public synchronized void drain() throws IOException, InterruptedException, ExecutionException
    {
        ExecutorService counterMutationStage = StageManager.getStage(Stage.COUNTER_MUTATION);
        ExecutorService mutationStage = StageManager.getStage(Stage.MUTATION);
        if (mutationStage.isTerminated() && counterMutationStage.isTerminated())
        {
            logger.warn("Cannot drain node (did it already happen?)");
            return;
        }
        setMode(Mode.DRAINING, "starting drain process", true);
        shutdownClientServers();
        optionalTasks.shutdown();
        Gossiper.instance.stop();

        setMode(Mode.DRAINING, "shutting down MessageService", false);
        MessagingService.instance().shutdown();

        setMode(Mode.DRAINING, "clearing mutation stage", false);
        counterMutationStage.shutdown();
        mutationStage.shutdown();
        counterMutationStage.awaitTermination(3600, TimeUnit.SECONDS);
        mutationStage.awaitTermination(3600, TimeUnit.SECONDS);

        StorageProxy.instance.verifyNoHintsInProgress();

        setMode(Mode.DRAINING, "flushing column families", false);
        // count CFs first, since forceFlush could block for the flushWriter to get a queue slot empty
        totalCFs = 0;
        for (Keyspace keyspace : Keyspace.nonSystem())
            totalCFs += keyspace.getColumnFamilyStores().size();
        remainingCFs = totalCFs;
        // flush
        List<Future<?>> flushes = new ArrayList<>();
        for (Keyspace keyspace : Keyspace.nonSystem())
        {
            for (ColumnFamilyStore cfs : keyspace.getColumnFamilyStores())
                flushes.add(cfs.forceFlush());
        }
        // wait for the flushes.
        // TODO this is a godawful way to track progress, since they flush in parallel.  a long one could
        // thus make several short ones "instant" if we wait for them later.
        for (Future f : flushes)
        {
            FBUtilities.waitOnFuture(f);
            remainingCFs--;
        }
        // flush the system ones after all the rest are done, just in case flushing modifies any system state
        // like CASSANDRA-5151. don't bother with progress tracking since system data is tiny.
        flushes.clear();
        for (Keyspace keyspace : Keyspace.system())
        {
            for (ColumnFamilyStore cfs : keyspace.getColumnFamilyStores())
                flushes.add(cfs.forceFlush());
        }
        FBUtilities.waitOnFutures(flushes);

        BatchlogManager.batchlogTasks.shutdown();
        BatchlogManager.batchlogTasks.awaitTermination(60, TimeUnit.SECONDS);

        // whilst we've flushed all the CFs, which will have recycled all completed segments, we want to ensure
        // there are no segments to replay, so we force the recycling of any remaining (should be at most one)
        CommitLog.instance.forceRecycleAllSegments();

        ColumnFamilyStore.postFlushExecutor.shutdown();
        ColumnFamilyStore.postFlushExecutor.awaitTermination(60, TimeUnit.SECONDS);

        CommitLog.instance.shutdownBlocking();

        // wait for miscellaneous tasks like sstable and commitlog segment deletion
        tasks.shutdown();
        if (!tasks.awaitTermination(1, TimeUnit.MINUTES))
            logger.warn("Miscellaneous task executor still busy after one minute; proceeding with shutdown");

        setMode(Mode.DRAINED, true);
    }

    // Never ever do this at home. Used by tests.
    IPartitioner setPartitionerUnsafe(IPartitioner newPartitioner)
    {
        IPartitioner oldPartitioner = DatabaseDescriptor.getPartitioner();
        DatabaseDescriptor.setPartitioner(newPartitioner);
        valueFactory = new VersionedValue.VersionedValueFactory(getPartitioner());
        return oldPartitioner;
    }

    TokenMetadata setTokenMetadataUnsafe(TokenMetadata tmd)
    {
        TokenMetadata old = tokenMetadata;
        tokenMetadata = tmd;
        return old;
    }

    public void truncate(String keyspace, String columnFamily) throws TimeoutException, IOException
    {
        try
        {
            StorageProxy.truncateBlocking(keyspace, columnFamily);
        }
        catch (UnavailableException e)
        {
            throw new IOException(e.getMessage());
        }
    }

    public Map<InetAddress, Float> getOwnership()
    {
        List<Token> sortedTokens = tokenMetadata.sortedTokens();
        // describeOwnership returns tokens in an unspecified order, let's re-order them
        Map<Token, Float> tokenMap = new TreeMap<Token, Float>(getPartitioner().describeOwnership(sortedTokens));
        Map<InetAddress, Float> nodeMap = new LinkedHashMap<>();
        for (Map.Entry<Token, Float> entry : tokenMap.entrySet())
        {
            InetAddress endpoint = tokenMetadata.getEndpoint(entry.getKey());
            Float tokenOwnership = entry.getValue();
            if (nodeMap.containsKey(endpoint))
                nodeMap.put(endpoint, nodeMap.get(endpoint) + tokenOwnership);
            else
                nodeMap.put(endpoint, tokenOwnership);
        }
        return nodeMap;
    }

    /**
     * Calculates ownership. If there are multiple DC's and the replication strategy is DC aware then ownership will be
     * calculated per dc, i.e. each DC will have total ring ownership divided amongst its nodes. Without replication
     * total ownership will be a multiple of the number of DC's and this value will then go up within each DC depending
     * on the number of replicas within itself. For DC unaware replication strategies, ownership without replication
     * will be 100%.
     *
     * @throws IllegalStateException when node is not configured properly.
     */
    public LinkedHashMap<InetAddress, Float> effectiveOwnership(String keyspace) throws IllegalStateException
    {
    	
    	if (keyspace != null)
    	{
    		Keyspace keyspaceInstance = Schema.instance.getKeyspaceInstance(keyspace);
			if(keyspaceInstance == null)
				throw new IllegalArgumentException("The keyspace " + keyspace + ", does not exist");
    		
    		if(keyspaceInstance.getReplicationStrategy() instanceof LocalStrategy)
				throw new IllegalStateException("Ownership values for keyspaces with LocalStrategy are meaningless");
    	}
    	else
    	{
        	List<String> nonSystemKeyspaces = Schema.instance.getNonSystemKeyspaces();
        	
        	//system_traces is a non-system keyspace however it needs to be counted as one for this process
        	int specialTableCount = 0;
        	if (nonSystemKeyspaces.contains("system_traces"))
			{
        		specialTableCount += 1;
			}
        	if (nonSystemKeyspaces.size() > specialTableCount) 	   		
        		throw new IllegalStateException("Non-system keyspaces don't have the same replication settings, effective ownership information is meaningless");
        	
        	keyspace = "system_traces";
    	}
    	
        TokenMetadata metadata = tokenMetadata.cloneOnlyTokenMap();

        Collection<Collection<InetAddress>> endpointsGroupedByDc = new ArrayList<>();
        // mapping of dc's to nodes, use sorted map so that we get dcs sorted
        SortedMap<String, Collection<InetAddress>> sortedDcsToEndpoints = new TreeMap<>();
        sortedDcsToEndpoints.putAll(metadata.getTopology().getDatacenterEndpoints().asMap());
        for (Collection<InetAddress> endpoints : sortedDcsToEndpoints.values())
            endpointsGroupedByDc.add(endpoints);

        Map<Token, Float> tokenOwnership = getPartitioner().describeOwnership(tokenMetadata.sortedTokens());
        LinkedHashMap<InetAddress, Float> finalOwnership = Maps.newLinkedHashMap();

        // calculate ownership per dc
        for (Collection<InetAddress> endpoints : endpointsGroupedByDc)
        {
            // calculate the ownership with replication and add the endpoint to the final ownership map
            for (InetAddress endpoint : endpoints)
            {
                float ownership = 0.0f;
                for (Range<Token> range : getRangesForEndpoint(keyspace, endpoint))
                {
                    if (tokenOwnership.containsKey(range.right))
                        ownership += tokenOwnership.get(range.right);
                }
                finalOwnership.put(endpoint, ownership);
            }
        }
        return finalOwnership;
    }


    private boolean hasSameReplication(List<String> list)
    {
        if (list.isEmpty())
            return false;

        for (int i = 0; i < list.size() -1; i++)
        {
            KSMetaData ksm1 = Schema.instance.getKSMetaData(list.get(i));
            KSMetaData ksm2 = Schema.instance.getKSMetaData(list.get(i + 1));
            if (!ksm1.strategyClass.equals(ksm2.strategyClass) ||
                    !Iterators.elementsEqual(ksm1.strategyOptions.entrySet().iterator(),
                                             ksm2.strategyOptions.entrySet().iterator()))
                return false;
        }
        return true;
    }

    public List<String> getKeyspaces()
    {
        List<String> keyspaceNamesList = new ArrayList<>(Schema.instance.getKeyspaces());
        return Collections.unmodifiableList(keyspaceNamesList);
    }

    public void updateSnitch(String epSnitchClassName, Boolean dynamic, Integer dynamicUpdateInterval, Integer dynamicResetInterval, Double dynamicBadnessThreshold) throws ClassNotFoundException
    {
        IEndpointSnitch oldSnitch = DatabaseDescriptor.getEndpointSnitch();

        // new snitch registers mbean during construction
        IEndpointSnitch newSnitch;
        try
        {
            newSnitch = FBUtilities.construct(epSnitchClassName, "snitch");
        }
        catch (ConfigurationException e)
        {
            throw new ClassNotFoundException(e.getMessage());
        }
        if (dynamic)
        {
            DatabaseDescriptor.setDynamicUpdateInterval(dynamicUpdateInterval);
            DatabaseDescriptor.setDynamicResetInterval(dynamicResetInterval);
            DatabaseDescriptor.setDynamicBadnessThreshold(dynamicBadnessThreshold);
            newSnitch = new DynamicEndpointSnitch(newSnitch);
        }

        // point snitch references to the new instance
        DatabaseDescriptor.setEndpointSnitch(newSnitch);
        for (String ks : Schema.instance.getKeyspaces())
        {
            Keyspace.open(ks).getReplicationStrategy().snitch = newSnitch;
        }

        if (oldSnitch instanceof DynamicEndpointSnitch)
            ((DynamicEndpointSnitch)oldSnitch).unregisterMBean();
    }

    /**
     * Seed data to the endpoints that will be responsible for it at the future
     *
     * @param rangesToStreamByKeyspace keyspaces and data ranges with endpoints included for each
     * @return async Future for whether stream was success
     */
    private Future<StreamState> streamRanges(Map<String, Multimap<Range<Token>, InetAddress>> rangesToStreamByKeyspace)
    {
        // First, we build a list of ranges to stream to each host, per table
        Map<String, Map<InetAddress, List<Range<Token>>>> sessionsToStreamByKeyspace = new HashMap<>();
        for (Map.Entry<String, Multimap<Range<Token>, InetAddress>> entry : rangesToStreamByKeyspace.entrySet())
        {
            String keyspace = entry.getKey();
            Multimap<Range<Token>, InetAddress> rangesWithEndpoints = entry.getValue();

            if (rangesWithEndpoints.isEmpty())
                continue;

            Map<InetAddress, List<Range<Token>>> rangesPerEndpoint = new HashMap<>();
            for (Map.Entry<Range<Token>, InetAddress> endPointEntry : rangesWithEndpoints.entries())
            {
                Range<Token> range = endPointEntry.getKey();
                InetAddress endpoint = endPointEntry.getValue();

                List<Range<Token>> curRanges = rangesPerEndpoint.get(endpoint);
                if (curRanges == null)
                {
                    curRanges = new LinkedList<>();
                    rangesPerEndpoint.put(endpoint, curRanges);
                }
                curRanges.add(range);
            }

            sessionsToStreamByKeyspace.put(keyspace, rangesPerEndpoint);
        }

        StreamPlan streamPlan = new StreamPlan("Unbootstrap");
        for (Map.Entry<String, Map<InetAddress, List<Range<Token>>>> entry : sessionsToStreamByKeyspace.entrySet())
        {
            String keyspaceName = entry.getKey();
            Map<InetAddress, List<Range<Token>>> rangesPerEndpoint = entry.getValue();

            for (Map.Entry<InetAddress, List<Range<Token>>> rangesEntry : rangesPerEndpoint.entrySet())
            {
                List<Range<Token>> ranges = rangesEntry.getValue();
                InetAddress newEndpoint = rangesEntry.getKey();
                InetAddress preferred = SystemKeyspace.getPreferredIP(newEndpoint);

                // TODO each call to transferRanges re-flushes, this is potentially a lot of waste
                streamPlan.transferRanges(newEndpoint, preferred, keyspaceName, ranges);
            }
        }
        return streamPlan.execute();
    }

    /**
     * Calculate pair of ranges to stream/fetch for given two range collections
     * (current ranges for keyspace and ranges after move to new token)
     *
     * @param current collection of the ranges by current token
     * @param updated collection of the ranges after token is changed
     * @return pair of ranges to stream/fetch for given current and updated range collections
     */
    public Pair<Set<Range<Token>>, Set<Range<Token>>> calculateStreamAndFetchRanges(Collection<Range<Token>> current, Collection<Range<Token>> updated)
    {
        Set<Range<Token>> toStream = new HashSet<>();
        Set<Range<Token>> toFetch  = new HashSet<>();


        for (Range r1 : current)
        {
            boolean intersect = false;
            for (Range r2 : updated)
            {
                if (r1.intersects(r2))
                {
                    // adding difference ranges to fetch from a ring
                    toStream.addAll(r1.subtract(r2));
                    intersect = true;
                }
            }
            if (!intersect)
            {
                toStream.add(r1); // should seed whole old range
            }
        }

        for (Range r2 : updated)
        {
            boolean intersect = false;
            for (Range r1 : current)
            {
                if (r2.intersects(r1))
                {
                    // adding difference ranges to fetch from a ring
                    toFetch.addAll(r2.subtract(r1));
                    intersect = true;
                }
            }
            if (!intersect)
            {
                toFetch.add(r2); // should fetch whole old range
            }
        }

        return Pair.create(toStream, toFetch);
    }

    public void bulkLoad(String directory)
    {
        try
        {
            bulkLoadInternal(directory).get();
        }
        catch (Exception e)
        {
            throw new RuntimeException(e);
        }
    }

    public String bulkLoadAsync(String directory)
    {
        return bulkLoadInternal(directory).planId.toString();
    }

    private StreamResultFuture bulkLoadInternal(String directory)
    {
        File dir = new File(directory);

        if (!dir.exists() || !dir.isDirectory())
            throw new IllegalArgumentException("Invalid directory " + directory);

        SSTableLoader.Client client = new SSTableLoader.Client()
        {
            public void init(String keyspace)
            {
                try
                {
                    setPartitioner(DatabaseDescriptor.getPartitioner());
                    for (Map.Entry<Range<Token>, List<InetAddress>> entry : StorageService.instance.getRangeToAddressMap(keyspace).entrySet())
                    {
                        Range<Token> range = entry.getKey();
                        for (InetAddress endpoint : entry.getValue())
                            addRangeForEndpoint(range, endpoint);
                    }
                }
                catch (Exception e)
                {
                    throw new RuntimeException(e);
                }
            }

            public CFMetaData getCFMetaData(String keyspace, String cfName)
            {
                return Schema.instance.getCFMetaData(keyspace, cfName);
            }
        };

        SSTableLoader loader = new SSTableLoader(dir, client, new OutputHandler.LogOutput());
        return loader.stream();
    }

    public int getExceptionCount()
    {
        return (int)StorageMetrics.exceptions.count();
    }

    public void rescheduleFailedDeletions()
    {
        SSTableDeletingTask.rescheduleFailedTasks();
    }

    /**
     * #{@inheritDoc}
     */
    public void loadNewSSTables(String ksName, String cfName)
    {
        ColumnFamilyStore.loadNewSSTables(ksName, cfName);
    }

    /**
     * #{@inheritDoc}
     */
    public List<String> sampleKeyRange() // do not rename to getter - see CASSANDRA-4452 for details
    {
        List<DecoratedKey> keys = new ArrayList<>();
        for (Keyspace keyspace : Keyspace.nonSystem())
        {
            for (Range<Token> range : getPrimaryRangesForEndpoint(keyspace.getName(), FBUtilities.getBroadcastAddress()))
                keys.addAll(keySamples(keyspace.getColumnFamilyStores(), range));
        }

        List<String> sampledKeys = new ArrayList<>(keys.size());
        for (DecoratedKey key : keys)
            sampledKeys.add(key.getToken().toString());
        return sampledKeys;
    }

    public void rebuildSecondaryIndex(String ksName, String cfName, String... idxNames)
    {
        ColumnFamilyStore.rebuildSecondaryIndex(ksName, cfName, idxNames);
    }

    public void resetLocalSchema() throws IOException
    {
        MigrationManager.resetLocalSchema();
    }

    public void setTraceProbability(double probability)
    {
        this.tracingProbability = probability;
    }

    public double getTracingProbability()
    {
        return tracingProbability;
    }

    public void disableAutoCompaction(String ks, String... columnFamilies) throws IOException
    {
        for (ColumnFamilyStore cfs : getValidColumnFamilies(true, true, ks, columnFamilies))
        {
            cfs.disableAutoCompaction();
        }
    }

    public void enableAutoCompaction(String ks, String... columnFamilies) throws IOException
    {
        for (ColumnFamilyStore cfs : getValidColumnFamilies(true, true, ks, columnFamilies))
        {
            cfs.enableAutoCompaction();
        }
    }

    /** Returns the name of the cluster */
    public String getClusterName()
    {
        return DatabaseDescriptor.getClusterName();
    }

    /** Returns the cluster partitioner */
    public String getPartitionerName()
    {
        return DatabaseDescriptor.getPartitionerName();
    }

    public int getTombstoneWarnThreshold()
    {
        return DatabaseDescriptor.getTombstoneWarnThreshold();
    }

    public void setTombstoneWarnThreshold(int threshold)
    {
        DatabaseDescriptor.setTombstoneWarnThreshold(threshold);
    }

    public int getTombstoneFailureThreshold()
    {
        return DatabaseDescriptor.getTombstoneFailureThreshold();
    }

    public void setTombstoneFailureThreshold(int threshold)
    {
        DatabaseDescriptor.setTombstoneFailureThreshold(threshold);
    }

    public void setHintedHandoffThrottleInKB(int throttleInKB)
    {
        DatabaseDescriptor.setHintedHandoffThrottleInKB(throttleInKB);
        logger.info(String.format("Updated hinted_handoff_throttle_in_kb to %d", throttleInKB));
    }
}<|MERGE_RESOLUTION|>--- conflicted
+++ resolved
@@ -2605,19 +2605,11 @@
 
         ArrayList<Token> tokens = new ArrayList<>(tokenMetadata.sortedTokens());
         if (!tokens.contains(parsedBeginToken))
-<<<<<<< HEAD
         {
             tokens.add(parsedBeginToken);
         }
         if (!tokens.contains(parsedEndToken))
         {
-=======
-        {
-            tokens.add(parsedBeginToken);
-        }
-        if (!tokens.contains(parsedEndToken))
-        {
->>>>>>> 2e37655f
             tokens.add(parsedEndToken);
         }
         // tokens now contain all tokens including our endpoints
