/*
 * Licensed to the Apache Software Foundation (ASF) under one
 * or more contributor license agreements.  See the NOTICE file
 * distributed with this work for additional information
 * regarding copyright ownership.  The ASF licenses this file
 * to you under the Apache License, Version 2.0 (the
 * "License"); you may not use this file except in compliance
 * with the License.  You may obtain a copy of the License at
 *
 *     http://www.apache.org/licenses/LICENSE-2.0
 *
 * Unless required by applicable law or agreed to in writing, software
 * distributed under the License is distributed on an "AS IS" BASIS,
 * WITHOUT WARRANTIES OR CONDITIONS OF ANY KIND, either express or implied.
 * See the License for the specific language governing permissions and
 * limitations under the License.
 */
package org.apache.cassandra.service;

import java.io.File;
import java.io.IOError;
import java.io.IOException;
import java.lang.management.ManagementFactory;
import java.net.InetAddress;
import java.net.UnknownHostException;
import java.nio.ByteBuffer;
import java.util.*;
import java.util.Map.Entry;
import java.util.concurrent.*;
import java.util.concurrent.atomic.AtomicInteger;
import javax.management.MBeanServer;
import javax.management.ObjectName;

import com.google.common.base.Supplier;
import com.google.common.collect.*;

import org.apache.cassandra.metrics.ClientRequestMetrics;
import org.apache.log4j.Level;
import org.apache.commons.lang.StringUtils;
import org.slf4j.Logger;
import org.slf4j.LoggerFactory;

import org.apache.cassandra.concurrent.DebuggableScheduledThreadPoolExecutor;
import org.apache.cassandra.concurrent.Stage;
import org.apache.cassandra.concurrent.StageManager;
import org.apache.cassandra.config.*;
import org.apache.cassandra.db.*;
import org.apache.cassandra.db.Table;
import org.apache.cassandra.db.commitlog.CommitLog;
import org.apache.cassandra.dht.*;
import org.apache.cassandra.gms.*;
import org.apache.cassandra.io.sstable.SSTableDeletingTask;
import org.apache.cassandra.io.sstable.SSTableLoader;
import org.apache.cassandra.io.util.FileUtils;
import org.apache.cassandra.locator.AbstractReplicationStrategy;
import org.apache.cassandra.locator.DynamicEndpointSnitch;
import org.apache.cassandra.locator.IEndpointSnitch;
import org.apache.cassandra.locator.TokenMetadata;
import org.apache.cassandra.net.*;
import org.apache.cassandra.service.AntiEntropyService.RepairFuture;
import org.apache.cassandra.service.AntiEntropyService.TreeRequestVerbHandler;
import org.apache.cassandra.streaming.*;
import org.apache.cassandra.thrift.*;
import org.apache.cassandra.utils.BiMultiValMap;
import org.apache.cassandra.utils.FBUtilities;
import org.apache.cassandra.utils.NodeId;
import org.apache.cassandra.utils.Pair;
import org.apache.cassandra.utils.OutputHandler;
import org.apache.cassandra.utils.WrappedRunnable;

/**
 * This abstraction contains the token/identifier of this node
 * on the identifier space. This token gets gossiped around.
 * This class will also maintain histograms of the load information
 * of other nodes in the cluster.
 */
public class StorageService implements IEndpointStateChangeSubscriber, StorageServiceMBean
{
    private static final Logger logger = LoggerFactory.getLogger(StorageService.class);

    public static final int RING_DELAY = getRingDelay(); // delay after which we assume ring has stablized

    private static int getRingDelay()
    {
        String newdelay = System.getProperty("cassandra.ring_delay_ms");
        if (newdelay != null)
        {
            logger.info("Overriding RING_DELAY to {}ms", newdelay);
            return Integer.parseInt(newdelay);
        }
        else
            return 30 * 1000;
    }

    /**
     * This pool is used for periodic short (sub-second) tasks.
     */
     public static final DebuggableScheduledThreadPoolExecutor scheduledTasks = new DebuggableScheduledThreadPoolExecutor("ScheduledTasks");

    /**
     * This pool is used by tasks that can have longer execution times, and usually are non periodic.
     */
    public static final DebuggableScheduledThreadPoolExecutor tasks = new DebuggableScheduledThreadPoolExecutor("NonPeriodicTasks");

    /**
     * tasks that do not need to be waited for on shutdown/drain
     */
    public static final DebuggableScheduledThreadPoolExecutor optionalTasks = new DebuggableScheduledThreadPoolExecutor("OptionalTasks");
    static
    {
        tasks.setExecuteExistingDelayedTasksAfterShutdownPolicy(false);
    }

    /* This abstraction maintains the token/endpoint metadata information */
    private TokenMetadata tokenMetadata = new TokenMetadata();

    public VersionedValue.VersionedValueFactory valueFactory = new VersionedValue.VersionedValueFactory(getPartitioner());

    public static final StorageService instance = new StorageService();

    public static IPartitioner getPartitioner()
    {
        return DatabaseDescriptor.getPartitioner();
    }

    public Collection<Range<Token>> getLocalRanges(String table)
    {
        return getRangesForEndpoint(table, FBUtilities.getBroadcastAddress());
    }

    public Collection<Range<Token>> getLocalPrimaryRanges()
    {
        return getPrimaryRangesForEndpoint(FBUtilities.getBroadcastAddress());
    }

    @Deprecated
    public Range<Token> getLocalPrimaryRange()
    {
        return getPrimaryRangeForEndpoint(FBUtilities.getBroadcastAddress());
    }

    // For JMX's sake. Use getLocalPrimaryRange for internal uses
    public List<String> getPrimaryRange()
    {
        return getLocalPrimaryRange().asList();
    }

    private final Set<InetAddress> replicatingNodes = Collections.synchronizedSet(new HashSet<InetAddress>());
    private CassandraDaemon daemon;

    private InetAddress removingNode;

    /* Are we starting this node in bootstrap mode? */
    private boolean isBootstrapMode;

    /* we bootstrap but do NOT join the ring unless told to do so */
    private boolean isSurveyMode= Boolean.parseBoolean(System.getProperty("cassandra.write_survey", "false"));

    /* when intialized as a client, we shouldn't write to the system table. */
    private boolean isClientMode;
    private boolean initialized;
    private volatile boolean joined = false;

    private static enum Mode { NORMAL, CLIENT, JOINING, LEAVING, DECOMMISSIONED, MOVING, DRAINING, DRAINED }
    private Mode operationMode;

    private final MigrationManager migrationManager = new MigrationManager();

    /* Used for tracking drain progress */
    private volatile int totalCFs, remainingCFs;

    private static final AtomicInteger nextRepairCommand = new AtomicInteger();

    public void finishBootstrapping()
    {
        isBootstrapMode = false;
    }

    /** This method updates the local token on disk  */
    public void setToken(Token token)
    {
        if (logger.isDebugEnabled())
            logger.debug("Setting token to {}", token);
        SystemTable.updateToken(token);
        tokenMetadata.updateNormalToken(token, FBUtilities.getBroadcastAddress());
        Gossiper.instance.addLocalApplicationState(ApplicationState.STATUS,
                                                   valueFactory.normal(getLocalToken(), SystemTable.getLocalHostId()));
        setMode(Mode.NORMAL, false);
    }

    public StorageService()
    {
        MBeanServer mbs = ManagementFactory.getPlatformMBeanServer();
        try
        {
            mbs.registerMBean(this, new ObjectName("org.apache.cassandra.db:type=StorageService"));
        }
        catch (Exception e)
        {
            throw new RuntimeException(e);
        }

        /* register the verb handlers */
        MessagingService.instance().registerVerbHandlers(MessagingService.Verb.MUTATION, new RowMutationVerbHandler());
        MessagingService.instance().registerVerbHandlers(MessagingService.Verb.READ_REPAIR, new ReadRepairVerbHandler());
        MessagingService.instance().registerVerbHandlers(MessagingService.Verb.READ, new ReadVerbHandler());
        MessagingService.instance().registerVerbHandlers(MessagingService.Verb.RANGE_SLICE, new RangeSliceVerbHandler());
        MessagingService.instance().registerVerbHandlers(MessagingService.Verb.INDEX_SCAN, new IndexScanVerbHandler());
        MessagingService.instance().registerVerbHandlers(MessagingService.Verb.COUNTER_MUTATION, new CounterMutationVerbHandler());
        MessagingService.instance().registerVerbHandlers(MessagingService.Verb.TRUNCATE, new TruncateVerbHandler());

        // see BootStrapper for a summary of how the bootstrap verbs interact
        MessagingService.instance().registerVerbHandlers(MessagingService.Verb.BOOTSTRAP_TOKEN, new BootStrapper.BootstrapTokenVerbHandler());
        MessagingService.instance().registerVerbHandlers(MessagingService.Verb.STREAM_REQUEST, new StreamRequestVerbHandler());
        MessagingService.instance().registerVerbHandlers(MessagingService.Verb.STREAM_REPLY, new StreamReplyVerbHandler());
        MessagingService.instance().registerVerbHandlers(MessagingService.Verb.REPLICATION_FINISHED, new ReplicationFinishedVerbHandler());
        MessagingService.instance().registerVerbHandlers(MessagingService.Verb.REQUEST_RESPONSE, new ResponseVerbHandler());
        MessagingService.instance().registerVerbHandlers(MessagingService.Verb.INTERNAL_RESPONSE, new ResponseVerbHandler());
        MessagingService.instance().registerVerbHandlers(MessagingService.Verb.TREE_REQUEST, new TreeRequestVerbHandler());
        MessagingService.instance().registerVerbHandlers(MessagingService.Verb.TREE_RESPONSE, new AntiEntropyService.TreeResponseVerbHandler());
        MessagingService.instance().registerVerbHandlers(MessagingService.Verb.STREAMING_REPAIR_REQUEST, new StreamingRepairTask.StreamingRepairRequest());
        MessagingService.instance().registerVerbHandlers(MessagingService.Verb.STREAMING_REPAIR_RESPONSE, new StreamingRepairTask.StreamingRepairResponse());
        MessagingService.instance().registerVerbHandlers(MessagingService.Verb.GOSSIP_SHUTDOWN, new GossipShutdownVerbHandler());

        MessagingService.instance().registerVerbHandlers(MessagingService.Verb.GOSSIP_DIGEST_SYN, new GossipDigestSynVerbHandler());
        MessagingService.instance().registerVerbHandlers(MessagingService.Verb.GOSSIP_DIGEST_ACK, new GossipDigestAckVerbHandler());
        MessagingService.instance().registerVerbHandlers(MessagingService.Verb.GOSSIP_DIGEST_ACK2, new GossipDigestAck2VerbHandler());

        MessagingService.instance().registerVerbHandlers(MessagingService.Verb.DEFINITIONS_UPDATE, new DefinitionsUpdateVerbHandler());
        MessagingService.instance().registerVerbHandlers(MessagingService.Verb.SCHEMA_CHECK, new SchemaCheckVerbHandler());
        MessagingService.instance().registerVerbHandlers(MessagingService.Verb.MIGRATION_REQUEST, new MigrationRequestVerbHandler());

        MessagingService.instance().registerVerbHandlers(MessagingService.Verb.SNAPSHOT, new SnapshotVerbHandler());

        // spin up the streaming service so it is available for jmx tools.
        if (StreamingService.instance == null)
            throw new RuntimeException("Streaming service is unavailable.");
    }

    public void registerDaemon(CassandraDaemon daemon)
    {
        this.daemon = daemon;
    }

    // should only be called via JMX
    public void stopGossiping()
    {
        if (initialized)
        {
            logger.warn("Stopping gossip by operator request");
            Gossiper.instance.stop();
            initialized = false;
        }
    }

    // should only be called via JMX
    public void startGossiping()
    {
        if (!initialized)
        {
            logger.warn("Starting gossip by operator request");
            Gossiper.instance.start((int)(System.currentTimeMillis() / 1000));
            initialized = true;
        }
    }

    // should only be called via JMX
    public void startRPCServer()
    {
        if (daemon == null)
        {
            throw new IllegalStateException("No configured RPC daemon");
        }
        daemon.startRPCServer();
    }

    public void stopRPCServer()
    {
        if (daemon == null)
        {
            throw new IllegalStateException("No configured RPC daemon");
        }
        daemon.stopRPCServer();
    }

    public boolean isRPCServerRunning()
    {
        if (daemon == null)
        {
            return false;
        }
        return daemon.isRPCServerRunning();
    }

    public void stopClient()
    {
        Gossiper.instance.unregister(migrationManager);
        Gossiper.instance.unregister(this);
        Gossiper.instance.stop();
        MessagingService.instance().shutdown();
        // give it a second so that task accepted before the MessagingService shutdown gets submitted to the stage (to avoid RejectedExecutionException)
        try { Thread.sleep(1000L); } catch (InterruptedException e) {}
        StageManager.shutdownNow();
    }

    public boolean isInitialized()
    {
        return initialized;
    }

    public synchronized void initClient() throws IOException, ConfigurationException
    {
        initClient(RING_DELAY);
    }

    public synchronized void initClient(int delay) throws IOException, ConfigurationException
    {
        if (initialized)
        {
            if (!isClientMode)
                throw new UnsupportedOperationException("StorageService does not support switching modes.");
            return;
        }
        initialized = true;
        isClientMode = true;
        logger.info("Starting up client gossip");
        setMode(Mode.CLIENT, false);
        Gossiper.instance.register(this);
        Gossiper.instance.start((int)(System.currentTimeMillis() / 1000)); // needed for node-ring gathering.
        Gossiper.instance.addLocalApplicationState(ApplicationState.NET_VERSION, valueFactory.networkVersion());
        MessagingService.instance().listen(FBUtilities.getLocalAddress());

        // sleep a while to allow gossip to warm up (the other nodes need to know about this one before they can reply).
        try
        {
            Thread.sleep(delay);
        }
        catch (Exception ex)
        {
            throw new IOError(ex);
        }

        Schema.instance.updateVersionAndAnnounce();
    }

    public synchronized void initServer() throws IOException, ConfigurationException
    {
        initServer(RING_DELAY);
    }

    public synchronized void initServer(int delay) throws IOException, ConfigurationException
    {
        logger.info("Cassandra version: " + FBUtilities.getReleaseVersionString());
        logger.info("Thrift API version: " + Constants.VERSION);
        logger.info("CQL supported versions: " + StringUtils.join(ClientState.getCQLSupportedVersion(), ",") + " (default: " + ClientState.DEFAULT_CQL_VERSION + ")");

        if (initialized)
        {
            if (isClientMode)
                throw new UnsupportedOperationException("StorageService does not support switching modes.");
            return;
        }
        initialized = true;
        isClientMode = false;

        // Ensure StorageProxy is initialized on start-up; see CASSANDRA-3797.
        try
        {
            Class.forName("org.apache.cassandra.service.StorageProxy");
        }
        catch (ClassNotFoundException e)
        {
            throw new AssertionError(e);
        }

        if (!isClientMode)
        {
            // "Touch" metrics classes to trigger static initialization, such that all metrics become available
            // on start-up even if they have not yet been used.
            new ClientRequestMetrics();
        }

        if (Boolean.parseBoolean(System.getProperty("cassandra.load_ring_state", "true")))
        {
            logger.info("Loading persisted ring state");
            for (Map.Entry<Token, InetAddress> entry : SystemTable.loadTokens().entrySet())
            {
                if (entry.getValue() == FBUtilities.getLocalAddress())
                {
                    // entry has been mistakenly added, delete it
                    SystemTable.removeToken(entry.getKey());
                }
                else
                {
                    tokenMetadata.updateNormalToken(entry.getKey(), entry.getValue());
                    Gossiper.instance.addSavedEndpoint(entry.getValue());
                }
            }
        }

        if (Boolean.parseBoolean(System.getProperty("cassandra.renew_counter_id", "false")))
        {
            logger.info("Renewing local node id (as requested)");
            NodeId.renewLocalId();
        }

        // daemon threads, like our executors', continue to run while shutdown hooks are invoked
        Thread drainOnShutdown = new Thread(new WrappedRunnable()
        {
            @Override
            public void runMayThrow() throws ExecutionException, InterruptedException, IOException
            {
                ThreadPoolExecutor mutationStage = StageManager.getStage(Stage.MUTATION);
                if (mutationStage.isShutdown())
                    return; // drained already

                stopRPCServer();
                optionalTasks.shutdown();
                Gossiper.instance.stop();

                // In-progress writes originating here could generate hints to be written, so shut down MessagingService
                // before mutation stage, so we can get all the hints saved before shutting down
                MessagingService.instance().shutdown();
                mutationStage.shutdown();
                mutationStage.awaitTermination(3600, TimeUnit.SECONDS);
                StorageProxy.instance.verifyNoHintsInProgress();

                List<Future<?>> flushes = new ArrayList<Future<?>>();
                for (Table table : Table.all())
                {
                    KSMetaData ksm = Schema.instance.getKSMetaData(table.name);
                    if (!ksm.durableWrites)
                    {
                        for (ColumnFamilyStore cfs : table.getColumnFamilyStores())
                        {
                            Future<?> future = cfs.forceFlush();
                            if (future != null)
                                flushes.add(future);
                        }
                    }
                }
                FBUtilities.waitOnFutures(flushes);

                CommitLog.instance.shutdownBlocking();

                // wait for miscellaneous tasks like sstable and commitlog segment deletion
                tasks.shutdown();
                if (!tasks.awaitTermination(1, TimeUnit.MINUTES))
                    logger.warn("Miscellaneous task executor still busy after one minute; proceeding with shutdown");
            }
        }, "StorageServiceShutdownHook");
        Runtime.getRuntime().addShutdownHook(drainOnShutdown);

        if (Boolean.parseBoolean(System.getProperty("cassandra.join_ring", "true")))
        {
            joinTokenRing(delay);
        }
        else
        {
            logger.info("Not joining ring as requested. Use JMX (StorageService->joinRing()) to initiate ring joining");
        }
    }

    private void joinTokenRing(int delay) throws IOException, org.apache.cassandra.config.ConfigurationException
    {
        logger.info("Starting up server gossip");
        joined = true;

        // Seed the host ID-to-endpoint map with our own ID.
        getTokenMetadata().updateHostId(SystemTable.getLocalHostId(), FBUtilities.getBroadcastAddress());

        // have to start the gossip service before we can see any info on other nodes.  this is necessary
        // for bootstrap to get the load info it needs.
        // (we won't be part of the storage ring though until we add a nodeId to our state, below.)
        Gossiper.instance.register(this);
        Gossiper.instance.register(migrationManager);
        Gossiper.instance.start(SystemTable.incrementAndGetGeneration()); // needed for node-ring gathering.
        // gossip network proto version
        Gossiper.instance.addLocalApplicationState(ApplicationState.NET_VERSION, valueFactory.networkVersion());
        // gossip schema version when gossiper is running
        Schema.instance.updateVersionAndAnnounce();
        // add rpc listening info
        Gossiper.instance.addLocalApplicationState(ApplicationState.RPC_ADDRESS, valueFactory.rpcaddress(DatabaseDescriptor.getRpcAddress()));
        if (null != DatabaseDescriptor.getReplaceToken())
            Gossiper.instance.addLocalApplicationState(ApplicationState.STATUS, valueFactory.hibernate(true));

        MessagingService.instance().listen(FBUtilities.getLocalAddress());
        LoadBroadcaster.instance.startBroadcasting();
        MigrationManager.passiveAnnounce(Schema.instance.getVersion());
        Gossiper.instance.addLocalApplicationState(ApplicationState.RELEASE_VERSION, valueFactory.releaseVersion());

        HintedHandOffManager.instance.start();

        if (DatabaseDescriptor.isAutoBootstrap()
                && DatabaseDescriptor.getSeeds().contains(FBUtilities.getBroadcastAddress())
                && !SystemTable.isBootstrapped())
            logger.info("This node will not auto bootstrap because it is configured to be a seed node.");

        InetAddress current = null;
        // first startup is only chance to bootstrap
        Token<?> token;
        if (DatabaseDescriptor.isAutoBootstrap()
            && !(SystemTable.isBootstrapped()
                 || DatabaseDescriptor.getSeeds().contains(FBUtilities.getBroadcastAddress())
                 || !Schema.instance.getNonSystemTables().isEmpty()))
        {
            setMode(Mode.JOINING, "waiting for ring and schema information", true);
            // first sleep the delay to make sure we see the schema
            try
            {
                Thread.sleep(delay);
            }
            catch (InterruptedException e)
            {
                throw new AssertionError(e);
            }
            // now if our schema hasn't matched, keep sleeping until it does
            while (!MigrationManager.isReadyForBootstrap())
            {
                setMode(Mode.JOINING, "waiting for schema information to complete", true);
                try
                {
                    Thread.sleep(delay);
                }
                catch (InterruptedException e)
                {
                    throw new AssertionError(e);
                }
            }
            setMode(Mode.JOINING, "schema complete, ready to bootstrap", true);


            if (logger.isDebugEnabled())
                logger.debug("... got ring + schema info");

            if (DatabaseDescriptor.getReplaceToken() == null)
            {
                if (tokenMetadata.isMember(FBUtilities.getBroadcastAddress()))
                {
                    String s = "This node is already a member of the token ring; bootstrap aborted. (If replacing a dead node, remove the old one from the ring first.)";
                    throw new UnsupportedOperationException(s);
                }
                setMode(Mode.JOINING, "getting bootstrap token", true);
                token = BootStrapper.getBootstrapToken(tokenMetadata, LoadBroadcaster.instance.getLoadInfo());
            }
            else
            {
                try
                {
                    // Sleeping additionally to make sure that the server actually is not alive
                    // and giving it more time to gossip if alive.
                    Thread.sleep(LoadBroadcaster.BROADCAST_INTERVAL);
                }
                catch (InterruptedException e)
                {
                    throw new AssertionError(e);
                }
                token = StorageService.getPartitioner().getTokenFactory().fromString(DatabaseDescriptor.getReplaceToken());
                // check for operator errors...
                current = tokenMetadata.getEndpoint(token);
                if (null != current && Gossiper.instance.getEndpointStateForEndpoint(current).getUpdateTimestamp() > (System.currentTimeMillis() - delay))
                    throw new UnsupportedOperationException("Cannnot replace a token for a Live node... ");
                setMode(Mode.JOINING, "Replacing a node with token: " + token, true);
            }

            bootstrap(token);
            assert !isBootstrapMode; // bootstrap will block until finished
        }
        else
        {
            token = SystemTable.getSavedToken();
            if (token == null)
            {
                String initialToken = DatabaseDescriptor.getInitialToken();
                if (initialToken == null)
                {
                    token = getPartitioner().getRandomToken();
                    logger.warn("Generated random token " + token + ". Random tokens will result in an unbalanced ring; see http://wiki.apache.org/cassandra/Operations");
                }
                else
                {
                    token = getPartitioner().getTokenFactory().fromString(initialToken);
                    logger.info("Saved token not found. Using " + token + " from configuration");
                }
            }
            else
            {
                logger.info("Using saved token " + token);
            }
        }

        if (!isSurveyMode)
        {
            // start participating in the ring.
            SystemTable.setBootstrapped(true);
            setToken(token);
            // remove the existing info about the replaced node.
            if (current != null)
                Gossiper.instance.replacedEndpoint(current);
            logger.info("Bootstrap/Replace/Move completed! Now serving reads.");
            assert tokenMetadata.sortedTokens().size() > 0;
        }
        else
        {
            logger.info("Bootstrap complete, but write survey mode is active, not becoming an active ring member. Use JMX (StorageService->joinRing()) to finalize ring joining.");
        }
    }

    public synchronized void joinRing() throws IOException, org.apache.cassandra.config.ConfigurationException
    {
        if (!joined)
        {
            logger.info("Joining ring by operator request");
            joinTokenRing(0);
        }
        else if (isSurveyMode)
        {
            setToken(SystemTable.getSavedToken());
            SystemTable.setBootstrapped(true);
            isSurveyMode = false;
            logger.info("Leaving write survey mode and joining ring at operator request");
            assert tokenMetadata.sortedTokens().size() > 0;
        }
    }

    public boolean isJoined()
    {
        return joined;
    }

    public void rebuild(String sourceDc)
    {
        logger.info("rebuild from dc: {}", sourceDc == null ? "(any dc)" : sourceDc);

        RangeStreamer streamer = new RangeStreamer(tokenMetadata, FBUtilities.getBroadcastAddress(), OperationType.REBUILD);
        streamer.addSourceFilter(new RangeStreamer.FailureDetectorSourceFilter(FailureDetector.instance));
        if (sourceDc != null)
            streamer.addSourceFilter(new RangeStreamer.SingleDatacenterFilter(DatabaseDescriptor.getEndpointSnitch(), sourceDc));

        for (String table : Schema.instance.getNonSystemTables())
            streamer.addRanges(table, getLocalRanges(table));

        streamer.fetch();
    }

    public void setStreamThroughputMbPerSec(int value)
    {
        DatabaseDescriptor.setStreamThroughputOutboundMegabitsPerSec(value);
        logger.info("setstreamthroughput: throttle set to {}", value);
    }

    public int getStreamThroughputMbPerSec()
    {
        return DatabaseDescriptor.getStreamThroughputOutboundMegabitsPerSec();
    }

    public int getCompactionThroughputMbPerSec()
    {
        return DatabaseDescriptor.getCompactionThroughputMbPerSec();
    }

    public void setCompactionThroughputMbPerSec(int value)
    {
        DatabaseDescriptor.setCompactionThroughputMbPerSec(value);
    }

    public boolean isIncrementalBackupsEnabled()
    {
        return DatabaseDescriptor.isIncrementalBackupsEnabled();
    }

    public void setIncrementalBackupsEnabled(boolean value)
    {
        DatabaseDescriptor.setIncrementalBackupsEnabled(value);
    }

    private void setMode(Mode m, boolean log)
    {
        setMode(m, null, log);
    }

    private void setMode(Mode m, String msg, boolean log)
    {
        operationMode = m;
        String logMsg = msg == null ? m.toString() : String.format("%s: %s", m, msg);
        if (log)
            logger.info(logMsg);
        else
            logger.debug(logMsg);
    }

    private void bootstrap(Token token) throws IOException
    {
        isBootstrapMode = true;
        SystemTable.updateToken(token); // DON'T use setToken, that makes us part of the ring locally which is incorrect until we are done bootstrapping
        if (null == DatabaseDescriptor.getReplaceToken())
        {
            // if not an existing token then bootstrap
            Gossiper.instance.addLocalApplicationState(ApplicationState.STATUS,
                                                       valueFactory.bootstrapping(token, SystemTable.getLocalHostId()));
            setMode(Mode.JOINING, "sleeping " + RING_DELAY + " ms for pending range setup", true);
            try
            {
                Thread.sleep(RING_DELAY);
            }
            catch (InterruptedException e)
            {
                throw new AssertionError(e);
            }
        }
        else
        {
            // Dont set any state for the node which is bootstrapping the existing token...
            tokenMetadata.updateNormalToken(token, FBUtilities.getBroadcastAddress());
        }
        setMode(Mode.JOINING, "Starting to bootstrap...", true);
        new BootStrapper(FBUtilities.getBroadcastAddress(), token, tokenMetadata).bootstrap(); // handles token update
    }

    public boolean isBootstrapMode()
    {
        return isBootstrapMode;
    }

    public TokenMetadata getTokenMetadata()
    {
        return tokenMetadata;
    }

    /**
     * Gossip about the known severity of the events in this node
     */
    public synchronized boolean reportSeverity(double incr)
    {
        if (!Gossiper.instance.isEnabled())
            return false;
        double update = getSeverity(FBUtilities.getBroadcastAddress()) + incr;
        VersionedValue updated = StorageService.instance.valueFactory.severity(update);
        Gossiper.instance.addLocalApplicationState(ApplicationState.SEVERITY, updated);
        return true;
    }
    
    public double getSeverity(InetAddress endpoint)
    {
        VersionedValue event;
        EndpointState state = Gossiper.instance.getEndpointStateForEndpoint(endpoint);
        if (state != null && (event = state.getApplicationState(ApplicationState.SEVERITY)) != null)
            return Double.parseDouble(event.value);
        return 0.0;
    }

    /**
     * for a keyspace, return the ranges and corresponding listen addresses.
     * @param keyspace
     * @return
     */
    public Map<List<String>, List<String>> getRangeToEndpointMap(String keyspace)
    {
        /* All the ranges for the tokens */
        Map<List<String>, List<String>> map = new HashMap<List<String>, List<String>>();
        for (Map.Entry<Range<Token>,List<InetAddress>> entry : getRangeToAddressMap(keyspace).entrySet())
        {
            map.put(entry.getKey().asList(), stringify(entry.getValue()));
        }
        return map;
    }

    /**
     * Return the rpc address associated with an endpoint as a string.
     * @param endpoint The endpoint to get rpc address for
     * @return
     */
    public String getRpcaddress(InetAddress endpoint)
    {
        if (endpoint.equals(FBUtilities.getBroadcastAddress()))
            return DatabaseDescriptor.getRpcAddress().getHostAddress();
        else if (Gossiper.instance.getEndpointStateForEndpoint(endpoint).getApplicationState(ApplicationState.RPC_ADDRESS) == null)
            return endpoint.getHostAddress();
        else
            return Gossiper.instance.getEndpointStateForEndpoint(endpoint).getApplicationState(ApplicationState.RPC_ADDRESS).value;
    }

    /**
     * for a keyspace, return the ranges and corresponding RPC addresses for a given keyspace.
     * @param keyspace
     * @return
     */
    public Map<List<String>, List<String>> getRangeToRpcaddressMap(String keyspace)
    {
        /* All the ranges for the tokens */
        Map<List<String>, List<String>> map = new HashMap<List<String>, List<String>>();
        for (Map.Entry<Range<Token>, List<InetAddress>> entry : getRangeToAddressMap(keyspace).entrySet())
        {
            List<String> rpcaddrs = new ArrayList<String>(entry.getValue().size());
            for (InetAddress endpoint: entry.getValue())
            {
                rpcaddrs.add(getRpcaddress(endpoint));
            }
            map.put(entry.getKey().asList(), rpcaddrs);
        }
        return map;
    }

    public Map<List<String>, List<String>> getPendingRangeToEndpointMap(String keyspace)
    {
        // some people just want to get a visual representation of things. Allow null and set it to the first
        // non-system table.
        if (keyspace == null)
            keyspace = Schema.instance.getNonSystemTables().get(0);

        Map<List<String>, List<String>> map = new HashMap<List<String>, List<String>>();
        for (Map.Entry<Range<Token>, Collection<InetAddress>> entry : tokenMetadata.getPendingRanges(keyspace).entrySet())
        {
            List<InetAddress> l = new ArrayList<InetAddress>(entry.getValue());
            map.put(entry.getKey().asList(), stringify(l));
        }
        return map;
    }

    public Map<Range<Token>, List<InetAddress>> getRangeToAddressMap(String keyspace)
    {
        // some people just want to get a visual representation of things. Allow null and set it to the first
        // non-system table.
        if (keyspace == null)
            keyspace = Schema.instance.getNonSystemTables().get(0);

        List<Range<Token>> ranges = getAllRanges(tokenMetadata.sortedTokens());
        return constructRangeToEndpointMap(keyspace, ranges);
    }

    /**
     * The same as {@code describeRing(String)} but converts TokenRange to the String for JMX compatibility
     *
     * @param keyspace The keyspace to fetch information about
     *
     * @return a List of TokenRange(s) converted to String for the given keyspace
     *
     * @throws InvalidRequestException if there is no ring information available about keyspace
     */
    public List<String> describeRingJMX(String keyspace) throws InvalidRequestException
    {
        List<TokenRange> tokenRanges = describeRing(keyspace);
        List<String> result = new ArrayList<String>(tokenRanges.size());

        for (TokenRange tokenRange : tokenRanges)
            result.add(tokenRange.toString());

        return result;
    }

    /**
     * The TokenRange for a given keyspace.
     *
     * @param keyspace The keyspace to fetch information about
     *
     * @return a List of TokenRange(s) for the given keyspace
     *
     * @throws InvalidRequestException if there is no ring information available about keyspace
     */
    public List<TokenRange> describeRing(String keyspace) throws InvalidRequestException
    {
        if (keyspace == null || !Schema.instance.getNonSystemTables().contains(keyspace))
            throw new InvalidRequestException("There is no ring for the keyspace: " + keyspace);

        List<TokenRange> ranges = new ArrayList<TokenRange>();
        Token.TokenFactory tf = getPartitioner().getTokenFactory();

        for (Map.Entry<Range<Token>, List<InetAddress>> entry : getRangeToAddressMap(keyspace).entrySet())
        {
            Range range = entry.getKey();
            List<InetAddress> addresses = entry.getValue();
            List<String> endpoints = new ArrayList<String>(addresses.size());
            List<String> rpc_endpoints = new ArrayList<String>(addresses.size());
            List<EndpointDetails> epDetails = new ArrayList<EndpointDetails>(addresses.size());

            for (InetAddress endpoint : addresses)
            {
                EndpointDetails details = new EndpointDetails();
                details.host = endpoint.getHostAddress();
                details.datacenter = DatabaseDescriptor.getEndpointSnitch().getDatacenter(endpoint);
                details.rack = DatabaseDescriptor.getEndpointSnitch().getRack(endpoint);

                endpoints.add(details.host);
                rpc_endpoints.add(getRpcaddress(endpoint));

                epDetails.add(details);
            }

            TokenRange tr = new TokenRange(tf.toString(range.left.getToken()), tf.toString(range.right.getToken()), endpoints)
                                    .setEndpoint_details(epDetails)
                                    .setRpc_endpoints(rpc_endpoints);

            ranges.add(tr);
        }

        return ranges;
    }

    public Map<String, String> getTokenToEndpointMap()
    {
        Map<Token, InetAddress> mapInetAddress = tokenMetadata.getNormalAndBootstrappingTokenToEndpointMap();
        // in order to preserve tokens in ascending order, we use LinkedHashMap here
        Map<String, String> mapString = new LinkedHashMap<String, String>(mapInetAddress.size());
        List<Token> tokens = new ArrayList<Token>(mapInetAddress.keySet());
        Collections.sort(tokens);
        for (Token token : tokens)
        {
            mapString.put(token.toString(), mapInetAddress.get(token).getHostAddress());
        }
        return mapString;
    }

    public String getLocalHostId()
    {
        return getTokenMetadata().getHostId(FBUtilities.getBroadcastAddress()).toString();
    }

    public Map<String, String> getHostIdMap()
    {
        Map<String, String> mapOut = new HashMap<String, String>();
        for (Map.Entry<InetAddress, UUID> entry : getTokenMetadata().getEndpointToHostIdMapForReading().entrySet())
            mapOut.put(entry.getKey().getHostAddress(), entry.getValue().toString());
        return mapOut;
    }

    /**
     * Construct the range to endpoint mapping based on the true view
     * of the world.
     * @param ranges
     * @return mapping of ranges to the replicas responsible for them.
    */
    private Map<Range<Token>, List<InetAddress>> constructRangeToEndpointMap(String keyspace, List<Range<Token>> ranges)
    {
        Map<Range<Token>, List<InetAddress>> rangeToEndpointMap = new HashMap<Range<Token>, List<InetAddress>>();
        for (Range<Token> range : ranges)
        {
            rangeToEndpointMap.put(range, Table.open(keyspace).getReplicationStrategy().getNaturalEndpoints(range.right));
        }
        return rangeToEndpointMap;
    }

    private Map<InetAddress, Collection<Range<Token>>> constructEndpointToRangeMap(String keyspace)
    {
        Multimap<InetAddress, Range<Token>> endpointToRangeMap = Multimaps.newListMultimap(new HashMap<InetAddress, Collection<Range<Token>>>(), new Supplier<List<Range<Token>>>()
        {
            public List<Range<Token>> get()
            {
                return Lists.newArrayList();
            }
        });

        List<Range<Token>> ranges = getAllRanges(tokenMetadata.sortedTokens());
        for (Range<Token> range : ranges)
        {
            for (InetAddress endpoint : Table.open(keyspace).getReplicationStrategy().getNaturalEndpoints(range.left))
                endpointToRangeMap.put(endpoint, range);
        }
        return endpointToRangeMap.asMap();
    }

    /*
     * Handle the reception of a new particular ApplicationState for a particular endpoint. Note that the value of the
     * ApplicationState has not necessarily "changed" since the last known value, if we already received the same update
     * from somewhere else.
     *
     * onChange only ever sees one ApplicationState piece change at a time (even if many ApplicationState updates were
     * received at the same time), so we perform a kind of state machine here. We are concerned with two events: knowing
     * the token associated with an endpoint, and knowing its operation mode. Nodes can start in either bootstrap or
     * normal mode, and from bootstrap mode can change mode to normal. A node in bootstrap mode needs to have
     * pendingranges set in TokenMetadata; a node in normal mode should instead be part of the token ring.
     *
     * Normal progression of ApplicationState.STATUS values for a node should be like this:
     * STATUS_BOOTSTRAPPING,token
     *   if bootstrapping. stays this way until all files are received.
     * STATUS_NORMAL,token
     *   ready to serve reads and writes.
     * STATUS_LEAVING,token
     *   get ready to leave the cluster as part of a decommission
     * STATUS_LEFT,token
     *   set after decommission is completed.
     *
     * Other STATUS values that may be seen (possibly anywhere in the normal progression):
     * STATUS_MOVING,newtoken
     *   set if node is currently moving to a new token in the ring
     * REMOVING_TOKEN,deadtoken
     *   set if the node is dead and is being removed by its REMOVAL_COORDINATOR
     * REMOVED_TOKEN,deadtoken
     *   set if the node is dead and has been removed by its REMOVAL_COORDINATOR
     *
     * Note: Any time a node state changes from STATUS_NORMAL, it will not be visible to new nodes. So it follows that
     * you should never bootstrap a new node during a removetoken, decommission or move.
     */
    public void onChange(InetAddress endpoint, ApplicationState state, VersionedValue value)
    {
        switch (state)
        {
            case STATUS:
                String apStateValue = value.value;
                String[] pieces = apStateValue.split(VersionedValue.DELIMITER_STR, -1);
                assert (pieces.length > 0);

                String moveName = pieces[0];

                if (moveName.equals(VersionedValue.STATUS_BOOTSTRAPPING))
                    handleStateBootstrap(endpoint, pieces);
                else if (moveName.equals(VersionedValue.STATUS_NORMAL))
                    handleStateNormal(endpoint, pieces);
                else if (moveName.equals(VersionedValue.REMOVING_TOKEN) || moveName.equals(VersionedValue.REMOVED_TOKEN))
                    handleStateRemoving(endpoint, pieces);
                else if (moveName.equals(VersionedValue.STATUS_LEAVING))
                    handleStateLeaving(endpoint, pieces);
                else if (moveName.equals(VersionedValue.STATUS_LEFT))
                    handleStateLeft(endpoint, pieces);
                else if (moveName.equals(VersionedValue.STATUS_MOVING))
                    handleStateMoving(endpoint, pieces);
        }
    }

    /**
     * Checks MS for the version, provided MS _really_ knows it (has directly communicated with the node) otherwise falls back to checking the gossipped version (learned about this node indirectly)
     * If both fail, the node is too old to use hostid-style status serialization
     * @param endpoint
     * @return boolean whether or not to use hostid
     */
    private boolean usesHostId(InetAddress endpoint)
    {
        if (MessagingService.instance().knowsVersion(endpoint) && MessagingService.instance().getVersion(endpoint) >= MessagingService.VERSION_12)
            return true;
        else  if (Gossiper.instance.getEndpointStateForEndpoint(endpoint).getApplicationState(ApplicationState.NET_VERSION) != null && Integer.valueOf(Gossiper.instance.getEndpointStateForEndpoint(endpoint).getApplicationState(ApplicationState.NET_VERSION).value) >= MessagingService.VERSION_12)
                return true;
        return false;
    }

    /**
     * Handle node bootstrap
     *
     * @param endpoint bootstrapping node
     * @param pieces STATE_BOOTSTRAPPING,bootstrap token as string
     */
    private void handleStateBootstrap(InetAddress endpoint, String[] pieces)
    {
        assert pieces.length >= 2;

        // Parse versioned values according to end-point version:
        //   versions  < 1.2 .....: STATUS,TOKEN
        //   versions >= 1.2 .....: STATUS,HOST_ID,TOKEN,TOKEN,...
        int tokenPos;
        if (usesHostId(endpoint))
        {
            assert pieces.length >= 3;
            tokenPos = 2;
        }
            else tokenPos = 1;

        Token token = getPartitioner().getTokenFactory().fromString(pieces[tokenPos]);

        if (logger.isDebugEnabled())
            logger.debug("Node " + endpoint + " state bootstrapping, token " + token);

        // if this node is present in token metadata, either we have missed intermediate states
        // or the node had crashed. Print warning if needed, clear obsolete stuff and
        // continue.
        if (tokenMetadata.isMember(endpoint))
        {
            // If isLeaving is false, we have missed both LEAVING and LEFT. However, if
            // isLeaving is true, we have only missed LEFT. Waiting time between completing
            // leave operation and rebootstrapping is relatively short, so the latter is quite
            // common (not enough time for gossip to spread). Therefore we report only the
            // former in the log.
            if (!tokenMetadata.isLeaving(endpoint))
                logger.info("Node " + endpoint + " state jump to bootstrap");
            tokenMetadata.removeEndpoint(endpoint);
        }

        tokenMetadata.addBootstrapToken(token, endpoint);
        calculatePendingRanges();

        if (usesHostId(endpoint))
            tokenMetadata.updateHostId(UUID.fromString(pieces[1]), endpoint);
    }

    /**
     * Handle node move to normal state. That is, node is entering token ring and participating
     * in reads.
     *
     * @param endpoint node
     * @param pieces STATE_NORMAL,token
     */
    private void handleStateNormal(InetAddress endpoint, String[] pieces)
    {
        assert pieces.length >= 2;

        // Parse versioned values according to end-point version:
        //   versions  < 1.2 .....: STATUS,TOKEN
        //   versions >= 1.2 .....: STATUS,HOST_ID,TOKEN,TOKEN,...
        int tokensPos;
        if (usesHostId(endpoint))
        {
            assert pieces.length >= 3;
            tokensPos = 2;
        }
        else
            tokensPos = 1;
        logger.debug("Using token position {} for {}", tokensPos, endpoint);

        Token token = getPartitioner().getTokenFactory().fromString(pieces[tokensPos]);

        if (logger.isDebugEnabled())
            logger.debug("Node " + endpoint + " state normal, token " + token);

        if (tokenMetadata.isMember(endpoint))
            logger.info("Node " + endpoint + " state jump to normal");

        // Order Matters, TM.updateHostID() should be called before TM.updateNormalToken(), (see CASSANDRA-4300).
        if (usesHostId(endpoint))
            tokenMetadata.updateHostId(UUID.fromString(pieces[1]), endpoint);

        // we don't want to update if this node is responsible for the token and it has a later startup time than endpoint.
        InetAddress currentOwner = tokenMetadata.getEndpoint(token);
        if (currentOwner == null)
        {
            logger.debug("New node " + endpoint + " at token " + token);
            tokenMetadata.updateNormalToken(token, endpoint);
            if (!isClientMode)
                SystemTable.updateToken(endpoint, token);
        }
        else if (endpoint.equals(currentOwner))
        {
            // set state back to normal, since the node may have tried to leave, but failed and is now back up
            // no need to persist, token/ip did not change
            tokenMetadata.updateNormalToken(token, endpoint);
        }
        else if (Gossiper.instance.compareEndpointStartup(endpoint, currentOwner) > 0)
        {
            logger.info(String.format("Nodes %s and %s have the same token %s.  %s is the new owner",
                                       endpoint, currentOwner, token, endpoint));
            tokenMetadata.updateNormalToken(token, endpoint);
            Gossiper.instance.removeEndpoint(currentOwner);
            if (!isClientMode)
                SystemTable.updateToken(endpoint, token);
        }
        else
        {
            logger.info(String.format("Nodes %s and %s have the same token %s.  Ignoring %s",
                                       endpoint, currentOwner, token, endpoint));
        }

        if (tokenMetadata.isMoving(endpoint)) // if endpoint was moving to a new token
            tokenMetadata.removeFromMoving(endpoint);

        calculatePendingRanges();
    }

    /**
     * Handle node preparing to leave the ring
     *
     * @param endpoint node
     * @param pieces STATE_LEAVING,token
     */
    private void handleStateLeaving(InetAddress endpoint, String[] pieces)
    {
        assert pieces.length >= 2;
        String moveValue = pieces[1];
        Token token = getPartitioner().getTokenFactory().fromString(moveValue);

        if (logger.isDebugEnabled())
            logger.debug("Node " + endpoint + " state leaving, token " + token);

        // If the node is previously unknown or tokens do not match, update tokenmetadata to
        // have this node as 'normal' (it must have been using this token before the
        // leave). This way we'll get pending ranges right.
        if (!tokenMetadata.isMember(endpoint))
        {
            logger.info("Node " + endpoint + " state jump to leaving");
            tokenMetadata.updateNormalToken(token, endpoint);
        }
        else if (!tokenMetadata.getTokens(endpoint).contains(token))
        {
            logger.warn("Node " + endpoint + " 'leaving' token mismatch. Long network partition?");
            tokenMetadata.updateNormalToken(token, endpoint);
        }

        // at this point the endpoint is certainly a member with this token, so let's proceed
        // normally
        tokenMetadata.addLeavingEndpoint(endpoint);
        calculatePendingRanges();
    }

    /**
     * Handle node leaving the ring. This will happen when a node is decommissioned
     *
     * @param endpoint If reason for leaving is decommission, endpoint is the leaving node.
     * @param pieces STATE_LEFT,token
     */
    private void handleStateLeft(InetAddress endpoint, String[] pieces)
    {
        assert pieces.length >= 2;
        Token token = getPartitioner().getTokenFactory().fromString(pieces[1]);

        if (logger.isDebugEnabled())
            logger.debug("Node " + endpoint + " state left, token " + token);

        excise(token, endpoint, extractExpireTime(pieces));
    }

    /**
     * Handle node moving inside the ring.
     *
     * @param endpoint moving endpoint address
     * @param pieces STATE_MOVING, token
     */
    private void handleStateMoving(InetAddress endpoint, String[] pieces)
    {
        assert pieces.length >= 2;
        Token token = getPartitioner().getTokenFactory().fromString(pieces[1]);

        if (logger.isDebugEnabled())
            logger.debug("Node " + endpoint + " state moving, new token " + token);

        tokenMetadata.addMovingEndpoint(token, endpoint);

        calculatePendingRanges();
    }

    /**
     * Handle notification that a node being actively removed from the ring via 'removetoken'
     *
     * @param endpoint node
     * @param pieces either REMOVED_TOKEN (node is gone) or REMOVING_TOKEN (replicas need to be restored)
     */
    private void handleStateRemoving(InetAddress endpoint, String[] pieces)
    {
        assert (pieces.length > 0);

        if (endpoint.equals(FBUtilities.getBroadcastAddress()))
        {
            logger.info("Received removeToken gossip about myself. Is this node rejoining after an explicit removetoken?");
            try
            {
                drain();
            }
            catch (Exception e)
            {
                throw new RuntimeException(e);
            }
            return;
        }
        if (tokenMetadata.isMember(endpoint))
        {
            String state = pieces[0];
            Token removeToken = tokenMetadata.getToken(endpoint);

            if (VersionedValue.REMOVED_TOKEN.equals(state))
            {
                excise(removeToken, endpoint, extractExpireTime(pieces));
            }
            else if (VersionedValue.REMOVING_TOKEN.equals(state))
            {
                if (logger.isDebugEnabled())
                    logger.debug("Token " + removeToken + " removed manually (endpoint was " + endpoint + ")");

                // Note that the endpoint is being removed
                tokenMetadata.addLeavingEndpoint(endpoint);
                calculatePendingRanges();

                // find the endpoint coordinating this removal that we need to notify when we're done
                String[] coordinator = Gossiper.instance.getEndpointStateForEndpoint(endpoint).getApplicationState(ApplicationState.REMOVAL_COORDINATOR).value.split(VersionedValue.DELIMITER_STR, -1);
                UUID hostId = UUID.fromString(coordinator[1]);
                // grab any data we are now responsible for and notify responsible node
                restoreReplicaCount(endpoint, tokenMetadata.getEndpointForHostId(hostId));
            }
        } // not a member, nothing to do
    }

    private void excise(Token token, InetAddress endpoint)
    {
        HintedHandOffManager.instance.deleteHintsForEndpoint(endpoint);
        Gossiper.instance.removeEndpoint(endpoint);
        tokenMetadata.removeEndpoint(endpoint);
        tokenMetadata.removeBootstrapToken(token);
        calculatePendingRanges();
        if (!isClientMode)
        {
            logger.info("Removing token " + token + " for " + endpoint);
            SystemTable.removeToken(token);
        }
    }

    private void excise(Token token, InetAddress endpoint, long expireTime)
    {
        addExpireTimeIfFound(endpoint, expireTime);
        excise(token, endpoint);
    }

    protected void addExpireTimeIfFound(InetAddress endpoint, long expireTime)
    {
        if (expireTime != 0L)
        {
            Gossiper.instance.addExpireTimeForEndpoint(endpoint, expireTime);
        }
    }

    protected long extractExpireTime(String[] pieces)
    {
        long expireTime = 0L;
        if (pieces.length >= 3)
        {
            expireTime = Long.parseLong(pieces[2]);
        }
        return expireTime;
    }

    /**
     * Calculate pending ranges according to bootsrapping and leaving nodes. Reasoning is:
     *
     * (1) When in doubt, it is better to write too much to a node than too little. That is, if
     * there are multiple nodes moving, calculate the biggest ranges a node could have. Cleaning
     * up unneeded data afterwards is better than missing writes during movement.
     * (2) When a node leaves, ranges for other nodes can only grow (a node might get additional
     * ranges, but it will not lose any of its current ranges as a result of a leave). Therefore
     * we will first remove _all_ leaving tokens for the sake of calculation and then check what
     * ranges would go where if all nodes are to leave. This way we get the biggest possible
     * ranges with regard current leave operations, covering all subsets of possible final range
     * values.
     * (3) When a node bootstraps, ranges of other nodes can only get smaller. Without doing
     * complex calculations to see if multiple bootstraps overlap, we simply base calculations
     * on the same token ring used before (reflecting situation after all leave operations have
     * completed). Bootstrapping nodes will be added and removed one by one to that metadata and
     * checked what their ranges would be. This will give us the biggest possible ranges the
     * node could have. It might be that other bootstraps make our actual final ranges smaller,
     * but it does not matter as we can clean up the data afterwards.
     *
     * NOTE: This is heavy and ineffective operation. This will be done only once when a node
     * changes state in the cluster, so it should be manageable.
     */
    private void calculatePendingRanges()
    {
        for (String table : Schema.instance.getNonSystemTables())
            calculatePendingRanges(Table.open(table).getReplicationStrategy(), table);
    }

    // public & static for testing purposes
    public static void calculatePendingRanges(AbstractReplicationStrategy strategy, String table)
    {
        TokenMetadata tm = StorageService.instance.getTokenMetadata();
        Multimap<Range<Token>, InetAddress> pendingRanges = HashMultimap.create();
        BiMultiValMap<Token, InetAddress> bootstrapTokens = tm.getBootstrapTokens();
        Set<InetAddress> leavingEndpoints = tm.getLeavingEndpoints();

        if (bootstrapTokens.isEmpty() && leavingEndpoints.isEmpty() && tm.getMovingEndpoints().isEmpty())
        {
            if (logger.isDebugEnabled())
                logger.debug("No bootstrapping, leaving or moving nodes -> empty pending ranges for {}", table);
            tm.setPendingRanges(table, pendingRanges);
            return;
        }

        Multimap<InetAddress, Range<Token>> addressRanges = strategy.getAddressRanges();

        // Copy of metadata reflecting the situation after all leave operations are finished.
        TokenMetadata allLeftMetadata = tm.cloneAfterAllLeft();

        // get all ranges that will be affected by leaving nodes
        Set<Range<Token>> affectedRanges = new HashSet<Range<Token>>();
        for (InetAddress endpoint : leavingEndpoints)
            affectedRanges.addAll(addressRanges.get(endpoint));

        // for each of those ranges, find what new nodes will be responsible for the range when
        // all leaving nodes are gone.
        for (Range<Token> range : affectedRanges)
        {
            Set<InetAddress> currentEndpoints = ImmutableSet.copyOf(strategy.calculateNaturalEndpoints(range.right, tm.cloneOnlyTokenMap()));
            Set<InetAddress> newEndpoints = ImmutableSet.copyOf(strategy.calculateNaturalEndpoints(range.right, allLeftMetadata));
            pendingRanges.putAll(range, Sets.difference(newEndpoints, currentEndpoints));
        }

        // At this stage pendingRanges has been updated according to leave operations. We can
        // now continue the calculation by checking bootstrapping nodes.

        // For each of the bootstrapping nodes, simply add and remove them one by one to
        // allLeftMetadata and check in between what their ranges would be.
        for (Map.Entry<Token, InetAddress> entry : bootstrapTokens.entrySet())
        {
<<<<<<< HEAD
            for (InetAddress endpoint : bootstrapTokens.inverse().keySet())
            {
                Collection<Token> tokens = bootstrapTokens.inverse().get(endpoint);
                
                allLeftMetadata.updateNormalTokens(tokens, endpoint);
                for (Range<Token> range : strategy.getAddressRanges(allLeftMetadata).get(endpoint))
                    pendingRanges.put(range, endpoint);
                allLeftMetadata.removeEndpoint(endpoint);
            }
=======
            InetAddress endpoint = entry.getValue();

            allLeftMetadata.updateNormalToken(entry.getKey(), endpoint);
            for (Range<Token> range : strategy.getAddressRanges(allLeftMetadata).get(endpoint))
                pendingRanges.put(range, endpoint);
            allLeftMetadata.removeEndpoint(endpoint);
>>>>>>> 97923a38
        }

        // At this stage pendingRanges has been updated according to leaving and bootstrapping nodes.
        // We can now finish the calculation by checking moving nodes.

        // For each of the moving nodes, we do the same thing we did for bootstrapping:
        // simply add and remove them one by one to allLeftMetadata and check in between what their ranges would be.
        for (Pair<Token, InetAddress> moving : tm.getMovingEndpoints())
        {
            InetAddress endpoint = moving.right; // address of the moving node

            //  moving.left is a new token of the endpoint
            allLeftMetadata.updateNormalToken(moving.left, endpoint);

            for (Range<Token> range : strategy.getAddressRanges(allLeftMetadata).get(endpoint))
            {
                pendingRanges.put(range, endpoint);
            }

            allLeftMetadata.removeEndpoint(endpoint);
        }

        tm.setPendingRanges(table, pendingRanges);

        if (logger.isDebugEnabled())
            logger.debug("Pending ranges:\n" + (pendingRanges.isEmpty() ? "<empty>" : tm.printPendingRanges()));
    }

    /**
     * Finds living endpoints responsible for the given ranges
     *
     * @param table the table ranges belong to
     * @param ranges the ranges to find sources for
     * @return multimap of addresses to ranges the address is responsible for
     */
    private Multimap<InetAddress, Range<Token>> getNewSourceRanges(String table, Set<Range<Token>> ranges)
    {
        InetAddress myAddress = FBUtilities.getBroadcastAddress();
        Multimap<Range<Token>, InetAddress> rangeAddresses = Table.open(table).getReplicationStrategy().getRangeAddresses(tokenMetadata.cloneOnlyTokenMap());
        Multimap<InetAddress, Range<Token>> sourceRanges = HashMultimap.create();
        IFailureDetector failureDetector = FailureDetector.instance;

        // find alive sources for our new ranges
        for (Range<Token> range : ranges)
        {
            Collection<InetAddress> possibleRanges = rangeAddresses.get(range);
            IEndpointSnitch snitch = DatabaseDescriptor.getEndpointSnitch();
            List<InetAddress> sources = snitch.getSortedListByProximity(myAddress, possibleRanges);

            assert (!sources.contains(myAddress));

            for (InetAddress source : sources)
            {
                if (failureDetector.isAlive(source))
                {
                    sourceRanges.put(source, range);
                    break;
                }
            }
        }
        return sourceRanges;
    }

    /**
     * Sends a notification to a node indicating we have finished replicating data.
     *
     * @param remote node to send notification to
     */
    private void sendReplicationNotification(InetAddress remote)
    {
        // notify the remote token
        MessageOut msg = new MessageOut(MessagingService.Verb.REPLICATION_FINISHED);
        IFailureDetector failureDetector = FailureDetector.instance;
        if (logger.isDebugEnabled())
            logger.debug("Notifying " + remote.toString() + " of replication completion\n");
        while (failureDetector.isAlive(remote))
        {
            IAsyncResult iar = MessagingService.instance().sendRR(msg, remote);
            try
            {
                iar.get(DatabaseDescriptor.getRpcTimeout(), TimeUnit.MILLISECONDS);
                return; // done
            }
            catch(TimeoutException e)
            {
                // try again
            }
        }
    }

    /**
     * Called when an endpoint is removed from the ring. This function checks
     * whether this node becomes responsible for new ranges as a
     * consequence and streams data if needed.
     *
     * This is rather ineffective, but it does not matter so much
     * since this is called very seldom
     *
     * @param endpoint the node that left
     */
    private void restoreReplicaCount(InetAddress endpoint, final InetAddress notifyEndpoint)
    {
        final Multimap<InetAddress, String> fetchSources = HashMultimap.create();
        Multimap<String, Map.Entry<InetAddress, Collection<Range<Token>>>> rangesToFetch = HashMultimap.create();

        final InetAddress myAddress = FBUtilities.getBroadcastAddress();

        for (String table : Schema.instance.getNonSystemTables())
        {
            Multimap<Range<Token>, InetAddress> changedRanges = getChangedRangesForLeaving(table, endpoint);
            Set<Range<Token>> myNewRanges = new HashSet<Range<Token>>();
            for (Map.Entry<Range<Token>, InetAddress> entry : changedRanges.entries())
            {
                if (entry.getValue().equals(myAddress))
                    myNewRanges.add(entry.getKey());
            }
            Multimap<InetAddress, Range<Token>> sourceRanges = getNewSourceRanges(table, myNewRanges);
            for (Map.Entry<InetAddress, Collection<Range<Token>>> entry : sourceRanges.asMap().entrySet())
            {
                fetchSources.put(entry.getKey(), table);
                rangesToFetch.put(table, entry);
            }
        }

        for (final String table : rangesToFetch.keySet())
        {
            for (Map.Entry<InetAddress, Collection<Range<Token>>> entry : rangesToFetch.get(table))
            {
                final InetAddress source = entry.getKey();
                Collection<Range<Token>> ranges = entry.getValue();
                final IStreamCallback callback = new IStreamCallback()
                {
                    public void onSuccess()
                    {
                        synchronized (fetchSources)
                        {
                            fetchSources.remove(source, table);
                            if (fetchSources.isEmpty())
                                sendReplicationNotification(notifyEndpoint);
                        }
                    }

                    public void onFailure()
                    {
                        logger.warn("Streaming from " + source + " failed");
                        onSuccess(); // calling onSuccess to send notification
                    }
                };
                if (logger.isDebugEnabled())
                    logger.debug("Requesting from " + source + " ranges " + StringUtils.join(ranges, ", "));
                StreamIn.requestRanges(source, table, ranges, callback, OperationType.RESTORE_REPLICA_COUNT);
            }
        }
    }

    // needs to be modified to accept either a table or ARS.
    private Multimap<Range<Token>, InetAddress> getChangedRangesForLeaving(String table, InetAddress endpoint)
    {
        // First get all ranges the leaving endpoint is responsible for
        Collection<Range<Token>> ranges = getRangesForEndpoint(table, endpoint);

        if (logger.isDebugEnabled())
            logger.debug("Node " + endpoint + " ranges [" + StringUtils.join(ranges, ", ") + "]");

        Map<Range<Token>, List<InetAddress>> currentReplicaEndpoints = new HashMap<Range<Token>, List<InetAddress>>();

        // Find (for each range) all nodes that store replicas for these ranges as well
        for (Range<Token> range : ranges)
            currentReplicaEndpoints.put(range, Table.open(table).getReplicationStrategy().calculateNaturalEndpoints(range.right, tokenMetadata.cloneOnlyTokenMap()));

        TokenMetadata temp = tokenMetadata.cloneAfterAllLeft();

        // endpoint might or might not be 'leaving'. If it was not leaving (that is, removetoken
        // command was used), it is still present in temp and must be removed.
        if (temp.isMember(endpoint))
            temp.removeEndpoint(endpoint);

        Multimap<Range<Token>, InetAddress> changedRanges = HashMultimap.create();

        // Go through the ranges and for each range check who will be
        // storing replicas for these ranges when the leaving endpoint
        // is gone. Whoever is present in newReplicaEndpoints list, but
        // not in the currentReplicaEndpoints list, will be needing the
        // range.
        for (Range<Token> range : ranges)
        {
            Collection<InetAddress> newReplicaEndpoints = Table.open(table).getReplicationStrategy().calculateNaturalEndpoints(range.right, temp);
            newReplicaEndpoints.removeAll(currentReplicaEndpoints.get(range));
            if (logger.isDebugEnabled())
                if (newReplicaEndpoints.isEmpty())
                    logger.debug("Range " + range + " already in all replicas");
                else
                    logger.debug("Range " + range + " will be responsibility of " + StringUtils.join(newReplicaEndpoints, ", "));
            changedRanges.putAll(range, newReplicaEndpoints);
        }

        return changedRanges;
    }

    public void onJoin(InetAddress endpoint, EndpointState epState)
    {
        for (Map.Entry<ApplicationState, VersionedValue> entry : epState.getApplicationStateMap().entrySet())
        {
            onChange(endpoint, entry.getKey(), entry.getValue());
        }
    }

    public void onAlive(InetAddress endpoint, EndpointState state)
    {
        if (!isClientMode && getTokenMetadata().isMember(endpoint))
            HintedHandOffManager.instance.scheduleHintDelivery(endpoint);
    }

    public void onRemove(InetAddress endpoint)
    {
        tokenMetadata.removeEndpoint(endpoint);
        calculatePendingRanges();
    }

    public void onDead(InetAddress endpoint, EndpointState state)
    {
        MessagingService.instance().convict(endpoint);
    }

    public void onRestart(InetAddress endpoint, EndpointState state)
    {
        // If we have restarted before the node was even marked down, we need to reset the connection pool
        if (state.isAlive())
            onDead(endpoint, state);
    }

    /** raw load value */
    public double getLoad()
    {
        double bytes = 0;
        for (String tableName : Schema.instance.getTables())
        {
            Table table = Table.open(tableName);
            for (ColumnFamilyStore cfs : table.getColumnFamilyStores())
                bytes += cfs.getLiveDiskSpaceUsed();
        }
        return bytes;
    }

    public String getLoadString()
    {
        return FileUtils.stringifyFileSize(getLoad());
    }

    public Map<String, String> getLoadMap()
    {
        Map<String, String> map = new HashMap<String, String>();
        for (Map.Entry<InetAddress,Double> entry : LoadBroadcaster.instance.getLoadInfo().entrySet())
        {
            map.put(entry.getKey().getHostAddress(), FileUtils.stringifyFileSize(entry.getValue()));
        }
        // gossiper doesn't see its own updates, so we need to special-case the local node
        map.put(FBUtilities.getBroadcastAddress().getHostAddress(), getLoadString());
        return map;
    }

    public final void deliverHints(String host) throws UnknownHostException
    {
        HintedHandOffManager.instance.scheduleHintDelivery(host);
    }

    public Token getLocalToken()
    {
        Token token = SystemTable.getSavedToken();
        assert token != null; // should not be called before initServer sets this
        return token;
    }

    /* These methods belong to the MBean interface */

    public String getToken()
    {
        return getLocalToken().toString();
    }

    public String getReleaseVersion()
    {
        return FBUtilities.getReleaseVersionString();
    }

    public String getSchemaVersion()
    {
        return Schema.instance.getVersion().toString();
    }

    public List<String> getLeavingNodes()
    {
        return stringify(tokenMetadata.getLeavingEndpoints());
    }

    public List<String> getMovingNodes()
    {
        List<String> endpoints = new ArrayList<String>();

        for (Pair<Token, InetAddress> node : tokenMetadata.getMovingEndpoints())
        {
            endpoints.add(node.right.getHostAddress());
        }

        return endpoints;
    }

    public List<String> getJoiningNodes()
    {
        return stringify(tokenMetadata.getBootstrapTokens().values());
    }

    public List<String> getLiveNodes()
    {
        return stringify(Gossiper.instance.getLiveMembers());
    }

    public List<String> getUnreachableNodes()
    {
        return stringify(Gossiper.instance.getUnreachableMembers());
    }

    private static String getCanonicalPath(String filename)
    {
        try
        {
            return new File(filename).getCanonicalPath();
        }
        catch (IOException e)
        {
            throw new IOError(e);
        }
    }

    public String[] getAllDataFileLocations()
    {
        String[] locations = DatabaseDescriptor.getAllDataFileLocations();
        for (int i = 0; i < locations.length; i++)
            locations[i] = getCanonicalPath(locations[i]);
        return locations;
    }

    public String getCommitLogLocation()
    {
        return getCanonicalPath(DatabaseDescriptor.getCommitLogLocation());
    }

    public String getSavedCachesLocation()
    {
        return getCanonicalPath(DatabaseDescriptor.getSavedCachesLocation());
    }

    private List<String> stringify(Iterable<InetAddress> endpoints)
    {
        List<String> stringEndpoints = new ArrayList<String>();
        for (InetAddress ep : endpoints)
        {
            stringEndpoints.add(ep.getHostAddress());
        }
        return stringEndpoints;
    }

    public int getCurrentGenerationNumber()
    {
        return Gossiper.instance.getCurrentGenerationNumber(FBUtilities.getBroadcastAddress());
    }

    public void forceTableCleanup(String tableName, String... columnFamilies) throws IOException, ExecutionException, InterruptedException
    {
        if (tableName.equals(Table.SYSTEM_TABLE))
            throw new RuntimeException("Cleanup of the system table is neither necessary nor wise");

        NodeId.OneShotRenewer nodeIdRenewer = new NodeId.OneShotRenewer();
        for (ColumnFamilyStore cfStore : getValidColumnFamilies(tableName, columnFamilies))
        {
            cfStore.forceCleanup(nodeIdRenewer);
        }
    }

    public void scrub(String tableName, String... columnFamilies) throws IOException, ExecutionException, InterruptedException
    {
        for (ColumnFamilyStore cfStore : getValidColumnFamilies(tableName, columnFamilies))
            cfStore.scrub();
    }

    public void upgradeSSTables(String tableName, String... columnFamilies) throws IOException, ExecutionException, InterruptedException
    {
        for (ColumnFamilyStore cfStore : getValidColumnFamilies(tableName, columnFamilies))
            cfStore.sstablesRewrite();
    }

    public void forceTableCompaction(String tableName, String... columnFamilies) throws IOException, ExecutionException, InterruptedException
    {
        for (ColumnFamilyStore cfStore : getValidColumnFamilies(tableName, columnFamilies))
        {
            cfStore.forceMajorCompaction();
        }
    }

    /**
     * Takes the snapshot for the given tables. A snapshot name must be specified.
     *
     * @param tag the tag given to the snapshot; may not be null or empty
     * @param tableNames the name of the tables to snapshot; empty means "all."
     */
    public void takeSnapshot(String tag, String... tableNames) throws IOException
    {
        if (tag == null || tag.equals(""))
            throw new IOException("You must supply a snapshot name.");

        Iterable<Table> tables;
        if (tableNames.length == 0)
        {
            tables = Table.all();
        }
        else
        {
            ArrayList<Table> t = new ArrayList<Table>(tableNames.length);
            for (String table : tableNames)
                t.add(getValidTable(table));
            tables = t;
        }

        // Do a check to see if this snapshot exists before we actually snapshot
        for (Table table : tables)
            if (table.snapshotExists(tag))
                throw new IOException("Snapshot " + tag + " already exists.");


        for (Table table : tables)
            table.snapshot(tag, null);
    }

    /**
     * Takes the snapshot of a specific column family. A snapshot name must be specified.
     *
     * @param tableName the keyspace which holds the specified column family
     * @param columnFamilyName the column family to snapshot
     * @param tag the tag given to the snapshot; may not be null or empty
     */
    public void takeColumnFamilySnapshot(String tableName, String columnFamilyName, String tag) throws IOException
    {
        if (tableName == null)
            throw new IOException("You must supply a table name");

        if (columnFamilyName == null)
            throw new IOException("You mus supply a column family name");

        if (tag == null || tag.equals(""))
            throw new IOException("You must supply a snapshot name.");

        Table table = getValidTable(tableName);
        if (table.snapshotExists(tag))
            throw new IOException("Snapshot " + tag + " already exists.");

        table.snapshot(tag, columnFamilyName);
    }

    private Table getValidTable(String tableName) throws IOException
    {
        if (!Schema.instance.getTables().contains(tableName))
        {
            throw new IOException("Table " + tableName + " does not exist");
        }
        return Table.open(tableName);
    }

    /**
     * Remove the snapshot with the given name from the given tables.
     * If no tag is specified we will remove all snapshots.
     */
    public void clearSnapshot(String tag, String... tableNames) throws IOException
    {
        if(tag == null)
            tag = "";

        Iterable<Table> tables;
        if (tableNames.length == 0)
        {
            tables = Table.all();
        }
        else
        {
            ArrayList<Table> tempTables = new ArrayList<Table>(tableNames.length);
            for(String table : tableNames)
                tempTables.add(getValidTable(table));
            tables = tempTables;
        }

        for (Table table : tables)
            table.clearSnapshot(tag);

        if (logger.isDebugEnabled())
            logger.debug("Cleared out snapshot directories");
    }

    public Iterable<ColumnFamilyStore> getValidColumnFamilies(String tableName, String... cfNames) throws IOException
    {
        Table table = getValidTable(tableName);

        if (cfNames.length == 0)
            // all stores are interesting
            return table.getColumnFamilyStores();

        // filter out interesting stores
        Set<ColumnFamilyStore> valid = new HashSet<ColumnFamilyStore>();
        for (String cfName : cfNames)
        {
            ColumnFamilyStore cfStore = table.getColumnFamilyStore(cfName);
            if (cfStore == null)
            {
                // this means there was a cf passed in that is not recognized in the keyspace. report it and continue.
                logger.warn(String.format("Invalid column family specified: %s. Proceeding with others.", cfName));
                continue;
            }
            valid.add(cfStore);
        }
        return valid;
    }

    /**
     * Flush all memtables for a table and column families.
     * @param tableName
     * @param columnFamilies
     * @throws IOException
     */
    public void forceTableFlush(final String tableName, final String... columnFamilies)
                throws IOException, ExecutionException, InterruptedException
    {
        for (ColumnFamilyStore cfStore : getValidColumnFamilies(tableName, columnFamilies))
        {
            logger.debug("Forcing flush on keyspace " + tableName + ", CF " + cfStore.getColumnFamilyName());
            cfStore.forceBlockingFlush();
        }
    }

    /**
     * Trigger proactive repair for a table and column families.
     * @param tableName
     * @param columnFamilies
     * @throws IOException
     */
    public void forceTableRepair(final String tableName, boolean isSequential, final String... columnFamilies) throws IOException
    {
        if (Table.SYSTEM_TABLE.equals(tableName))
            return;

        Collection<Range<Token>> ranges = getLocalRanges(tableName);
        int cmd = nextRepairCommand.incrementAndGet();
        logger.info("Starting repair command #{}, repairing {} ranges.", cmd, ranges.size());

        List<AntiEntropyService.RepairFuture> futures = new ArrayList<AntiEntropyService.RepairFuture>(ranges.size());
        for (Range<Token> range : ranges)
        {
            AntiEntropyService.RepairFuture future = forceTableRepair(range, tableName, isSequential, columnFamilies);
            if (future == null)
                continue;
            futures.add(future);
            // wait for a session to be done with its differencing before starting the next one
            try
            {
                future.session.differencingDone.await();
            }
            catch (InterruptedException e)
            {
                logger.error("Interrupted while waiting for the differencing of repair session " + future.session + " to be done. Repair may be imprecise.", e);
            }
        }

        boolean failedSession = false;

        // block until all repair sessions have completed
        for (AntiEntropyService.RepairFuture future : futures)
        {
            try
            {
                future.get();
            }
            catch (Exception e)
            {
                logger.error("Repair session " + future.session.getName() + " failed.", e);
                failedSession = true;
            }
        }

        if (failedSession)
            throw new IOException("Repair command #" + cmd + ": some repair session(s) failed (see log for details).");
        else
            logger.info("Repair command #{} completed successfully", cmd);
    }

    public void forceTableRepairPrimaryRange(final String tableName, boolean isSequential, final String... columnFamilies) throws IOException
    {
        if (Table.SYSTEM_TABLE.equals(tableName))
            return;

        List<AntiEntropyService.RepairFuture> futures = new ArrayList<AntiEntropyService.RepairFuture>();
        for (Range<Token> range : getLocalPrimaryRanges())
        {
            RepairFuture future = forceTableRepair(range, tableName, isSequential, columnFamilies);
            if (future != null)
                futures.add(future);
        }
        if (futures.isEmpty())
            return;
        for (AntiEntropyService.RepairFuture future : futures)
        {
            try
            {
                future.get();
            }
            catch (Exception e)
            {
                logger.error("Repair session " + future.session.getName() + " failed.", e);
                throw new IOException("Some repair session(s) failed (see log for details).");
            }
        }
    }

    public void forceTableRepairRange(String beginToken, String endToken, final String tableName, boolean isSequential, final String... columnFamilies) throws IOException
    {
        if (Table.SYSTEM_TABLE.equals(tableName))
            return;

        Token parsedBeginToken = getPartitioner().getTokenFactory().fromString(beginToken);
        Token parsedEndToken = getPartitioner().getTokenFactory().fromString(endToken);

        logger.info("starting user-requested repair of range ({}, {}] for keyspace {} and column families {}",
                     new Object[] {parsedBeginToken, parsedEndToken, tableName, columnFamilies});
        AntiEntropyService.RepairFuture future = forceTableRepair(new Range<Token>(parsedBeginToken, parsedEndToken), tableName, isSequential, columnFamilies);
        if (future == null)
            return;
        try
        {
            future.get();
        }
        catch (Exception e)
        {
            logger.error("Repair session " + future.session.getName() + " failed.", e);
        }
    }

    public AntiEntropyService.RepairFuture forceTableRepair(final Range<Token> range, final String tableName, boolean isSequential, final String... columnFamilies) throws IOException
    {
        ArrayList<String> names = new ArrayList<String>();
        for (ColumnFamilyStore cfStore : getValidColumnFamilies(tableName, columnFamilies))
        {
            names.add(cfStore.getColumnFamilyName());
        }

        if (names.isEmpty())
        {
            logger.info("No column family to repair for keyspace " + tableName);
            return null;
        }

        return AntiEntropyService.instance.submitRepairSession(range, tableName, isSequential, names.toArray(new String[names.size()]));
    }

    public void forceTerminateAllRepairSessions() {
        AntiEntropyService.instance.terminateSessions();
    }

    /* End of MBean interface methods */

    /**
     * This method returns the predecessor of the endpoint ep on the identifier
     * space.
     */
    InetAddress getPredecessor(Token token)
    {
        return tokenMetadata.getEndpoint(tokenMetadata.getPredecessor(token));
    }

    /*
     * This method returns the successor of the endpoint ep on the identifier
     * space.
     */
    public InetAddress getSuccessor(Token token)
    {
        return tokenMetadata.getEndpoint(tokenMetadata.getSuccessor(token));
    }

    /**
     * Get the primary ranges for the specified endpoint.
     * @param ep endpoint we are interested in.
     * @return collection of ranges for the specified endpoint.
     */
    public Collection<Range<Token>> getPrimaryRangesForEndpoint(InetAddress ep)
    {
        return tokenMetadata.getPrimaryRangesFor(tokenMetadata.getTokens(ep));
    }

    /**
     * Get the primary range for the specified endpoint.
     * @param ep endpoint we are interested in.
     * @return range for the specified endpoint.
     */
    @Deprecated
    public Range<Token> getPrimaryRangeForEndpoint(InetAddress ep)
    {
        return tokenMetadata.getPrimaryRangeFor(tokenMetadata.getToken(ep));
    }

    /**
     * Get all ranges an endpoint is responsible for (by table)
     * @param ep endpoint we are interested in.
     * @return ranges for the specified endpoint.
     */
    Collection<Range<Token>> getRangesForEndpoint(String table, InetAddress ep)
    {
        return Table.open(table).getReplicationStrategy().getAddressRanges().get(ep);
    }

    /**
     * Get all ranges that span the ring given a set
     * of tokens. All ranges are in sorted order of
     * ranges.
     * @return ranges in sorted order
    */
    public List<Range<Token>> getAllRanges(List<Token> sortedTokens)
    {
        if (logger.isDebugEnabled())
            logger.debug("computing ranges for " + StringUtils.join(sortedTokens, ", "));

        if (sortedTokens.isEmpty())
            return Collections.emptyList();
        int size = sortedTokens.size();
        List<Range<Token>> ranges = new ArrayList<Range<Token>>(size + 1);
        for (int i = 1; i < size; ++i)
        {
            Range<Token> range = new Range<Token>(sortedTokens.get(i - 1), sortedTokens.get(i));
            ranges.add(range);
        }
        Range<Token> range = new Range<Token>(sortedTokens.get(size - 1), sortedTokens.get(0));
        ranges.add(range);

        return ranges;
    }

    /**
     * This method returns the N endpoints that are responsible for storing the
     * specified key i.e for replication.
     *
     * @param table keyspace name also known as table
     * @param cf Column family name
     * @param key key for which we need to find the endpoint
     * @return the endpoint responsible for this key
     */
    public List<InetAddress> getNaturalEndpoints(String table, String cf, String key)
    {
        CFMetaData cfMetaData = Schema.instance.getTableDefinition(table).cfMetaData().get(cf);
        return getNaturalEndpoints(table, getPartitioner().getToken(cfMetaData.getKeyValidator().fromString(key)));
    }

    public List<InetAddress> getNaturalEndpoints(String table, ByteBuffer key)
    {
        return getNaturalEndpoints(table, getPartitioner().getToken(key));
    }

    /**
     * This method returns the N endpoints that are responsible for storing the
     * specified key i.e for replication.
     *
     * @param table keyspace name also known as table
     * @param pos position for which we need to find the endpoint
     * @return the endpoint responsible for this token
     */
    public List<InetAddress> getNaturalEndpoints(String table, RingPosition pos)
    {
        return Table.open(table).getReplicationStrategy().getNaturalEndpoints(pos);
    }

    /**
     * This method attempts to return N endpoints that are responsible for storing the
     * specified key i.e for replication.
     *
     * @param table keyspace name also known as table
     * @param key key for which we need to find the endpoint
     * @return the endpoint responsible for this key
     */
    public List<InetAddress> getLiveNaturalEndpoints(String table, ByteBuffer key)
    {
        return getLiveNaturalEndpoints(table, getPartitioner().decorateKey(key));
    }

    public List<InetAddress> getLiveNaturalEndpoints(String table, RingPosition pos)
    {
        List<InetAddress> endpoints = Table.open(table).getReplicationStrategy().getNaturalEndpoints(pos);
        List<InetAddress> liveEps = new ArrayList<InetAddress>(endpoints.size());

        for (InetAddress endpoint : endpoints)
        {
            if (FailureDetector.instance.isAlive(endpoint))
                liveEps.add(endpoint);
        }

        return liveEps;
    }

    public void setLog4jLevel(String classQualifier, String rawLevel)
    {
        Level level = Level.toLevel(rawLevel);
        org.apache.log4j.Logger.getLogger(classQualifier).setLevel(level);
        logger.info("set log level to " + level + " for classes under '" + classQualifier + "' (if the level doesn't look like '" + rawLevel + "' then log4j couldn't parse '" + rawLevel + "')");
    }

    /**
     * @return list of Tokens (_not_ keys!) breaking up the data this node is responsible for into pieces of roughly keysPerSplit
     */
    public List<Token> getSplits(String table, String cfName, Range<Token> range, int keysPerSplit)
    {
        List<Token> tokens = new ArrayList<Token>();
        // we use the actual Range token for the first and last brackets of the splits to ensure correctness
        tokens.add(range.left);

        Table t = Table.open(table);
        ColumnFamilyStore cfs = t.getColumnFamilyStore(cfName);
        List<DecoratedKey> keys = keySamples(Collections.singleton(cfs), range);
        int splits = keys.size() * DatabaseDescriptor.getIndexInterval() / keysPerSplit;

        if (keys.size() >= splits)
        {
            for (int i = 1; i < splits; i++)
            {
                int index = i * (keys.size() / splits);
                tokens.add(keys.get(index).token);
            }
        }

        tokens.add(range.right);
        return tokens;
    }

    private List<DecoratedKey> keySamples(Iterable<ColumnFamilyStore> cfses, Range<Token> range)
    {
        List<DecoratedKey> keys = new ArrayList<DecoratedKey>();
        for (ColumnFamilyStore cfs : cfses)
            Iterables.addAll(keys, cfs.keySamples(range));
        FBUtilities.sortSampledKeys(keys, range);
        return keys;
    }

    /** return a token to which if a node bootstraps it will get about 1/2 of this node's range */
    public Token getBootstrapToken()
    {
        Range<Token> range = getLocalPrimaryRange();

        List<DecoratedKey> keys = keySamples(ColumnFamilyStore.allUserDefined(), range);

        Token token;
        if (keys.size() < 3)
        {
            token = getPartitioner().midpoint(range.left, range.right);
            logger.debug("Used midpoint to assign token " + token);
        }
        else
        {
            token = keys.get(keys.size() / 2).token;
            logger.debug("Used key sample of size " + keys.size() + " to assign token " + token);
        }
        if (tokenMetadata.getEndpoint(token) != null && tokenMetadata.isMember(tokenMetadata.getEndpoint(token)))
            throw new RuntimeException("Chose token " + token + " which is already in use by " + tokenMetadata.getEndpoint(token) + " -- specify one manually with initial_token");
        // Hack to prevent giving nodes tokens with DELIMITER_STR in them (which is fine in a row key/token)
        if (token instanceof StringToken)
        {
            token = new StringToken(((String)token.token).replaceAll(VersionedValue.DELIMITER_STR, ""));
            if (tokenMetadata.getNormalAndBootstrappingTokenToEndpointMap().containsKey(token))
                throw new RuntimeException("Unable to compute unique token for new node -- specify one manually with initial_token");
        }
        return token;
    }

    /**
     * Broadcast leaving status and update local tokenMetadata accordingly
     */
    private void startLeaving()
    {
        Gossiper.instance.addLocalApplicationState(ApplicationState.STATUS, valueFactory.leaving(getLocalToken()));
        tokenMetadata.addLeavingEndpoint(FBUtilities.getBroadcastAddress());
        calculatePendingRanges();
    }

    public void decommission() throws InterruptedException
    {
        if (!tokenMetadata.isMember(FBUtilities.getBroadcastAddress()))
            throw new UnsupportedOperationException("local node is not a member of the token ring yet");
        if (tokenMetadata.cloneAfterAllLeft().sortedTokens().size() < 2)
            throw new UnsupportedOperationException("no other normal nodes in the ring; decommission would be pointless");
        for (String table : Schema.instance.getNonSystemTables())
        {
            if (tokenMetadata.getPendingRanges(table, FBUtilities.getBroadcastAddress()).size() > 0)
                throw new UnsupportedOperationException("data is currently moving to this node; unable to leave the ring");
        }

        if (logger.isDebugEnabled())
            logger.debug("DECOMMISSIONING");
        startLeaving();
        setMode(Mode.LEAVING, "sleeping " + RING_DELAY + " ms for pending range setup", true);
        Thread.sleep(RING_DELAY);

        Runnable finishLeaving = new Runnable()
        {
            public void run()
            {
                stopRPCServer();
                Gossiper.instance.stop();
                MessagingService.instance().shutdown();
                StageManager.shutdownNow();
                setMode(Mode.DECOMMISSIONED, true);
                // let op be responsible for killing the process
            }
        };
        unbootstrap(finishLeaving);
    }

    private void leaveRing()
    {
        SystemTable.setBootstrapped(false);
        tokenMetadata.removeEndpoint(FBUtilities.getBroadcastAddress());
        calculatePendingRanges();

        Gossiper.instance.addLocalApplicationState(ApplicationState.STATUS, valueFactory.left(getLocalToken(),Gossiper.computeExpireTime()));
        int delay = Math.max(RING_DELAY, Gossiper.intervalInMillis * 2);
        logger.info("Announcing that I have left the ring for " + delay + "ms");
        try
        {
            Thread.sleep(delay);
        }
        catch (InterruptedException e)
        {
            throw new AssertionError(e);
        }
    }

    private void unbootstrap(final Runnable onFinish)
    {
        Map<String, Multimap<Range<Token>, InetAddress>> rangesToStream = new HashMap<String, Multimap<Range<Token>, InetAddress>>();

        for (final String table : Schema.instance.getNonSystemTables())
        {
            Multimap<Range<Token>, InetAddress> rangesMM = getChangedRangesForLeaving(table, FBUtilities.getBroadcastAddress());

            if (logger.isDebugEnabled())
                logger.debug("Ranges needing transfer are [" + StringUtils.join(rangesMM.keySet(), ",") + "]");

            rangesToStream.put(table, rangesMM);
        }

        setMode(Mode.LEAVING, "streaming data to other nodes", true);

        CountDownLatch latch = streamRanges(rangesToStream);

        // wait for the transfer runnables to signal the latch.
        logger.debug("waiting for stream aks.");
        try
        {
            latch.await();
        }
        catch (InterruptedException e)
        {
            throw new RuntimeException(e);
        }
        logger.debug("stream acks all received.");
        leaveRing();
        onFinish.run();
    }

    public void move(String newToken) throws IOException, InterruptedException, ConfigurationException
    {
        getPartitioner().getTokenFactory().validate(newToken);
        move(getPartitioner().getTokenFactory().fromString(newToken));
    }

    /**
     * move the node to new token or find a new token to boot to according to load
     *
     * @param newToken new token to boot to, or if null, find balanced token to boot to
     *
     * @throws IOException on any I/O operation error
     */
    private void move(Token newToken) throws IOException
    {
        if (newToken == null)
            throw new IOException("Can't move to the undefined (null) token.");

        if (tokenMetadata.sortedTokens().contains(newToken))
            throw new IOException("target token " + newToken + " is already owned by another node.");

        // address of the current node
        InetAddress localAddress = FBUtilities.getBroadcastAddress();
        List<String> tablesToProcess = Schema.instance.getNonSystemTables();

        // checking if data is moving to this node
        for (String table : tablesToProcess)
        {
            if (tokenMetadata.getPendingRanges(table, localAddress).size() > 0)
                throw new UnsupportedOperationException("data is currently moving to this node; unable to leave the ring");
        }

        Gossiper.instance.addLocalApplicationState(ApplicationState.STATUS, valueFactory.moving(newToken));
        setMode(Mode.MOVING, String.format("Moving %s from %s to %s.", localAddress, getLocalToken(), newToken), true);

        IEndpointSnitch snitch = DatabaseDescriptor.getEndpointSnitch();

        Map<String, Multimap<InetAddress, Range<Token>>> rangesToFetch = new HashMap<String, Multimap<InetAddress, Range<Token>>>();
        Map<String, Multimap<Range<Token>, InetAddress>> rangesToStreamByTable = new HashMap<String, Multimap<Range<Token>, InetAddress>>();

        TokenMetadata tokenMetaCloneAllSettled = tokenMetadata.cloneAfterAllSettled();
        // clone to avoid concurrent modification in calculateNaturalEndpoints
        TokenMetadata tokenMetaClone = tokenMetadata.cloneOnlyTokenMap();

        // for each of the non system tables calculating new ranges
        // which current node will handle after move to the new token
        for (String table : tablesToProcess)
        {
            // replication strategy of the current keyspace (aka table)
            AbstractReplicationStrategy strategy = Table.open(table).getReplicationStrategy();

            // getting collection of the currently used ranges by this keyspace
            Collection<Range<Token>> currentRanges = getRangesForEndpoint(table, localAddress);
            // collection of ranges which this node will serve after move to the new token
            Collection<Range<Token>> updatedRanges = strategy.getPendingAddressRanges(tokenMetadata, newToken, localAddress);

            // ring ranges and endpoints associated with them
            // this used to determine what nodes should we ping about range data
            Multimap<Range<Token>, InetAddress> rangeAddresses = strategy.getRangeAddresses(tokenMetaClone);

            // calculated parts of the ranges to request/stream from/to nodes in the ring
            Pair<Set<Range<Token>>, Set<Range<Token>>> rangesPerTable = calculateStreamAndFetchRanges(currentRanges, updatedRanges);

            /**
             * In this loop we are going through all ranges "to fetch" and determining
             * nodes in the ring responsible for data we are interested in
             */
            Multimap<Range<Token>, InetAddress> rangesToFetchWithPreferredEndpoints = ArrayListMultimap.create();
            for (Range<Token> toFetch : rangesPerTable.right)
            {
                for (Range<Token> range : rangeAddresses.keySet())
                {
                    if (range.contains(toFetch))
                    {
                        List<InetAddress> endpoints = snitch.getSortedListByProximity(localAddress, rangeAddresses.get(range));
                        // storing range and preferred endpoint set
                        rangesToFetchWithPreferredEndpoints.putAll(toFetch, endpoints);
                    }
                }
            }

            // calculating endpoints to stream current ranges to if needed
            // in some situations node will handle current ranges as part of the new ranges
            Multimap<Range<Token>, InetAddress> rangeWithEndpoints = HashMultimap.create();

            for (Range<Token> toStream : rangesPerTable.left)
            {
                Set<InetAddress> currentEndpoints = ImmutableSet.copyOf(strategy.calculateNaturalEndpoints(toStream.right, tokenMetaClone));
                Set<InetAddress> newEndpoints = ImmutableSet.copyOf(strategy.calculateNaturalEndpoints(toStream.right, tokenMetaCloneAllSettled));
                rangeWithEndpoints.putAll(toStream, Sets.difference(newEndpoints, currentEndpoints));
            }

            // associating table with range-to-endpoints map
            rangesToStreamByTable.put(table, rangeWithEndpoints);

            Multimap<InetAddress, Range<Token>> workMap = RangeStreamer.getWorkMap(rangesToFetchWithPreferredEndpoints);
            rangesToFetch.put(table, workMap);

            if (logger.isDebugEnabled())
                logger.debug("Table {}: work map {}.", table, workMap);
        }

        if (!rangesToStreamByTable.isEmpty() || !rangesToFetch.isEmpty())
        {
            setMode(Mode.MOVING, String.format("Sleeping %s ms before start streaming/fetching ranges", RING_DELAY), true);
            try
            {
                Thread.sleep(RING_DELAY);
            }
            catch (InterruptedException e)
            {
                throw new RuntimeException("Sleep interrupted " + e.getMessage());
            }

            setMode(Mode.MOVING, "fetching new ranges and streaming old ranges", true);
            if (logger.isDebugEnabled())
                logger.debug("[Move->STREAMING] Work Map: " + rangesToStreamByTable);

            CountDownLatch streamLatch = streamRanges(rangesToStreamByTable);

            if (logger.isDebugEnabled())
                logger.debug("[Move->FETCHING] Work Map: " + rangesToFetch);

            CountDownLatch fetchLatch = requestRanges(rangesToFetch);

            try
            {
                streamLatch.await();
                fetchLatch.await();
            }
            catch (InterruptedException e)
            {
                throw new RuntimeException("Interrupted latch while waiting for stream/fetch ranges to finish: " + e.getMessage());
            }
        }

        setToken(newToken); // setting new token as we have everything settled

        if (logger.isDebugEnabled())
            logger.debug("Successfully moved to new token {}", getLocalToken());
    }

    /**
     * Get the status of a token removal.
     */
    public String getRemovalStatus()
    {
        if (removingNode == null) {
            return "No token removals in process.";
        }
        return String.format("Removing token (%s). Waiting for replication confirmation from [%s].",
                             tokenMetadata.getToken(removingNode),
                             StringUtils.join(replicatingNodes, ","));
    }

    /**
     * Force a remove operation to complete. This may be necessary if a remove operation
     * blocks forever due to node/stream failure. removeToken() must be called
     * first, this is a last resort measure.  No further attempt will be made to restore replicas.
     */
    public void forceRemoveCompletion()
    {
        if (!replicatingNodes.isEmpty()  || !tokenMetadata.getLeavingEndpoints().isEmpty())
        {
            logger.warn("Removal not confirmed for for " + StringUtils.join(this.replicatingNodes, ","));
            for (InetAddress endpoint : tokenMetadata.getLeavingEndpoints())
            {
                UUID hostId = tokenMetadata.getHostId(endpoint);
                Gossiper.instance.advertiseTokenRemoved(endpoint, hostId);
                Token token = tokenMetadata.getToken(endpoint);
                excise(token, endpoint);
            }
            replicatingNodes.clear();
            removingNode = null;
        }
        else
        {
            throw new UnsupportedOperationException("No tokens to force removal on, call 'removetoken' first");
        }
    }

    /**
     * Remove a node that has died, attempting to restore the replica count.
     * If the node is alive, decommission should be attempted.  If decommission
     * fails, then removeToken should be called.  If we fail while trying to
     * restore the replica count, finally forceRemoveCompleteion should be
     * called to forcibly remove the node without regard to replica count.
     *
     * @param hostIdString token for the node
     */
    public void removeNode(String hostIdString)
    {
        InetAddress myAddress = FBUtilities.getBroadcastAddress();
        UUID localHostId = tokenMetadata.getHostId(myAddress);
        UUID hostId = UUID.fromString(hostIdString);
        InetAddress endpoint = tokenMetadata.getEndpointForHostId(hostId);

        if (endpoint == null)
            throw new UnsupportedOperationException("Host ID not found.");

        Token token = tokenMetadata.getToken(endpoint);

        if (endpoint.equals(myAddress))
             throw new UnsupportedOperationException("Cannot remove self");

        if (Gossiper.instance.getLiveMembers().contains(endpoint))
            throw new UnsupportedOperationException("Node " + endpoint + " is alive and owns this ID. Use decommission command to remove it from the ring");

        // A leaving endpoint that is dead is already being removed.
        if (tokenMetadata.isLeaving(endpoint))
            logger.warn("Node " + endpoint + " is already being removed, continuing removal anyway");

        if (!replicatingNodes.isEmpty())
            throw new UnsupportedOperationException("This node is already processing a removal. Wait for it to complete, or use 'removetoken force' if this has failed.");

        // Find the endpoints that are going to become responsible for data
        for (String table : Schema.instance.getNonSystemTables())
        {
            // if the replication factor is 1 the data is lost so we shouldn't wait for confirmation
            if (Table.open(table).getReplicationStrategy().getReplicationFactor() == 1)
                continue;

            // get all ranges that change ownership (that is, a node needs
            // to take responsibility for new range)
            Multimap<Range<Token>, InetAddress> changedRanges = getChangedRangesForLeaving(table, endpoint);
            IFailureDetector failureDetector = FailureDetector.instance;
            for (InetAddress ep : changedRanges.values())
            {
                if (failureDetector.isAlive(ep))
                    replicatingNodes.add(ep);
                else
                    logger.warn("Endpoint " + ep + " is down and will not receive data for re-replication of " + endpoint);
            }
        }
        removingNode = endpoint;

        tokenMetadata.addLeavingEndpoint(endpoint);
        calculatePendingRanges();
        // the gossiper will handle spoofing this node's state to REMOVING_TOKEN for us
        // we add our own token so other nodes to let us know when they're done
        Gossiper.instance.advertiseRemoving(endpoint, hostId, localHostId);

        // kick off streaming commands
        restoreReplicaCount(endpoint, myAddress);

        // wait for ReplicationFinishedVerbHandler to signal we're done
        while (!replicatingNodes.isEmpty())
        {
            try
            {
                Thread.sleep(100);
            }
            catch (InterruptedException e)
            {
                throw new AssertionError(e);
            }
        }

        excise(token, endpoint);

        // gossiper will indicate the token has left
        Gossiper.instance.advertiseTokenRemoved(endpoint, hostId);

        replicatingNodes.clear();
        removingNode = null;
    }

    public void confirmReplication(InetAddress node)
    {
        // replicatingNodes can be empty in the case where this node used to be a removal coordinator,
        // but restarted before all 'replication finished' messages arrived. In that case, we'll
        // still go ahead and acknowledge it.
        if (!replicatingNodes.isEmpty())
        {
            replicatingNodes.remove(node);
        }
        else
        {
            logger.info("Received unexpected REPLICATION_FINISHED message from " + node
                         + ". Was this node recently a removal coordinator?");
        }
    }

    public boolean isClientMode()
    {
        return isClientMode;
    }

    public synchronized void requestGC()
    {
        if (hasUnreclaimedSpace())
        {
            logger.info("requesting GC to free disk space");
            System.gc();
            try
            {
                Thread.sleep(1000);
            }
            catch (InterruptedException e)
            {
                throw new AssertionError(e);
            }
        }
    }

    private boolean hasUnreclaimedSpace()
    {
        for (ColumnFamilyStore cfs : ColumnFamilyStore.all())
        {
            if (cfs.hasUnreclaimedSpace())
                return true;
        }
        return false;
    }

    public String getOperationMode()
    {
        return operationMode.toString();
    }

    public String getDrainProgress()
    {
        return String.format("Drained %s/%s ColumnFamilies", remainingCFs, totalCFs);
    }

    /**
     * Shuts node off to writes, empties memtables and the commit log.
     * There are two differences between drain and the normal shutdown hook:
     * - Drain waits for in-progress streaming to complete
     * - Drain flushes *all* columnfamilies (shutdown hook only flushes non-durable CFs)
     */
    public synchronized void drain() throws IOException, InterruptedException, ExecutionException
    {
        ExecutorService mutationStage = StageManager.getStage(Stage.MUTATION);
        if (mutationStage.isTerminated())
        {
            logger.warn("Cannot drain node (did it already happen?)");
            return;
        }
        setMode(Mode.DRAINING, "starting drain process", true);
        stopRPCServer();
        optionalTasks.shutdown();
        Gossiper.instance.stop();

        setMode(Mode.DRAINING, "shutting down MessageService", false);
        MessagingService.instance().shutdown();
        setMode(Mode.DRAINING, "waiting for streaming", false);
        MessagingService.instance().waitForStreaming();

        setMode(Mode.DRAINING, "clearing mutation stage", false);
        mutationStage.shutdown();
        mutationStage.awaitTermination(3600, TimeUnit.SECONDS);

        StorageProxy.instance.verifyNoHintsInProgress();

        setMode(Mode.DRAINING, "flushing column families", false);
        List<ColumnFamilyStore> cfses = new ArrayList<ColumnFamilyStore>();
        for (String tableName : Schema.instance.getNonSystemTables())
        {
            Table table = Table.open(tableName);
            cfses.addAll(table.getColumnFamilyStores());
        }
        totalCFs = remainingCFs = cfses.size();
        for (ColumnFamilyStore cfs : cfses)
        {
            cfs.forceBlockingFlush();
            remainingCFs--;
        }

        ColumnFamilyStore.postFlushExecutor.shutdown();
        ColumnFamilyStore.postFlushExecutor.awaitTermination(60, TimeUnit.SECONDS);

        CommitLog.instance.shutdownBlocking();

        // wait for miscellaneous tasks like sstable and commitlog segment deletion
        tasks.shutdown();
        if (!tasks.awaitTermination(1, TimeUnit.MINUTES))
            logger.warn("Miscellaneous task executor still busy after one minute; proceeding with shutdown");

        setMode(Mode.DRAINED, true);
    }

    // Never ever do this at home. Used by tests.
    IPartitioner setPartitionerUnsafe(IPartitioner newPartitioner)
    {
        IPartitioner oldPartitioner = DatabaseDescriptor.getPartitioner();
        DatabaseDescriptor.setPartitioner(newPartitioner);
        valueFactory = new VersionedValue.VersionedValueFactory(getPartitioner());
        return oldPartitioner;
    }

    TokenMetadata setTokenMetadataUnsafe(TokenMetadata tmd)
    {
        TokenMetadata old = tokenMetadata;
        tokenMetadata = tmd;
        return old;
    }

    public void truncate(String keyspace, String columnFamily) throws UnavailableException, TimeoutException, IOException
    {
        StorageProxy.truncateBlocking(keyspace, columnFamily);
    }

    public Map<String, Float> getOwnership()
    {
        List<Token> sortedTokens = tokenMetadata.sortedTokens();
        Map<Token, Float> token_map = getPartitioner().describeOwnership(sortedTokens);
        Map<String, Float> string_map = new HashMap<String, Float>();
        for(Map.Entry<Token, Float> entry : token_map.entrySet())
        {
            string_map.put(entry.getKey().toString(), entry.getValue());
        }
        return string_map;
    }

    /**
     * Starting at start, find the first token belonging to each endpoint in endpoints
     * TODO: this makes the (large) assumption that the replication strategy works in the same way
     * TODO: it would be more efficient and portable to add a method to AbstractReplicationStrategy which
     *       gets the exact tokens replicating a range rather than just endpoints (eg. calculateNaturalTokens)
     */
    public Collection<Token> getNextTokensForEndpoints(Token start, Collection<InetAddress> endpoints)
    {
        Set<InetAddress> searchEps = new HashSet<InetAddress>(endpoints);
        Iterator<Token> it = tokenMetadata.ringIterator(tokenMetadata.sortedTokens(), start, false);
        List<Token> tokens = new ArrayList<Token>(endpoints.size());
        for (Token next = it.next(); it.hasNext() && !searchEps.isEmpty(); next = it.next())
            if (searchEps.remove(tokenMetadata.getEndpoint(next)))
                tokens.add(next);
        return tokens;
    }

    public Map<String, Float> effectiveOwnership(String keyspace) throws ConfigurationException
    {
        Map<String, Float> effective = Maps.newHashMap();
        if (Schema.instance.getNonSystemTables().size() <= 0)
            throw new ConfigurationException("Couldn't find any Non System Keyspaces to infer replication topology");
        if (keyspace == null && !hasSameReplication(Schema.instance.getNonSystemTables()))
            throw new ConfigurationException("Non System keyspaces doesnt have the same topology");

        if (keyspace == null)
            keyspace = Schema.instance.getNonSystemTables().get(0);

        List<Token> sortedTokens = tokenMetadata.sortedTokens();
        Map<Token, Float> ownership = getPartitioner().describeOwnership(sortedTokens);

        Map<Range<Token>, List<InetAddress>> rangeToEndpointMap = constructRangeToEndpointMap(keyspace, getAllRanges(sortedTokens));
        for (Entry<Range<Token>, List<InetAddress>> ranges : rangeToEndpointMap.entrySet())
        {
            Range<Token> range = ranges.getKey();
            Collection<Token> replicaTokens = getNextTokensForEndpoints(range.right, ranges.getValue());
            for (Token token : replicaTokens)
            {
                float value = effective.get(token.toString()) == null ? 0.0F : effective.get(token.toString());
                effective.put(token.toString(), value + ownership.get(range.right));
            }
        }
        return effective;
    }

    private boolean hasSameReplication(List<String> list)
    {
        if (list.isEmpty())
            return false;

        for (int i = 0; i < list.size() -1; i++)
        {
            KSMetaData ksm1 = Schema.instance.getKSMetaData(list.get(i));
            KSMetaData ksm2 = Schema.instance.getKSMetaData(list.get(i + 1));
            if (!ksm1.strategyClass.equals(ksm2.strategyClass) ||
                    !Iterators.elementsEqual(ksm1.strategyOptions.entrySet().iterator(),
                                             ksm2.strategyOptions.entrySet().iterator()))
                return false;
        }
        return true;
    }

    public List<String> getKeyspaces()
    {
        List<String> tableslist = new ArrayList<String>(Schema.instance.getTables());
        return Collections.unmodifiableList(tableslist);
    }

    public void updateSnitch(String epSnitchClassName, Boolean dynamic, Integer dynamicUpdateInterval, Integer dynamicResetInterval, Double dynamicBadnessThreshold) throws ConfigurationException
    {
        IEndpointSnitch oldSnitch = DatabaseDescriptor.getEndpointSnitch();

        // new snitch registers mbean during construction
        IEndpointSnitch newSnitch = FBUtilities.construct(epSnitchClassName, "snitch");
        if (dynamic)
        {
            DatabaseDescriptor.setDynamicUpdateInterval(dynamicUpdateInterval);
            DatabaseDescriptor.setDynamicResetInterval(dynamicResetInterval);
            DatabaseDescriptor.setDynamicBadnessThreshold(dynamicBadnessThreshold);
            newSnitch = new DynamicEndpointSnitch(newSnitch);
        }

        // point snitch references to the new instance
        DatabaseDescriptor.setEndpointSnitch(newSnitch);
        for (String ks : Schema.instance.getTables())
        {
            Table.open(ks).getReplicationStrategy().snitch = newSnitch;
        }

        if (oldSnitch instanceof DynamicEndpointSnitch)
            ((DynamicEndpointSnitch)oldSnitch).unregisterMBean();
    }

    /**
     * Flushes the two largest memtables by ops and by throughput
     */
    public void flushLargestMemtables()
    {
        ColumnFamilyStore largest = null;
        for (ColumnFamilyStore cfs : ColumnFamilyStore.all())
        {
            long total = cfs.getTotalMemtableLiveSize();

            if (total > 0 && (largest == null || total > largest.getTotalMemtableLiveSize()))
            {
                logger.debug(total + " estimated memtable size for " + cfs);
                largest = cfs;
            }
        }
        if (largest == null)
        {
            logger.info("Unable to reduce heap usage since there are no dirty column families");
            return;
        }

        logger.warn("Flushing " + largest + " to relieve memory pressure");
        largest.forceFlush();
    }

    /**
     * Seed data to the endpoints that will be responsible for it at the future
     *
     * @param rangesToStreamByTable tables and data ranges with endpoints included for each
     * @return latch to count down
     */
    private CountDownLatch streamRanges(final Map<String, Multimap<Range<Token>, InetAddress>> rangesToStreamByTable)
    {
        final CountDownLatch latch = new CountDownLatch(rangesToStreamByTable.keySet().size());
        for (Map.Entry<String, Multimap<Range<Token>, InetAddress>> entry : rangesToStreamByTable.entrySet())
        {
            Multimap<Range<Token>, InetAddress> rangesWithEndpoints = entry.getValue();

            if (rangesWithEndpoints.isEmpty())
            {
                latch.countDown();
                continue;
            }

            final String table = entry.getKey();

            final Set<Map.Entry<Range<Token>, InetAddress>> pending = new HashSet<Map.Entry<Range<Token>, InetAddress>>(rangesWithEndpoints.entries());

            for (final Map.Entry<Range<Token>, InetAddress> endPointEntry : rangesWithEndpoints.entries())
            {
                final Range<Token> range = endPointEntry.getKey();
                final InetAddress newEndpoint = endPointEntry.getValue();

                final IStreamCallback callback = new IStreamCallback()
                {
                    public void onSuccess()
                    {
                        synchronized (pending)
                        {
                            pending.remove(endPointEntry);

                            if (pending.isEmpty())
                                latch.countDown();
                        }
                    }

                    public void onFailure()
                    {
                        logger.warn("Streaming to " + endPointEntry + " failed");
                        onSuccess(); // calling onSuccess for latch countdown
                    }
                };

                StageManager.getStage(Stage.STREAM).execute(new Runnable()
                {
                    public void run()
                    {
                        // TODO each call to transferRanges re-flushes, this is potentially a lot of waste
                        StreamOut.transferRanges(newEndpoint, Table.open(table), Arrays.asList(range), callback, OperationType.UNBOOTSTRAP);
                    }
                });
            }
        }
        return latch;
    }

    /**
     * Used to request ranges from endpoints in the ring (will block until all data is fetched and ready)
     * @param ranges ranges to fetch as map of the preferred address and range collection
     * @return latch to count down
     */
    private CountDownLatch requestRanges(final Map<String, Multimap<InetAddress, Range<Token>>> ranges)
    {
        final CountDownLatch latch = new CountDownLatch(ranges.keySet().size());
        for (Map.Entry<String, Multimap<InetAddress, Range<Token>>> entry : ranges.entrySet())
        {
            Multimap<InetAddress, Range<Token>> endpointWithRanges = entry.getValue();

            if (endpointWithRanges.isEmpty())
            {
                latch.countDown();
                continue;
            }

            final String table = entry.getKey();
            final Set<InetAddress> pending = new HashSet<InetAddress>(endpointWithRanges.keySet());

            // Send messages to respective folks to stream data over to me
            for (final InetAddress source: endpointWithRanges.keySet())
            {
                Collection<Range<Token>> toFetch = endpointWithRanges.get(source);

                final IStreamCallback callback = new IStreamCallback()
                {
                    public void onSuccess()
                    {
                        pending.remove(source);

                        if (pending.isEmpty())
                            latch.countDown();
                    }

                    public void onFailure()
                    {
                        logger.warn("Streaming from " + source + " failed");
                        onSuccess(); // calling onSuccess for latch countdown
                    }
                };

                if (logger.isDebugEnabled())
                    logger.debug("Requesting from " + source + " ranges " + StringUtils.join(toFetch, ", "));

                // sending actual request
                StreamIn.requestRanges(source, table, toFetch, callback, OperationType.BOOTSTRAP);
            }
        }
        return latch;
    }

    /**
     * Calculate pair of ranges to stream/fetch for given two range collections
     * (current ranges for table and ranges after move to new token)
     *
     * @param current collection of the ranges by current token
     * @param updated collection of the ranges after token is changed
     * @return pair of ranges to stream/fetch for given current and updated range collections
     */
    public Pair<Set<Range<Token>>, Set<Range<Token>>> calculateStreamAndFetchRanges(Collection<Range<Token>> current, Collection<Range<Token>> updated)
    {
        Set<Range<Token>> toStream = new HashSet<Range<Token>>();
        Set<Range<Token>> toFetch  = new HashSet<Range<Token>>();


        for (Range r1 : current)
        {
            boolean intersect = false;
            for (Range r2 : updated)
            {
                if (r1.intersects(r2))
                {
                    // adding difference ranges to fetch from a ring
                    toStream.addAll(r1.subtract(r2));
                    intersect = true;
                    break;
                }
            }
            if (!intersect)
            {
                toStream.add(r1); // should seed whole old range
            }
        }

        for (Range r2 : updated)
        {
            boolean intersect = false;
            for (Range r1 : current)
            {
                if (r2.intersects(r1))
                {
                    // adding difference ranges to fetch from a ring
                    toFetch.addAll(r2.subtract(r1));
                    intersect = true;
                    break;
                }
            }
            if (!intersect)
            {
                toFetch.add(r2); // should fetch whole old range
            }
        }

        return new Pair<Set<Range<Token>>, Set<Range<Token>>>(toStream, toFetch);
    }

    public void bulkLoad(String directory)
    {
        File dir = new File(directory);

        if (!dir.exists() || !dir.isDirectory())
            throw new IllegalArgumentException("Invalid directory " + directory);

        SSTableLoader.Client client = new SSTableLoader.Client()
        {
            @Override
            public void init(String keyspace)
            {
                try
                {
                    setPartitioner(DatabaseDescriptor.getPartitioner());
                    for (Map.Entry<Range<Token>, List<InetAddress>> entry : StorageService.instance.getRangeToAddressMap(keyspace).entrySet())
                    {
                        Range<Token> range = entry.getKey();
                        for (InetAddress endpoint : entry.getValue())
                            addRangeForEndpoint(range, endpoint);
                    }
                }
                catch (Exception e)
                {
                    throw new RuntimeException(e);
                }
            }

            @Override
            public boolean validateColumnFamily(String keyspace, String cfName)
            {
                return Schema.instance.getCFMetaData(keyspace, cfName) != null;
            }
        };

        SSTableLoader loader = new SSTableLoader(dir, client, new OutputHandler.LogOutput());
        try
        {
            loader.stream().get();
        }
        catch (Exception e)
        {
            throw new RuntimeException(e);
        }
    }

    public int getExceptionCount()
    {
        return AbstractCassandraDaemon.exceptions.get();
    }

    public void rescheduleFailedDeletions()
    {
        SSTableDeletingTask.rescheduleFailedTasks();
    }

    /**
     * #{@inheritDoc}
     */
    public void loadNewSSTables(String ksName, String cfName)
    {
        ColumnFamilyStore.loadNewSSTables(ksName, cfName);
    }

    /**
     * #{@inheritDoc}
     */
    public List<String> getRangeKeySample()
    {
        List<DecoratedKey> keys = new ArrayList<DecoratedKey>();
        for (Range<Token> range : getLocalPrimaryRanges())
            keys.addAll(keySamples(ColumnFamilyStore.allUserDefined(), range));

        List<String> sampledKeys = new ArrayList<String>(keys.size());
        for (DecoratedKey key : keys)
            sampledKeys.add(key.getToken().toString());
        return sampledKeys;
    }

    public void rebuildSecondaryIndex(String ksName, String cfName, String... idxNames)
    {
        ColumnFamilyStore.rebuildSecondaryIndex(ksName, cfName, idxNames);
    }

    public void resetLocalSchema() throws IOException
    {
        MigrationManager.resetLocalSchema();
    }
}<|MERGE_RESOLUTION|>--- conflicted
+++ resolved
@@ -1379,26 +1379,14 @@
 
         // For each of the bootstrapping nodes, simply add and remove them one by one to
         // allLeftMetadata and check in between what their ranges would be.
-        for (Map.Entry<Token, InetAddress> entry : bootstrapTokens.entrySet())
-        {
-<<<<<<< HEAD
-            for (InetAddress endpoint : bootstrapTokens.inverse().keySet())
-            {
-                Collection<Token> tokens = bootstrapTokens.inverse().get(endpoint);
-                
-                allLeftMetadata.updateNormalTokens(tokens, endpoint);
-                for (Range<Token> range : strategy.getAddressRanges(allLeftMetadata).get(endpoint))
-                    pendingRanges.put(range, endpoint);
-                allLeftMetadata.removeEndpoint(endpoint);
-            }
-=======
-            InetAddress endpoint = entry.getValue();
-
-            allLeftMetadata.updateNormalToken(entry.getKey(), endpoint);
+        for (InetAddress endpoint : bootstrapTokens.inverse().keySet())
+        {
+            Collection<Token> tokens = bootstrapTokens.inverse().get(endpoint);
+            
+            allLeftMetadata.updateNormalTokens(tokens, endpoint);
             for (Range<Token> range : strategy.getAddressRanges(allLeftMetadata).get(endpoint))
                 pendingRanges.put(range, endpoint);
             allLeftMetadata.removeEndpoint(endpoint);
->>>>>>> 97923a38
         }
 
         // At this stage pendingRanges has been updated according to leaving and bootstrapping nodes.
