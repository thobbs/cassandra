/*
 * Licensed to the Apache Software Foundation (ASF) under one
 * or more contributor license agreements.  See the NOTICE file
 * distributed with this work for additional information
 * regarding copyright ownership.  The ASF licenses this file
 * to you under the Apache License, Version 2.0 (the
 * "License"); you may not use this file except in compliance
 * with the License.  You may obtain a copy of the License at
 *
 *     http://www.apache.org/licenses/LICENSE-2.0
 *
 * Unless required by applicable law or agreed to in writing, software
 * distributed under the License is distributed on an "AS IS" BASIS,
 * WITHOUT WARRANTIES OR CONDITIONS OF ANY KIND, either express or implied.
 * See the License for the specific language governing permissions and
 * limitations under the License.
 */
package org.apache.cassandra.io.sstable;

import java.io.*;
import java.nio.ByteBuffer;
import java.util.*;
import java.util.concurrent.ExecutorService;
import java.util.concurrent.LinkedBlockingQueue;
import java.util.concurrent.ScheduledFuture;
import java.util.concurrent.ScheduledThreadPoolExecutor;
import java.util.concurrent.TimeUnit;
import java.util.concurrent.atomic.AtomicBoolean;
import java.util.concurrent.atomic.AtomicInteger;
import java.util.concurrent.atomic.AtomicLong;

import com.google.common.annotations.VisibleForTesting;
import com.google.common.collect.Ordering;
import com.google.common.primitives.Longs;
import com.google.common.util.concurrent.RateLimiter;
import org.slf4j.Logger;
import org.slf4j.LoggerFactory;

import org.apache.cassandra.cache.InstrumentingCache;
import org.apache.cassandra.cache.KeyCacheKey;
import org.apache.cassandra.concurrent.DebuggableThreadPoolExecutor;
import org.apache.cassandra.config.*;
import org.apache.cassandra.db.*;
import org.apache.cassandra.db.columniterator.OnDiskAtomIterator;
import org.apache.cassandra.db.commitlog.ReplayPosition;
import org.apache.cassandra.db.compaction.ICompactionScanner;
import org.apache.cassandra.db.index.SecondaryIndex;
import org.apache.cassandra.dht.*;
import org.apache.cassandra.io.compress.CompressedRandomAccessReader;
import org.apache.cassandra.io.compress.CompressedThrottledReader;
import org.apache.cassandra.io.compress.CompressionMetadata;
import org.apache.cassandra.io.util.*;
import org.apache.cassandra.metrics.RestorableMeter;
import org.apache.cassandra.service.CacheService;
import org.apache.cassandra.service.StorageService;
import org.apache.cassandra.tracing.Tracing;
import org.apache.cassandra.utils.*;

import static org.apache.cassandra.db.Directories.SECONDARY_INDEX_NAME_SEPARATOR;

/**
 * SSTableReaders are open()ed by Keyspace.onStart; after that they are created by SSTableWriter.renameAndOpen.
 * Do not re-call open() on existing SSTable files; use the references kept by ColumnFamilyStore post-start instead.
 */
public class SSTableReader extends SSTable implements Closeable
{
    private static final Logger logger = LoggerFactory.getLogger(SSTableReader.class);

    private static final ScheduledThreadPoolExecutor syncExecutor = new ScheduledThreadPoolExecutor(1);
    private static final RateLimiter meterSyncThrottle = RateLimiter.create(100.0);

    public static final Comparator<SSTableReader> maxTimestampComparator = new Comparator<SSTableReader>()
    {
        public int compare(SSTableReader o1, SSTableReader o2)
        {
            long ts1 = o1.getMaxTimestamp();
            long ts2 = o2.getMaxTimestamp();
            return (ts1 > ts2 ? -1 : (ts1 == ts2 ? 0 : 1));
        }
    };

    public static final Comparator<SSTableReader> sstableComparator = new Comparator<SSTableReader>()
    {
        public int compare(SSTableReader o1, SSTableReader o2)
        {
            return o1.first.compareTo(o2.first);
        }
    };

    public static final Ordering<SSTableReader> sstableOrdering = Ordering.from(sstableComparator);

    /**
     * maxDataAge is a timestamp in local server time (e.g. System.currentTimeMilli) which represents an upper bound
     * to the newest piece of data stored in the sstable. In other words, this sstable does not contain items created
     * later than maxDataAge.
     *
     * The field is not serialized to disk, so relying on it for more than what truncate does is not advised.
     *
     * When a new sstable is flushed, maxDataAge is set to the time of creation.
     * When a sstable is created from compaction, maxDataAge is set to max of all merged sstables.
     *
     * The age is in milliseconds since epoc and is local to this host.
     */
    public final long maxDataAge;

    // indexfile and datafile: might be null before a call to load()
    private SegmentedFile ifile;
    private SegmentedFile dfile;

    private IndexSummary indexSummary;
    private IFilter bf;

    private InstrumentingCache<KeyCacheKey, RowIndexEntry> keyCache;

    private final BloomFilterTracker bloomFilterTracker = new BloomFilterTracker();

    private final AtomicInteger references = new AtomicInteger(1);
    // technically isCompacted is not necessary since it should never be unreferenced unless it is also compacted,
    // but it seems like a good extra layer of protection against reference counting bugs to not delete data based on that alone
    private final AtomicBoolean isCompacted = new AtomicBoolean(false);
    private final AtomicBoolean isSuspect = new AtomicBoolean(false);
    private final AtomicBoolean isReplaced = new AtomicBoolean(false);

    private final SSTableDeletingTask deletingTask;
    // not final since we need to be able to change level on a file.
    private volatile SSTableMetadata sstableMetadata;

    private final AtomicLong keyCacheHit = new AtomicLong(0);
    private final AtomicLong keyCacheRequest = new AtomicLong(0);

    @VisibleForTesting
    public RestorableMeter readMeter;
    private ScheduledFuture readMeterSyncFuture;

    public static long getApproximateKeyCount(Iterable<SSTableReader> sstables, CFMetaData metadata)
    {
        long count = 0;

        for (SSTableReader sstable : sstables)
        {
            // using getMaxIndexSummarySize() lets us ignore the current sampling level
            count += (sstable.getMaxIndexSummarySize() + 1) * sstable.indexSummary.getSamplingLevel();
            if (logger.isDebugEnabled())
                logger.debug("index size for bloom filter calc for file  : {}  : {}", sstable.getFilename(), count);
        }

        return count;
    }

    public static SSTableReader open(Descriptor descriptor) throws IOException
    {
        CFMetaData metadata;
        if (descriptor.cfname.contains(SECONDARY_INDEX_NAME_SEPARATOR))
        {
            int i = descriptor.cfname.indexOf(SECONDARY_INDEX_NAME_SEPARATOR);
            String parentName = descriptor.cfname.substring(0, i);
            CFMetaData parent = Schema.instance.getCFMetaData(descriptor.ksname, parentName);
            ColumnDefinition def = parent.getColumnDefinitionForIndex(descriptor.cfname.substring(i + 1));
            metadata = CFMetaData.newIndexMetadata(parent, def, SecondaryIndex.getIndexComparator(parent, def));
        }
        else
        {
            metadata = Schema.instance.getCFMetaData(descriptor.ksname, descriptor.cfname);
        }
        return open(descriptor, metadata);
    }

    public static SSTableReader open(Descriptor desc, CFMetaData metadata) throws IOException
    {
        IPartitioner p = desc.cfname.contains(SECONDARY_INDEX_NAME_SEPARATOR)
                       ? new LocalPartitioner(metadata.getKeyValidator())
                       : StorageService.getPartitioner();
        return open(desc, componentsFor(desc), metadata, p);
    }

    public static SSTableReader openNoValidation(Descriptor descriptor, Set<Component> components, CFMetaData metadata) throws IOException
    {
        return open(descriptor, components, metadata, StorageService.getPartitioner(), false);
    }

    public static SSTableReader openForBatch(Descriptor descriptor, Set<Component> components, CFMetaData metadata, IPartitioner partitioner) throws IOException
    {
        SSTableMetadata sstableMetadata = openMetadata(descriptor, components, partitioner);
        SSTableReader sstable = new SSTableReader(descriptor,
                                                  components,
                                                  metadata,
                                                  partitioner,
                                                  System.currentTimeMillis(),
                                                  sstableMetadata);

        // special implementation of load to use non-pooled SegmentedFile builders
        SegmentedFile.Builder ibuilder = new BufferedSegmentedFile.Builder();
        SegmentedFile.Builder dbuilder = sstable.compression
                                       ? new CompressedSegmentedFile.Builder()
                                       : new BufferedSegmentedFile.Builder();
<<<<<<< HEAD
        if (!loadSummary(sstable, ibuilder, dbuilder, sstable.metadata))
            sstable.buildSummary(false, ibuilder, dbuilder, false, Downsampling.BASE_SAMPLING_LEVEL);
=======
        if (!sstable.loadSummary(ibuilder, dbuilder, sstable.metadata))
            sstable.buildSummary(false, ibuilder, dbuilder, false);
>>>>>>> 723792d6
        sstable.ifile = ibuilder.complete(sstable.descriptor.filenameFor(Component.PRIMARY_INDEX));
        sstable.dfile = dbuilder.complete(sstable.descriptor.filenameFor(Component.DATA));

        sstable.bf = FilterFactory.AlwaysPresent;
        return sstable;
    }

    public static SSTableReader open(Descriptor descriptor, Set<Component> components, CFMetaData metadata, IPartitioner partitioner) throws IOException
    {
        return open(descriptor, components, metadata, partitioner, true);
    }

    private static SSTableReader open(Descriptor descriptor,
                                      Set<Component> components,
                                      CFMetaData metadata,
                                      IPartitioner partitioner,
                                      boolean validate) throws IOException
    {
        long start = System.nanoTime();
        SSTableMetadata sstableMetadata = openMetadata(descriptor, components, partitioner);

        SSTableReader sstable = new SSTableReader(descriptor,
                                                  components,
                                                  metadata,
                                                  partitioner,
                                                  System.currentTimeMillis(),
                                                  sstableMetadata);

        sstable.load();

        if (validate)
            sstable.validate();

        logger.debug("INDEX LOAD TIME for {}: {} ms.", descriptor, TimeUnit.NANOSECONDS.toMillis(System.nanoTime() - start));

        if (sstable.getKeyCache() != null)
            logger.debug("key cache contains {}/{} keys", sstable.getKeyCache().size(), sstable.getKeyCache().getCapacity());

        return sstable;
    }

    private static SSTableMetadata openMetadata(Descriptor descriptor, Set<Component> components, IPartitioner partitioner) throws IOException
    {
        assert partitioner != null;
        // Minimum components without which we can't do anything
        assert components.contains(Component.DATA) : "Data component is missing for sstable" + descriptor;
        assert components.contains(Component.PRIMARY_INDEX) : "Primary index component is missing for sstable " + descriptor;

        logger.info("Opening {} ({} bytes)", descriptor, new File(descriptor.filenameFor(Component.DATA)).length());

        SSTableMetadata sstableMetadata = SSTableMetadata.serializer.deserialize(descriptor).left;

        // Check if sstable is created using same partitioner.
        // Partitioner can be null, which indicates older version of sstable or no stats available.
        // In that case, we skip the check.
        String partitionerName = partitioner.getClass().getCanonicalName();
        if (sstableMetadata.partitioner != null && !partitionerName.equals(sstableMetadata.partitioner))
        {
            logger.error(String.format("Cannot open %s; partitioner %s does not match system partitioner %s.  Note that the default partitioner starting with Cassandra 1.2 is Murmur3Partitioner, so you will need to edit that to match your old partitioner if upgrading.",
                                       descriptor, sstableMetadata.partitioner, partitionerName));
            System.exit(1);
        }
        return sstableMetadata;
    }

    public static void logOpenException(Descriptor descriptor, IOException e)
    {
        if (e instanceof FileNotFoundException)
            logger.error("Missing sstable component in {}; skipped because of {}", descriptor, e.getMessage());
        else
            logger.error("Corrupt sstable {}; skipped", descriptor, e);
    }

    public static Collection<SSTableReader> openAll(Set<Map.Entry<Descriptor, Set<Component>>> entries,
                                                      final CFMetaData metadata,
                                                      final IPartitioner partitioner)
    {
        final Collection<SSTableReader> sstables = new LinkedBlockingQueue<>();

        ExecutorService executor = DebuggableThreadPoolExecutor.createWithFixedPoolSize("SSTableBatchOpen", FBUtilities.getAvailableProcessors());
        for (final Map.Entry<Descriptor, Set<Component>> entry : entries)
        {
            Runnable runnable = new Runnable()
            {
                public void run()
                {
                    SSTableReader sstable;
                    try
                    {
                        sstable = open(entry.getKey(), entry.getValue(), metadata, partitioner);
                    }
                    catch (IOException ex)
                    {
                        logger.error("Corrupt sstable {}; skipped", entry, ex);
                        return;
                    }
                    sstables.add(sstable);
                }
            };
            executor.submit(runnable);
        }

        executor.shutdown();
        try
        {
            executor.awaitTermination(7, TimeUnit.DAYS);
        }
        catch (InterruptedException e)
        {
            throw new AssertionError(e);
        }

        return sstables;

    }

    /**
     * Open a RowIndexedReader which already has its state initialized (by SSTableWriter).
     */
    static SSTableReader internalOpen(Descriptor desc,
                                      Set<Component> components,
                                      CFMetaData metadata,
                                      IPartitioner partitioner,
                                      SegmentedFile ifile,
                                      SegmentedFile dfile,
                                      IndexSummary isummary,
                                      IFilter bf,
                                      long maxDataAge,
                                      SSTableMetadata sstableMetadata)
    {
        assert desc != null && partitioner != null && ifile != null && dfile != null && isummary != null && bf != null && sstableMetadata != null;
        return new SSTableReader(desc,
                                 components,
                                 metadata,
                                 partitioner,
                                 ifile, dfile,
                                 isummary,
                                 bf,
                                 maxDataAge,
                                 sstableMetadata);
    }


    private SSTableReader(final Descriptor desc,
                          Set<Component> components,
                          CFMetaData metadata,
                          IPartitioner partitioner,
                          long maxDataAge,
                          SSTableMetadata sstableMetadata)
    {
        super(desc, components, metadata, partitioner);
        this.sstableMetadata = sstableMetadata;
        this.maxDataAge = maxDataAge;

        deletingTask = new SSTableDeletingTask(this);

        // Don't track read rates for tables in the system keyspace and don't bother trying to load or persist
        // the read meter when in client mode
        if (Keyspace.SYSTEM_KS.equals(desc.ksname) || Config.isClientMode())
        {
            readMeter = null;
            readMeterSyncFuture = null;
            return;
        }

        readMeter = SystemKeyspace.getSSTableReadMeter(desc.ksname, desc.cfname, desc.generation);
        // sync the average read rate to system.sstable_activity every five minutes, starting one minute from now
        readMeterSyncFuture = syncExecutor.scheduleAtFixedRate(new Runnable()
        {
            public void run()
            {
                if (!isCompacted.get())
                {
                    meterSyncThrottle.acquire();
                    SystemKeyspace.persistSSTableReadMeter(desc.ksname, desc.cfname, desc.generation, readMeter);
                }
            }
        }, 1, 5, TimeUnit.MINUTES);
    }

    private SSTableReader(Descriptor desc,
                          Set<Component> components,
                          CFMetaData metadata,
                          IPartitioner partitioner,
                          SegmentedFile ifile,
                          SegmentedFile dfile,
                          IndexSummary indexSummary,
                          IFilter bloomFilter,
                          long maxDataAge,
                          SSTableMetadata sstableMetadata)
    {
        this(desc, components, metadata, partitioner, maxDataAge, sstableMetadata);

        this.ifile = ifile;
        this.dfile = dfile;
        this.indexSummary = indexSummary;
        this.bf = bloomFilter;
    }

    public static long getTotalBytes(Iterable<SSTableReader> sstables)
    {
        long sum = 0;
        for (SSTableReader sstable : sstables)
        {
            sum += sstable.onDiskLength();
        }
        return sum;
    }

    /**
     * Clean up all opened resources.
     *
     * @throws IOException
     */
    public void close() throws IOException
    {
<<<<<<< HEAD
        // if this SSTR was replaced by a new SSTR with a different index summary, the two instances will share
        // resources, so don't force unmapping, clear the FileCacheService entry, or close the BF
        if (!isReplaced.get())
        {
            // Force finalizing mmapping if necessary
            ifile.cleanup();
            dfile.cleanup();
            // close the BF so it can be opened later.
            bf.close();
        }
=======
        if (readMeterSyncFuture != null)
            readMeterSyncFuture.cancel(false);

        // Force finalizing mmapping if necessary
        ifile.cleanup();
        dfile.cleanup();
        // close the BF so it can be opened later.
        bf.close();
>>>>>>> 723792d6
        indexSummary.close();
    }

    public void setTrackedBy(DataTracker tracker)
    {
        deletingTask.setTracker(tracker);
        // under normal operation we can do this at any time, but SSTR is also used outside C* proper,
        // e.g. by BulkLoader, which does not initialize the cache.  As a kludge, we set up the cache
        // here when we know we're being wired into the rest of the server infrastructure.
        keyCache = CacheService.instance.keyCache;
    }

    private void load() throws IOException
    {
        if (metadata.getBloomFilterFpChance() == 1.0)
        {
            // bf is disabled.
            load(false, true);
            bf = FilterFactory.AlwaysPresent;
        }
        else if (!components.contains(Component.FILTER))
        {
            // bf is enabled, but filter component is missing.
            load(true, true);
        }
        else if (descriptor.version.hasBloomFilterFPChance && sstableMetadata.bloomFilterFPChance != metadata.getBloomFilterFpChance())
        {
            // bf fp chance in sstable metadata and it has changed since compaction.
            load(true, true);
        }
        else
        {
            // bf is enabled, but fp chance isn't present in metadata (pre-ja) OR matches the currently configured value.
            load(false, true);
            loadBloomFilter();
        }
    }

    void loadBloomFilter() throws IOException
    {
        DataInputStream stream = null;
        try
        {
            stream = new DataInputStream(new BufferedInputStream(new FileInputStream(descriptor.filenameFor(Component.FILTER))));
            bf = FilterFactory.deserialize(stream, true);
        }
        finally
        {
            FileUtils.closeQuietly(stream);
        }
    }

    /**
     * Loads ifile, dfile and indexSummary, and optionally recreates the bloom filter.
     * @param saveSummaryIfCreated for bulk loading purposes, if the summary was absent and needed to be built, you can
     *                             avoid persisting it to disk by setting this to false
     */
    private void load(boolean recreateBloomFilter, boolean saveSummaryIfCreated) throws IOException
    {
        SegmentedFile.Builder ibuilder = SegmentedFile.getBuilder(DatabaseDescriptor.getIndexAccessMode());
        SegmentedFile.Builder dbuilder = compression
                                         ? SegmentedFile.getCompressedBuilder()
                                         : SegmentedFile.getBuilder(DatabaseDescriptor.getDiskAccessMode());

        boolean summaryLoaded = loadSummary(ibuilder, dbuilder, metadata);
        if (recreateBloomFilter || !summaryLoaded)
            buildSummary(recreateBloomFilter, ibuilder, dbuilder, summaryLoaded, Downsampling.BASE_SAMPLING_LEVEL);

        ifile = ibuilder.complete(descriptor.filenameFor(Component.PRIMARY_INDEX));
        dfile = dbuilder.complete(descriptor.filenameFor(Component.DATA));
        if (saveSummaryIfCreated && (recreateBloomFilter || !summaryLoaded)) // save summary information to disk
            saveSummary(ibuilder, dbuilder);
    }

<<<<<<< HEAD
    private void buildSummary(boolean recreateBloomFilter, SegmentedFile.Builder ibuilder, SegmentedFile.Builder dbuilder, boolean summaryLoaded, int samplingLevel) throws IOException
=======
    private void buildSummary(boolean recreateBloomFilter, SegmentedFile.Builder ibuilder, SegmentedFile.Builder dbuilder, boolean summaryLoaded) throws IOException
>>>>>>> 723792d6
    {
        // we read the positions in a BRAF so we don't have to worry about an entry spanning a mmap boundary.
        RandomAccessReader primaryIndex = RandomAccessReader.open(new File(descriptor.filenameFor(Component.PRIMARY_INDEX)));

        try
        {
            long indexSize = primaryIndex.length();
            long histogramCount = sstableMetadata.estimatedRowSize.count();
            long estimatedKeys = histogramCount > 0 && !sstableMetadata.estimatedRowSize.isOverflowed()
                               ? histogramCount
                               : estimateRowsFromIndex(primaryIndex); // statistics is supposed to be optional

            if (recreateBloomFilter)
                bf = FilterFactory.getFilter(estimatedKeys, metadata.getBloomFilterFpChance(), true);

            IndexSummaryBuilder summaryBuilder = null;
            if (!summaryLoaded)
                summaryBuilder = new IndexSummaryBuilder(estimatedKeys, metadata.getIndexInterval(), samplingLevel);

            long indexPosition;
            while ((indexPosition = primaryIndex.getFilePointer()) != indexSize)
            {
                ByteBuffer key = ByteBufferUtil.readWithShortLength(primaryIndex);
                RowIndexEntry indexEntry = RowIndexEntry.serializer.deserialize(primaryIndex, descriptor.version);
                DecoratedKey decoratedKey = partitioner.decorateKey(key);
                if (first == null)
                    first = decoratedKey;
                last = decoratedKey;

                if (recreateBloomFilter)
                    bf.add(decoratedKey.key);

                // if summary was already read from disk we don't want to re-populate it using primary index
                if (!summaryLoaded)
                {
                    summaryBuilder.maybeAddEntry(decoratedKey, indexPosition);
                    ibuilder.addPotentialBoundary(indexPosition);
                    dbuilder.addPotentialBoundary(indexEntry.position);
                }
            }

            if (!summaryLoaded)
                indexSummary = summaryBuilder.build(partitioner);
        }
        finally
        {
            FileUtils.closeQuietly(primaryIndex);
        }

        first = getMinimalKey(first);
        last = getMinimalKey(last);
    }

    public boolean loadSummary(SegmentedFile.Builder ibuilder, SegmentedFile.Builder dbuilder, CFMetaData metadata)
    {
        File summariesFile = new File(descriptor.filenameFor(Component.SUMMARY));
        if (!descriptor.version.offHeapSummaries || !summariesFile.exists())
            return false;

        DataInputStream iStream = null;
        try
        {
            iStream = new DataInputStream(new FileInputStream(summariesFile));
<<<<<<< HEAD
            reader.indexSummary = IndexSummary.serializer.deserialize(iStream, reader.partitioner, reader.descriptor.version.hasSamplingLevel);
            if (reader.indexSummary.getIndexInterval() != metadata.getIndexInterval())
=======
            indexSummary = IndexSummary.serializer.deserialize(iStream, partitioner);
            if (indexSummary.getIndexInterval() != metadata.getIndexInterval())
>>>>>>> 723792d6
            {
                iStream.close();
                logger.debug("Cannot read the saved summary for {} because Index Interval changed from {} to {}.",
                             toString(), indexSummary.getIndexInterval(), metadata.getIndexInterval());
                FileUtils.deleteWithConfirm(summariesFile);
                return false;
            }
            first = partitioner.decorateKey(ByteBufferUtil.readWithLength(iStream));
            last = partitioner.decorateKey(ByteBufferUtil.readWithLength(iStream));
            ibuilder.deserializeBounds(iStream);
            dbuilder.deserializeBounds(iStream);
        }
        catch (IOException e)
        {
            logger.debug("Cannot deserialize SSTable Summary: ", e);
            // corrupted; delete it and fall back to creating a new summary
            FileUtils.deleteWithConfirm(summariesFile);
            return false;
        }
        finally
        {
            FileUtils.closeQuietly(iStream);
        }

        return true;
    }

    public void saveSummary(SegmentedFile.Builder ibuilder, SegmentedFile.Builder dbuilder)
    {
        File summariesFile = new File(descriptor.filenameFor(Component.SUMMARY));
        if (summariesFile.exists())
            summariesFile.delete();

        DataOutputStream oStream = null;
        try
        {
            oStream = new DataOutputStream(new FileOutputStream(summariesFile));
<<<<<<< HEAD
            IndexSummary.serializer.serialize(reader.indexSummary, oStream, reader.descriptor.version.hasSamplingLevel);
            ByteBufferUtil.writeWithLength(reader.first.key, oStream);
            ByteBufferUtil.writeWithLength(reader.last.key, oStream);
=======
            IndexSummary.serializer.serialize(indexSummary, oStream);
            ByteBufferUtil.writeWithLength(first.key, oStream);
            ByteBufferUtil.writeWithLength(last.key, oStream);
>>>>>>> 723792d6
            ibuilder.serializeBounds(oStream);
            dbuilder.serializeBounds(oStream);
        }
        catch (IOException e)
        {
            logger.debug("Cannot save SSTable Summary: ", e);

            // corrupted hence delete it and let it load it now.
            if (summariesFile.exists())
                summariesFile.delete();
        }
        finally
        {
            FileUtils.closeQuietly(oStream);
        }
    }

<<<<<<< HEAD
    /**
     * Returns a new SSTableReader with the same properties as this SSTableReader except that a new IndexSummary will
     * be built at the target samplingLevel.  This (original) SSTableReader instance will be marked as replaced, have
     * its DeletingTask removed, and have its periodic read-meter sync task cancelled.
     * @param samplingLevel the desired sampling level for the index summary on the new SSTableReader
     * @return a new SSTableReader
     * @throws IOException
     */
    public SSTableReader cloneWithNewSummarySamplingLevel(int samplingLevel) throws IOException
    {
        IndexSummary newSummary;
        if (samplingLevel < indexSummary.getSamplingLevel())
            newSummary = IndexSummaryBuilder.downsample(indexSummary, samplingLevel, partitioner);
        else if (samplingLevel > indexSummary.getSamplingLevel())
            newSummary = upsampleSummary(samplingLevel);
        else
            throw new AssertionError("Attempted to clone SSTableReader with the same index summary sampling level");

        markReplaced();
        SSTableReader replacement = new SSTableReader(descriptor, components, metadata, partitioner, ifile, dfile, newSummary, bf, maxDataAge, sstableMetadata);
        replacement.readMeter = this.readMeter;
        // TODO cancel read meter sync task on old SSTR
        replacement.first = this.first;
        replacement.last = this.last;
        return replacement;
    }

    private IndexSummary upsampleSummary(int newSamplingLevel) throws IOException
    {
        // we read the positions in a BRAF so we don't have to worry about an entry spanning a mmap boundary.
        RandomAccessReader primaryIndex = RandomAccessReader.open(new File(descriptor.filenameFor(Component.PRIMARY_INDEX)));
        try
        {
            long indexSize = primaryIndex.length();
            IndexSummaryBuilder summaryBuilder = new IndexSummaryBuilder(estimatedKeys(), metadata.getIndexInterval(), newSamplingLevel);

            long indexPosition;
            while ((indexPosition = primaryIndex.getFilePointer()) != indexSize)
            {
                summaryBuilder.maybeAddEntry(partitioner.decorateKey(ByteBufferUtil.readWithShortLength(primaryIndex)), indexPosition);
                RowIndexEntry.serializer.skip(primaryIndex);
            }

            return summaryBuilder.build(partitioner);
        }
        finally
        {
            FileUtils.closeQuietly(primaryIndex);
        }
    }

    public int getIndexSummarySamplingLevel()
    {
        return indexSummary.getSamplingLevel();
    }

    public long getIndexSummaryOffHeapSize()
    {
        return indexSummary.getOffHeapSize();
    }

    public void releaseSummary() throws IOException
    {
=======
    public void releaseSummary() throws IOException
    {
>>>>>>> 723792d6
        indexSummary.close();
        indexSummary = null;
    }

    private void validate()
    {
        if (this.first.compareTo(this.last) > 0)
            throw new IllegalStateException(String.format("SSTable first key %s > last key %s", this.first, this.last));
    }

    /**
     * Gets the position in the index file to start scanning to find the given key (at most indexInterval keys away,
     * modulo downsampling of the index summary).
     */
    public long getIndexScanPosition(RowPosition key)
    {
        return getIndexScanPositionFromBinarySearchResult(indexSummary.binarySearch(key), indexSummary);
    }

    public static long getIndexScanPositionFromBinarySearchResult(int binarySearchResult, IndexSummary referencedIndexSummary)
    {
        if (binarySearchResult == -1)
            return -1;
        else
            return referencedIndexSummary.getPosition(getIndexSummaryIndexFromBinarySearchResult(binarySearchResult));
    }

    private static int getIndexSummaryIndexFromBinarySearchResult(int binarySearchResult)
    {
        if (binarySearchResult < 0)
        {
            // binary search gives us the first index _greater_ than the key searched for,
            // i.e., its insertion position
            int greaterThan = (binarySearchResult + 1) * -1;
            if (greaterThan == 0)
                return -1;
            return greaterThan - 1;
        }
        else
        {
            return binarySearchResult;
        }
    }

    /**
     * Returns the compression metadata for this sstable.
     * @throws IllegalStateException if the sstable is not compressed
     */
    public CompressionMetadata getCompressionMetadata()
    {
        if (!compression)
            throw new IllegalStateException(this + " is not compressed");

        return ((ICompressedFile) dfile).getMetadata();
    }

    /**
     * For testing purposes only.
     */
    public void forceFilterFailures()
    {
        bf = FilterFactory.AlwaysPresent;
    }

    public IFilter getBloomFilter()
    {
        return bf;
    }

    public long getBloomFilterSerializedSize()
    {
        return bf.serializedSize();
    }

    /**
     * @return An estimate of the number of keys in this SSTable.
     */
    public long estimatedKeys()
    {
        return ((long) indexSummary.getMaxNumberOfEntries()) * indexSummary.getIndexInterval();
    }

    /**
     * @param ranges
     * @return An estimate of the number of keys for given ranges in this SSTable.
     */
    public long estimatedKeysForRanges(Collection<Range<Token>> ranges)
    {
        long sampleKeyCount = 0;
        List<Pair<Integer, Integer>> sampleIndexes = getSampleIndexesForRanges(indexSummary, ranges);
        for (Pair<Integer, Integer> sampleIndexRange : sampleIndexes)
            sampleKeyCount += (sampleIndexRange.right - sampleIndexRange.left + 1);

        // adjust for the current sampling level
        long estimatedKeys = sampleKeyCount * (Downsampling.BASE_SAMPLING_LEVEL * indexSummary.getIndexInterval()) / indexSummary.getSamplingLevel();
        return Math.max(1, estimatedKeys);
    }

    /**
     * Returns the number of entries in the IndexSummary.  At full sampling, this is approximately 1/INDEX_INTERVALth of
     * the keys in this SSTable.
     */
    public int getIndexSummarySize()
    {
        return indexSummary.size();
    }

    /**
     * Returns the approximate number of entries the IndexSummary would contain if it were at full sampling.
     */
    public int getMaxIndexSummarySize()
    {
        return indexSummary.getMaxNumberOfEntries();
    }

    /**
     * Returns the key for the index summary entry at `index`.
     */
    public byte[] getIndexSummaryKey(int index)
    {
        return indexSummary.getKey(index);
    }

    private static List<Pair<Integer,Integer>> getSampleIndexesForRanges(IndexSummary summary, Collection<Range<Token>> ranges)
    {
        // use the index to determine a minimal section for each range
        List<Pair<Integer,Integer>> positions = new ArrayList<Pair<Integer,Integer>>();

        for (Range<Token> range : Range.normalize(ranges))
        {
            RowPosition leftPosition = range.left.maxKeyBound();
            RowPosition rightPosition = range.right.maxKeyBound();

            int left = summary.binarySearch(leftPosition);
            if (left < 0)
                left = (left + 1) * -1;
            else
                // left range are start exclusive
                left = left + 1;
            if (left == summary.size())
                // left is past the end of the sampling
                continue;

            int right = Range.isWrapAround(range.left, range.right)
                      ? summary.size() - 1
                      : summary.binarySearch(rightPosition);
            if (right < 0)
            {
                // range are end inclusive so we use the previous index from what binarySearch give us
                // since that will be the last index we will return
                right = (right + 1) * -1;
                if (right == 0)
                    // Means the first key is already stricly greater that the right bound
                    continue;
                right--;
            }

            if (left > right)
                // empty range
                continue;
            positions.add(Pair.create(Integer.valueOf(left), Integer.valueOf(right)));
        }
        return positions;
    }

    public Iterable<DecoratedKey> getKeySamples(final Range<Token> range)
    {
        final List<Pair<Integer, Integer>> indexRanges = getSampleIndexesForRanges(indexSummary, Collections.singletonList(range));

        if (indexRanges.isEmpty())
            return Collections.emptyList();

        return new Iterable<DecoratedKey>()
        {
            public Iterator<DecoratedKey> iterator()
            {
                return new Iterator<DecoratedKey>()
                {
                    private Iterator<Pair<Integer, Integer>> rangeIter = indexRanges.iterator();
                    private Pair<Integer, Integer> current;
                    private int idx;

                    public boolean hasNext()
                    {
                        if (current == null || idx > current.right)
                        {
                            if (rangeIter.hasNext())
                            {
                                current = rangeIter.next();
                                idx = current.left;
                                return true;
                            }
                            return false;
                        }

                        return true;
                    }

                    public DecoratedKey next()
                    {
                        byte[] bytes = indexSummary.getKey(idx++);
                        return partitioner.decorateKey(ByteBuffer.wrap(bytes));
                    }

                    public void remove()
                    {
                        throw new UnsupportedOperationException();
                    }
                };
            }
        };
    }

    /**
     * Determine the minimal set of sections that can be extracted from this SSTable to cover the given ranges.
     * @return A sorted list of (offset,end) pairs that cover the given ranges in the datafile for this SSTable.
     */
    public List<Pair<Long,Long>> getPositionsForRanges(Collection<Range<Token>> ranges)
    {
        // use the index to determine a minimal section for each range
        List<Pair<Long,Long>> positions = new ArrayList<Pair<Long,Long>>();
        for (Range<Token> range : Range.normalize(ranges))
        {
            AbstractBounds<RowPosition> keyRange = range.toRowBounds();
            RowIndexEntry idxLeft = getPosition(keyRange.left, Operator.GT);
            long left = idxLeft == null ? -1 : idxLeft.position;
            if (left == -1)
                // left is past the end of the file
                continue;
            RowIndexEntry idxRight = getPosition(keyRange.right, Operator.GT);
            long right = idxRight == null ? -1 : idxRight.position;
            if (right == -1 || Range.isWrapAround(range.left, range.right))
                // right is past the end of the file, or it wraps
                right = uncompressedLength();
            if (left == right)
                // empty range
                continue;
            positions.add(Pair.create(Long.valueOf(left), Long.valueOf(right)));
        }
        return positions;
    }

    public void cacheKey(DecoratedKey key, RowIndexEntry info)
    {
        CFMetaData.Caching caching = metadata.getCaching();

        if (caching == CFMetaData.Caching.NONE
            || caching == CFMetaData.Caching.ROWS_ONLY
            || keyCache == null
            || keyCache.getCapacity() == 0)
        {
            return;
        }

        KeyCacheKey cacheKey = new KeyCacheKey(descriptor, key.key);
        logger.trace("Adding cache entry for {} -> {}", cacheKey, info);
        keyCache.put(cacheKey, info);
    }

    public void preheat(Map<DecoratedKey, RowIndexEntry> cachedKeys) throws IOException
    {
        RandomAccessFile f = new RandomAccessFile(getFilename(), "r");

        try
        {
            int fd = CLibrary.getfd(f.getFD());

            for (Map.Entry<DecoratedKey, RowIndexEntry> entry : cachedKeys.entrySet())
            {
                cacheKey(entry.getKey(), entry.getValue());

                // add to the cache but don't do actual preheating if we have it disabled in the config
                if (DatabaseDescriptor.shouldPreheatPageCache() && fd > 0)
                    CLibrary.preheatPage(fd, entry.getValue().position);
            }
        }
        finally
        {
            FileUtils.closeQuietly(f);
        }
    }

    public RowIndexEntry getCachedPosition(DecoratedKey key, boolean updateStats)
    {
        return getCachedPosition(new KeyCacheKey(descriptor, key.key), updateStats);
    }

    private RowIndexEntry getCachedPosition(KeyCacheKey unifiedKey, boolean updateStats)
    {
        if (keyCache != null && keyCache.getCapacity() > 0) {
            if (updateStats)
            {
                RowIndexEntry cachedEntry = keyCache.get(unifiedKey);
                keyCacheRequest.incrementAndGet();
                if (cachedEntry != null)
                    keyCacheHit.incrementAndGet();
                return cachedEntry;
            }
            else
            {
                return keyCache.getInternal(unifiedKey);
            }
        }
        return null;
    }

    /**
     * Get position updating key cache and stats.
     * @see #getPosition(org.apache.cassandra.db.RowPosition, org.apache.cassandra.io.sstable.SSTableReader.Operator, boolean)
     */
    public RowIndexEntry getPosition(RowPosition key, Operator op)
    {
        return getPosition(key, op, true);
    }

    /**
     * @param key The key to apply as the rhs to the given Operator. A 'fake' key is allowed to
     * allow key selection by token bounds but only if op != * EQ
     * @param op The Operator defining matching keys: the nearest key to the target matching the operator wins.
     * @param updateCacheAndStats true if updating stats and cache
     * @return The index entry corresponding to the key, or null if the key is not present
     */
    public RowIndexEntry getPosition(RowPosition key, Operator op, boolean updateCacheAndStats)
    {
        // first, check bloom filter
        if (op == Operator.EQ)
        {
            assert key instanceof DecoratedKey; // EQ only make sense if the key is a valid row key
            if (!bf.isPresent(((DecoratedKey)key).key))
            {
                Tracing.trace("Bloom filter allows skipping sstable {}", descriptor.generation);
                return null;
            }
        }

        // next, the key cache (only make sense for valid row key)
        if ((op == Operator.EQ || op == Operator.GE) && (key instanceof DecoratedKey))
        {
            DecoratedKey decoratedKey = (DecoratedKey)key;
            KeyCacheKey cacheKey = new KeyCacheKey(descriptor, decoratedKey.key);
            RowIndexEntry cachedPosition = getCachedPosition(cacheKey, updateCacheAndStats);
            if (cachedPosition != null)
            {
                Tracing.trace("Key cache hit for sstable {}", descriptor.generation);
                return cachedPosition;
            }
        }

        // next, see if the sampled index says it's impossible for the key to be present
        int binarySearchResult = indexSummary.binarySearch(key);
        long sampledPosition = getIndexScanPositionFromBinarySearchResult(binarySearchResult, indexSummary);
        int sampledIndex = getIndexSummaryIndexFromBinarySearchResult(binarySearchResult);
        if (sampledPosition == -1)
        {
            if (op == Operator.EQ && updateCacheAndStats)
                bloomFilterTracker.addFalsePositive();
            // we matched the -1th position: if the operator might match forward, we'll start at the first
            // position. We however need to return the correct index entry for that first position.
            if (op.apply(1) >= 0)
            {
                sampledPosition = 0;
            }
            else
            {
                Tracing.trace("Partition summary allows skipping sstable {}", descriptor.generation);
                return null;
            }
        }
        int effectiveInterval = indexSummary.getEffectiveIndexIntervalAfterIndex(sampledIndex);

        // scan the on-disk index, starting at the nearest sampled position.
        // The check against IndexInterval is to be exit the loop in the EQ case when the key looked for is not present
        // (bloom filter false positive). But note that for non-EQ cases, we might need to check the first key of the
        // next index position because the searched key can be greater the last key of the index interval checked if it
        // is lesser than the first key of next interval (and in that case we must return the position of the first key
        // of the next interval).
        int i = 0;
        Iterator<FileDataInput> segments = ifile.iterator(sampledPosition);
        while (segments.hasNext() && i <= effectiveInterval)
        {
            FileDataInput in = segments.next();
            try
            {
                while (!in.isEOF() && i <= effectiveInterval)
                {
                    i++;

                    ByteBuffer indexKey = ByteBufferUtil.readWithShortLength(in);

                    boolean opSatisfied; // did we find an appropriate position for the op requested
                    boolean exactMatch; // is the current position an exact match for the key, suitable for caching

                    // Compare raw keys if possible for performance, otherwise compare decorated keys.
                    if (op == Operator.EQ)
                    {
                        opSatisfied = exactMatch = indexKey.equals(((DecoratedKey) key).key);
                    }
                    else
                    {
                        DecoratedKey indexDecoratedKey = partitioner.decorateKey(indexKey);
                        int comparison = indexDecoratedKey.compareTo(key);
                        int v = op.apply(comparison);
                        opSatisfied = (v == 0);
                        exactMatch = (comparison == 0);
                        if (v < 0)
                        {
                            Tracing.trace("Partition index lookup allows skipping sstable {}", descriptor.generation);
                            return null;
                        }
                    }

                    if (opSatisfied)
                    {
                        // read data position from index entry
                        RowIndexEntry indexEntry = RowIndexEntry.serializer.deserialize(in, descriptor.version);
                        if (exactMatch && updateCacheAndStats)
                        {
                            assert key instanceof DecoratedKey; // key can be == to the index key only if it's a true row key
                            DecoratedKey decoratedKey = (DecoratedKey)key;

                            if (logger.isTraceEnabled())
                            {
                                // expensive sanity check!  see CASSANDRA-4687
                                FileDataInput fdi = dfile.getSegment(indexEntry.position);
                                DecoratedKey keyInDisk = partitioner.decorateKey(ByteBufferUtil.readWithShortLength(fdi));
                                if (!keyInDisk.equals(key))
                                    throw new AssertionError(String.format("%s != %s in %s", keyInDisk, key, fdi.getPath()));
                                fdi.close();
                            }

                            // store exact match for the key
                            cacheKey(decoratedKey, indexEntry);
                        }
                        if (op == Operator.EQ && updateCacheAndStats)
                            bloomFilterTracker.addTruePositive();
                        Tracing.trace("Partition index with {} entries found for sstable {}", indexEntry.columnsIndex().size(), descriptor.generation);
                        return indexEntry;
                    }

                    RowIndexEntry.serializer.skip(in);
                }
            }
            catch (IOException e)
            {
                markSuspect();
                throw new CorruptSSTableException(e, in.getPath());
            }
            finally
            {
                FileUtils.closeQuietly(in);
            }
        }

        if (op == Operator.EQ && updateCacheAndStats)
            bloomFilterTracker.addFalsePositive();
        Tracing.trace("Partition index lookup complete (bloom filter false positive) for sstable {}", descriptor.generation);
        return null;
    }

    /**
     * Finds and returns the first key beyond a given token in this SSTable or null if no such key exists.
     */
    public DecoratedKey firstKeyBeyond(RowPosition token)
    {
        long sampledPosition = getIndexScanPosition(token);
        if (sampledPosition == -1)
            sampledPosition = 0;

        Iterator<FileDataInput> segments = ifile.iterator(sampledPosition);
        while (segments.hasNext())
        {
            FileDataInput in = segments.next();
            try
            {
                while (!in.isEOF())
                {
                    ByteBuffer indexKey = ByteBufferUtil.readWithShortLength(in);
                    DecoratedKey indexDecoratedKey = partitioner.decorateKey(indexKey);
                    if (indexDecoratedKey.compareTo(token) > 0)
                        return indexDecoratedKey;

                    RowIndexEntry.serializer.skip(in);
                }
            }
            catch (IOException e)
            {
                markSuspect();
                throw new CorruptSSTableException(e, in.getPath());
            }
            finally
            {
                FileUtils.closeQuietly(in);
            }
        }

        return null;
    }

    /**
     * @return The length in bytes of the data for this SSTable. For
     * compressed files, this is not the same thing as the on disk size (see
     * onDiskLength())
     */
    public long uncompressedLength()
    {
        return dfile.length;
    }

    /**
     * @return The length in bytes of the on disk size for this SSTable. For
     * compressed files, this is not the same thing as the data length (see
     * length())
     */
    public long onDiskLength()
    {
        return dfile.onDiskLength;
    }

    public void markReplaced()
    {
        boolean success = isReplaced.compareAndSet(false, true);
        assert success : "Attempted to mark an SSTableReader as replaced more than once";
    }

    public boolean acquireReference()
    {
        while (true)
        {
            int n = references.get();
            if (n <= 0)
                return false;
            if (references.compareAndSet(n, n + 1))
                return true;
        }
    }

    /**
     * Release reference to this SSTableReader.
     * If there is no one referring to this SSTable, and is marked as compacted,
     * all resources are cleaned up and files are deleted eventually.
     */
    public void releaseReference()
    {
        if (references.decrementAndGet() == 0)
        {
            FileUtils.closeQuietly(this);

            // if this SSTR instance was replaced by another with a different index summary, let the new instance
            // handle clearing the page cache and deleting the files
            if (!isReplaced.get() && isCompacted.get())
            {
                /**
                 * Do the OS a favour and suggest (using fadvice call) that we
                 * don't want to see pages of this SSTable in memory anymore.
                 *
                 * NOTE: We can't use madvice in java because it requires the address of
                 * the mapping, so instead we always open a file and run fadvice(fd, 0, 0) on it
                 */
                dropPageCache();

                deletingTask.schedule();
            }
        }
        assert references.get() >= 0 : "Reference counter " +  references.get() + " for " + dfile.path;
    }

    /**
     * Mark the sstable as obsolete, i.e., compacted into newer sstables.
     *
     * When calling this function, the caller must ensure that the SSTableReader is not referenced anywhere
     * except for threads holding a reference.
     *
     * @return true if the this is the first time the file was marked obsolete.  Calling this
     * multiple times is usually buggy (see exceptions in DataTracker.unmarkCompacting and removeOldSSTablesSize).
     */
    public boolean markObsolete()
    {
        if (logger.isDebugEnabled())
            logger.debug("Marking {} compacted", getFilename());

        return !isCompacted.getAndSet(true);
    }

    public void markSuspect()
    {
        if (logger.isDebugEnabled())
            logger.debug("Marking {} as a suspect for blacklisting.", getFilename());

        isSuspect.getAndSet(true);
    }

    public boolean isMarkedSuspect()
    {
        return isSuspect.get();
    }

    /**
     *
     * @param dataRange filter to use when reading the columns
     * @return A Scanner for seeking over the rows of the SSTable.
     */
    public SSTableScanner getScanner(DataRange dataRange)
    {
        return new SSTableScanner(this, dataRange, null);
    }

    /**
     * I/O SSTableScanner
     * @return A Scanner for seeking over the rows of the SSTable.
     */
    public SSTableScanner getScanner()
    {
        return getScanner((RateLimiter) null);
    }

    public SSTableScanner getScanner(RateLimiter limiter)
    {
        return new SSTableScanner(this, DataRange.allData(partitioner), limiter);
    }

    /**
     * Direct I/O SSTableScanner over a defined range of tokens.
     *
     * @param range the range of keys to cover
     * @return A Scanner for seeking over the rows of the SSTable.
     */
    public ICompactionScanner getScanner(Range<Token> range, RateLimiter limiter)
    {
        if (range == null)
            return getScanner(limiter);
        return getScanner(Collections.singletonList(range), limiter);
    }

   /**
    * Direct I/O SSTableScanner over a defined collection of ranges of tokens.
    *
    * @param ranges the range of keys to cover
    * @return A Scanner for seeking over the rows of the SSTable.
    */
    public ICompactionScanner getScanner(Collection<Range<Token>> ranges, RateLimiter limiter)
    {
        // We want to avoid allocating a SSTableScanner if the range don't overlap the sstable (#5249)
        List<Pair<Long, Long>> positions = getPositionsForRanges(Range.normalize(ranges));
        if (positions.isEmpty())
            return new EmptyCompactionScanner(getFilename());
        else
            return new SSTableScanner(this, ranges, limiter);
    }

    public FileDataInput getFileDataInput(long position)
    {
        return dfile.getSegment(position);
    }

    /**
     * Tests if the sstable contains data newer than the given age param (in localhost currentMilli time).
     * This works in conjunction with maxDataAge which is an upper bound on the create of data in this sstable.
     * @param age The age to compare the maxDataAre of this sstable. Measured in millisec since epoc on this host
     * @return True iff this sstable contains data that's newer than the given age parameter.
     */
    public boolean newSince(long age)
    {
        return maxDataAge > age;
    }

    public void createLinks(String snapshotDirectoryPath)
    {
        for (Component component : components)
        {
            File sourceFile = new File(descriptor.filenameFor(component));
            File targetLink = new File(snapshotDirectoryPath, sourceFile.getName());
            FileUtils.createHardLink(sourceFile, targetLink);
        }
    }

    /**
     * TODO: Move someplace reusable
     */
    public abstract static class Operator
    {
        public static final Operator EQ = new Equals();
        public static final Operator GE = new GreaterThanOrEqualTo();
        public static final Operator GT = new GreaterThan();

        /**
         * @param comparison The result of a call to compare/compareTo, with the desired field on the rhs.
         * @return less than 0 if the operator cannot match forward, 0 if it matches, greater than 0 if it might match forward.
         */
        public abstract int apply(int comparison);

        final static class Equals extends Operator
        {
            public int apply(int comparison) { return -comparison; }
        }

        final static class GreaterThanOrEqualTo extends Operator
        {
            public int apply(int comparison) { return comparison >= 0 ? 0 : -comparison; }
        }

        final static class GreaterThan extends Operator
        {
            public int apply(int comparison) { return comparison > 0 ? 0 : 1; }
        }
    }

    public long getBloomFilterFalsePositiveCount()
    {
        return bloomFilterTracker.getFalsePositiveCount();
    }

    public long getRecentBloomFilterFalsePositiveCount()
    {
        return bloomFilterTracker.getRecentFalsePositiveCount();
    }

    public long getBloomFilterTruePositiveCount()
    {
        return bloomFilterTracker.getTruePositiveCount();
    }

    public long getRecentBloomFilterTruePositiveCount()
    {
        return bloomFilterTracker.getRecentTruePositiveCount();
    }

    public InstrumentingCache<KeyCacheKey, RowIndexEntry> getKeyCache()
    {
        return keyCache;
    }

    public EstimatedHistogram getEstimatedRowSize()
    {
        return sstableMetadata.estimatedRowSize;
    }

    public EstimatedHistogram getEstimatedColumnCount()
    {
        return sstableMetadata.estimatedColumnCount;
    }

    public double getEstimatedDroppableTombstoneRatio(int gcBefore)
    {
        return sstableMetadata.getEstimatedDroppableTombstoneRatio(gcBefore);
    }

    public double getDroppableTombstonesBefore(int gcBefore)
    {
        return sstableMetadata.getDroppableTombstonesBefore(gcBefore);
    }

    public double getCompressionRatio()
    {
        return sstableMetadata.compressionRatio;
    }

    public ReplayPosition getReplayPosition()
    {
        return sstableMetadata.replayPosition;
    }

    public long getMinTimestamp()
    {
        return sstableMetadata.minTimestamp;
    }

    public long getMaxTimestamp()
    {
        return sstableMetadata.maxTimestamp;
    }

    public Set<Integer> getAncestors()
    {
        try
        {
            return SSTableMetadata.serializer.deserialize(descriptor).right;
        }
        catch (IOException e)
        {
            SSTableReader.logOpenException(descriptor, e);
            return Collections.emptySet();
        }
    }

    public int getSSTableLevel()
    {
        return sstableMetadata.sstableLevel;
    }

    /**
     * Reloads the sstable metadata from disk.
     *
     * Called after level is changed on sstable, for example if the sstable is dropped to L0
     *
     * Might be possible to remove in future versions
     *
     * @throws IOException
     */
    public void reloadSSTableMetadata() throws IOException
    {
        this.sstableMetadata = SSTableMetadata.serializer.deserialize(descriptor).left;
    }

    public SSTableMetadata getSSTableMetadata()
    {
        return sstableMetadata;
    }

    public RandomAccessReader openDataReader(RateLimiter limiter)
    {
        assert limiter != null;
        return compression
               ? CompressedThrottledReader.open(getFilename(), getCompressionMetadata(), limiter)
               : ThrottledReader.open(new File(getFilename()), limiter);
    }

    public RandomAccessReader openDataReader()
    {
        return compression
               ? CompressedRandomAccessReader.open(getFilename(), getCompressionMetadata())
               : RandomAccessReader.open(new File(getFilename()));
    }

    public RandomAccessReader openIndexReader()
    {
        return RandomAccessReader.open(new File(getIndexFilename()));
    }

    /**
     * @param component component to get timestamp.
     * @return last modified time for given component. 0 if given component does not exist or IO error occurs.
     */
    public long getCreationTimeFor(Component component)
    {
        return new File(descriptor.filenameFor(component)).lastModified();
    }

    /**
     * @return Number of key cache hit
     */
    public long getKeyCacheHit()
    {
        return keyCacheHit.get();
    }

    /**
     * @return Number of key cache request
     */
    public long getKeyCacheRequest()
    {
        return keyCacheRequest.get();
    }

    /**
     * @param sstables
     * @return true if all desired references were acquired.  Otherwise, it will unreference any partial acquisition, and return false.
     */
    public static boolean acquireReferences(Iterable<SSTableReader> sstables)
    {
        SSTableReader failed = null;
        for (SSTableReader sstable : sstables)
        {
            if (!sstable.acquireReference())
            {
                failed = sstable;
                break;
            }
        }

        if (failed == null)
            return true;

        for (SSTableReader sstable : sstables)
        {
            if (sstable == failed)
                break;
            sstable.releaseReference();
        }
        return false;
    }

    public static void releaseReferences(Iterable<SSTableReader> sstables)
    {
        for (SSTableReader sstable : sstables)
        {
            sstable.releaseReference();
        }
    }

    private void dropPageCache()
    {
        dropPageCache(dfile.path);
        dropPageCache(ifile.path);
    }

    private void dropPageCache(String filePath)
    {
        RandomAccessFile file = null;

        try
        {
            file = new RandomAccessFile(filePath, "r");

            int fd = CLibrary.getfd(file.getFD());

            if (fd > 0)
            {
                if (logger.isDebugEnabled())
                    logger.debug(String.format("Dropping page cache of file %s.", filePath));

                CLibrary.trySkipCache(fd, 0, 0);
            }
        }
        catch (IOException e)
        {
            // we don't care if cache cleanup fails
        }
        finally
        {
            FileUtils.closeQuietly(file);
        }
    }

    /**
     * Increment the total row read count and read rate for this SSTable.  This should not be incremented for range
     * slice queries, row cache hits, or non-query reads, like compaction.
     */
    public void incrementReadCount()
    {
        if (readMeter != null)
            readMeter.mark();
    }

    protected class EmptyCompactionScanner implements ICompactionScanner
    {
        private final String filename;

        public EmptyCompactionScanner(String filename)
        {
            this.filename = filename;
        }

        public long getLengthInBytes()
        {
            return 0;
        }

        public long getCurrentPosition()
        {
            return 0;
        }

        public String getBackingFiles()
        {
            return filename;
        }

        public boolean hasNext()
        {
            return false;
        }

        public OnDiskAtomIterator next()
        {
            return null;
        }

        public void close() throws IOException { }

        public void remove() { }
    }

    public static class SizeComparator implements Comparator<SSTableReader>
    {
        public int compare(SSTableReader o1, SSTableReader o2)
        {
            return Longs.compare(o1.onDiskLength(), o2.onDiskLength());
        }
    }
}<|MERGE_RESOLUTION|>--- conflicted
+++ resolved
@@ -193,13 +193,8 @@
         SegmentedFile.Builder dbuilder = sstable.compression
                                        ? new CompressedSegmentedFile.Builder()
                                        : new BufferedSegmentedFile.Builder();
-<<<<<<< HEAD
-        if (!loadSummary(sstable, ibuilder, dbuilder, sstable.metadata))
+        if (!sstable.loadSummary(ibuilder, dbuilder, sstable.metadata))
             sstable.buildSummary(false, ibuilder, dbuilder, false, Downsampling.BASE_SAMPLING_LEVEL);
-=======
-        if (!sstable.loadSummary(ibuilder, dbuilder, sstable.metadata))
-            sstable.buildSummary(false, ibuilder, dbuilder, false);
->>>>>>> 723792d6
         sstable.ifile = ibuilder.complete(sstable.descriptor.filenameFor(Component.PRIMARY_INDEX));
         sstable.dfile = dbuilder.complete(sstable.descriptor.filenameFor(Component.DATA));
 
@@ -416,7 +411,9 @@
      */
     public void close() throws IOException
     {
-<<<<<<< HEAD
+        if (readMeterSyncFuture != null)
+            readMeterSyncFuture.cancel(false);
+
         // if this SSTR was replaced by a new SSTR with a different index summary, the two instances will share
         // resources, so don't force unmapping, clear the FileCacheService entry, or close the BF
         if (!isReplaced.get())
@@ -427,16 +424,6 @@
             // close the BF so it can be opened later.
             bf.close();
         }
-=======
-        if (readMeterSyncFuture != null)
-            readMeterSyncFuture.cancel(false);
-
-        // Force finalizing mmapping if necessary
-        ifile.cleanup();
-        dfile.cleanup();
-        // close the BF so it can be opened later.
-        bf.close();
->>>>>>> 723792d6
         indexSummary.close();
     }
 
@@ -511,11 +498,7 @@
             saveSummary(ibuilder, dbuilder);
     }
 
-<<<<<<< HEAD
     private void buildSummary(boolean recreateBloomFilter, SegmentedFile.Builder ibuilder, SegmentedFile.Builder dbuilder, boolean summaryLoaded, int samplingLevel) throws IOException
-=======
-    private void buildSummary(boolean recreateBloomFilter, SegmentedFile.Builder ibuilder, SegmentedFile.Builder dbuilder, boolean summaryLoaded) throws IOException
->>>>>>> 723792d6
     {
         // we read the positions in a BRAF so we don't have to worry about an entry spanning a mmap boundary.
         RandomAccessReader primaryIndex = RandomAccessReader.open(new File(descriptor.filenameFor(Component.PRIMARY_INDEX)));
@@ -579,13 +562,8 @@
         try
         {
             iStream = new DataInputStream(new FileInputStream(summariesFile));
-<<<<<<< HEAD
-            reader.indexSummary = IndexSummary.serializer.deserialize(iStream, reader.partitioner, reader.descriptor.version.hasSamplingLevel);
-            if (reader.indexSummary.getIndexInterval() != metadata.getIndexInterval())
-=======
-            indexSummary = IndexSummary.serializer.deserialize(iStream, partitioner);
+            indexSummary = IndexSummary.serializer.deserialize(iStream, partitioner, descriptor.version.hasSamplingLevel);
             if (indexSummary.getIndexInterval() != metadata.getIndexInterval())
->>>>>>> 723792d6
             {
                 iStream.close();
                 logger.debug("Cannot read the saved summary for {} because Index Interval changed from {} to {}.",
@@ -623,15 +601,9 @@
         try
         {
             oStream = new DataOutputStream(new FileOutputStream(summariesFile));
-<<<<<<< HEAD
-            IndexSummary.serializer.serialize(reader.indexSummary, oStream, reader.descriptor.version.hasSamplingLevel);
-            ByteBufferUtil.writeWithLength(reader.first.key, oStream);
-            ByteBufferUtil.writeWithLength(reader.last.key, oStream);
-=======
-            IndexSummary.serializer.serialize(indexSummary, oStream);
+            IndexSummary.serializer.serialize(indexSummary, oStream, descriptor.version.hasSamplingLevel);
             ByteBufferUtil.writeWithLength(first.key, oStream);
             ByteBufferUtil.writeWithLength(last.key, oStream);
->>>>>>> 723792d6
             ibuilder.serializeBounds(oStream);
             dbuilder.serializeBounds(oStream);
         }
@@ -649,7 +621,6 @@
         }
     }
 
-<<<<<<< HEAD
     /**
      * Returns a new SSTableReader with the same properties as this SSTableReader except that a new IndexSummary will
      * be built at the target samplingLevel.  This (original) SSTableReader instance will be marked as replaced, have
@@ -713,10 +684,6 @@
 
     public void releaseSummary() throws IOException
     {
-=======
-    public void releaseSummary() throws IOException
-    {
->>>>>>> 723792d6
         indexSummary.close();
         indexSummary = null;
     }
