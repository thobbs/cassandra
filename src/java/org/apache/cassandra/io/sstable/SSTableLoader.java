--- conflicted
+++ resolved
@@ -23,12 +23,9 @@
 import java.net.InetAddress;
 import java.util.*;
 
-<<<<<<< HEAD
 import com.google.common.collect.HashMultimap;
 import com.google.common.collect.Multimap;
 
-=======
->>>>>>> cdc57b3c
 import org.apache.cassandra.config.CFMetaData;
 import org.apache.cassandra.config.Config;
 import org.apache.cassandra.config.DatabaseDescriptor;
@@ -109,14 +106,10 @@
 
                 try
                 {
-<<<<<<< HEAD
                     // To conserve heap space, open SSTableReaders without bloom filters and discard
                     // the index summary after calculating the file sections to stream and the estimated
                     // number of keys for each endpoint. See CASSANDRA-5555 for details.
-
-                    // TODO get metadata from client
-
-                    SSTableReader sstable = SSTableReader.openForBatch(desc, components, null, client.getPartitioner());
+                    SSTableReader sstable = SSTableReader.openForBatch(desc, components, metadata, client.getPartitioner());
                     sstables.add(sstable);
 
                     // calculate the sstable sections to stream as well as the estimated number of
@@ -135,9 +128,6 @@
 
                     // to conserve heap space when bulk loading
                     sstable.releaseSummary();
-=======
-                    sstables.add(SSTableReader.open(desc, components, metadata, client.getPartitioner()));
->>>>>>> cdc57b3c
                 }
                 catch (IOException e)
                 {
