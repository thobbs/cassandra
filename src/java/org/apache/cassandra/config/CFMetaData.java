--- conflicted
+++ resolved
@@ -911,38 +911,6 @@
         if (!(o instanceof CFMetaData))
             return false;
 
-<<<<<<< HEAD
-        CFMetaData rhs = (CFMetaData) obj;
-        if (!ksName.equals(rhs.ksName)) return false;
-        if (!cfName.equals(rhs.cfName)) return false;
-        if (!cfType.equals(rhs.cfType)) return false;
-        if (!comparator.equals(rhs.comparator)) return false;
-        if (!Objects.equal(comment, rhs.comment)) return false;
-        if (readRepairChance != rhs.readRepairChance) return false;
-        if (dcLocalReadRepairChance != rhs.dcLocalReadRepairChance) return false;
-        if (gcGraceSeconds != rhs.gcGraceSeconds) return false;
-        if (!Objects.equal(defaultValidator, rhs.defaultValidator)) return false;
-        if (!Objects.equal(keyValidator, rhs.keyValidator)) return false;
-        if (minCompactionThreshold != rhs.minCompactionThreshold) return false;
-        if (maxCompactionThreshold != rhs.maxCompactionThreshold) return false;
-        if (!Objects.equal(cfId, rhs.cfId)) return false;
-        if (!Objects.equal(columnMetadata, rhs.columnMetadata)) return false;
-        if (!Objects.equal(compactionStrategyClass, rhs.compactionStrategyClass)) return false;
-        if (!Objects.equal(compactionStrategyOptions, rhs.compactionStrategyOptions)) return false;
-        if (!Objects.equal(compressionParameters, rhs.compressionParameters)) return false;
-        if (!Objects.equal(bloomFilterFpChance, rhs.bloomFilterFpChance)) return false;
-        if (memtableFlushPeriod != rhs.memtableFlushPeriod) return false;
-        if (!Objects.equal(caching, rhs.caching)) return false;
-        if (defaultTimeToLive != rhs.defaultTimeToLive) return false;
-        if (minIndexInterval != rhs.minIndexInterval) return false;
-        if (maxIndexInterval != rhs.maxIndexInterval) return false;
-        if (!Objects.equal(speculativeRetry, rhs.speculativeRetry)) return false;
-        if (populateIoCacheOnFlush != rhs.populateIoCacheOnFlush) return false;
-        if (!Objects.equal(droppedColumns, rhs.droppedColumns)) return false;
-        if (!Objects.equal(triggers, rhs.triggers)) return false;
-        if (!Objects.equal(rowsPerPartitionToCache, rhs.rowsPerPartitionToCache)) return false;
-        return true;
-=======
         CFMetaData other = (CFMetaData) o;
 
         return Objects.equal(cfId, other.cfId)
@@ -966,13 +934,13 @@
             && Objects.equal(memtableFlushPeriod, other.memtableFlushPeriod)
             && Objects.equal(caching, other.caching)
             && Objects.equal(defaultTimeToLive, other.defaultTimeToLive)
-            && Objects.equal(indexInterval, other.indexInterval)
+            && Objects.equal(minIndexInterval, other.minIndexInterval)
+            && Objects.equal(maxIndexInterval, other.maxIndexInterval)
             && Objects.equal(speculativeRetry, other.speculativeRetry)
             && Objects.equal(populateIoCacheOnFlush, other.populateIoCacheOnFlush)
             && Objects.equal(droppedColumns, other.droppedColumns)
             && Objects.equal(triggers, other.triggers)
             && Objects.equal(rowsPerPartitionToCache, other.rowsPerPartitionToCache);
->>>>>>> 15d60756
     }
 
     @Override
@@ -2303,14 +2271,9 @@
             .append("memtableFlushPeriod", memtableFlushPeriod)
             .append("caching", caching)
             .append("defaultTimeToLive", defaultTimeToLive)
-<<<<<<< HEAD
-            .append("speculative_retry", speculativeRetry)
             .append("minIndexInterval", minIndexInterval)
             .append("maxIndexInterval", maxIndexInterval)
-=======
-            .append("indexInterval", indexInterval)
             .append("speculativeRetry", speculativeRetry)
->>>>>>> 15d60756
             .append("populateIoCacheOnFlush", populateIoCacheOnFlush)
             .append("droppedColumns", droppedColumns)
             .append("triggers", triggers)
