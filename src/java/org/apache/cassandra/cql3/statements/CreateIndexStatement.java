/*
 * Licensed to the Apache Software Foundation (ASF) under one
 * or more contributor license agreements.  See the NOTICE file
 * distributed with this work for additional information
 * regarding copyright ownership.  The ASF licenses this file
 * to you under the Apache License, Version 2.0 (the
 * "License"); you may not use this file except in compliance
 * with the License.  You may obtain a copy of the License at
 *
 *     http://www.apache.org/licenses/LICENSE-2.0
 *
 * Unless required by applicable law or agreed to in writing, software
 * distributed under the License is distributed on an "AS IS" BASIS,
 * WITHOUT WARRANTIES OR CONDITIONS OF ANY KIND, either express or implied.
 * See the License for the specific language governing permissions and
 * limitations under the License.
 */
package org.apache.cassandra.cql3.statements;

import java.util.Collections;
import java.util.Map;

import com.google.common.collect.ImmutableMap;
import org.slf4j.Logger;
import org.slf4j.LoggerFactory;

import org.apache.cassandra.auth.Permission;
import org.apache.cassandra.config.CFMetaData;
import org.apache.cassandra.config.ColumnDefinition;
import org.apache.cassandra.config.IndexType;
import org.apache.cassandra.config.Schema;
import org.apache.cassandra.db.index.SecondaryIndex;
import org.apache.cassandra.db.marshal.MapType;
import org.apache.cassandra.exceptions.*;
import org.apache.cassandra.cql3.*;
import org.apache.cassandra.service.ClientState;
import org.apache.cassandra.service.MigrationManager;
import org.apache.cassandra.thrift.ThriftValidation;
import org.apache.cassandra.transport.Event;

/** A <code>CREATE INDEX</code> statement parsed from a CQL query. */
public class CreateIndexStatement extends SchemaAlteringStatement
{
    private static final Logger logger = LoggerFactory.getLogger(CreateIndexStatement.class);

    private final String indexName;
    private final IndexTarget.Raw rawTarget;
    private final IndexPropDefs properties;
    private final boolean ifNotExists;

    public CreateIndexStatement(CFName name,
                                String indexName,
                                IndexTarget.Raw target,
                                IndexPropDefs properties,
                                boolean ifNotExists)
    {
        super(name);
        this.indexName = indexName;
        this.rawTarget = target;
        this.properties = properties;
        this.ifNotExists = ifNotExists;
    }

    public void checkAccess(ClientState state) throws UnauthorizedException, InvalidRequestException
    {
        state.hasColumnFamilyAccess(keyspace(), columnFamily(), Permission.ALTER);
    }

    public void validate(ClientState state) throws RequestValidationException
    {
        CFMetaData cfm = ThriftValidation.validateColumnFamily(keyspace(), columnFamily());
        if (cfm.isCounter())
            throw new InvalidRequestException("Secondary indexes are not supported on counter tables");

        IndexTarget target = rawTarget.prepare(cfm);
        ColumnDefinition cd = cfm.getColumnDefinition(target.column);

        if (cd == null)
            throw new InvalidRequestException("No column definition found for column " + target.column);

        boolean isMap = cd.type instanceof MapType;
        boolean isFrozenCollection = cd.type.isCollection() && !cd.type.isMultiCell();
        if (target.isCollectionKeys)
        {
            if (!isMap)
                throw new InvalidRequestException("Cannot create index on keys of column " + target + " with non-map type");
            if (!cd.type.isMultiCell())
                throw new InvalidRequestException("Cannot create index on keys of frozen<map> column " + target);
        }
        else if (target.isFullCollection)
        {
            if (!isFrozenCollection)
                throw new InvalidRequestException("fullCollection() indexes can only be created on frozen collections");
        }
        else if (isFrozenCollection)
        {
            throw new InvalidRequestException("Frozen collections currently only support fullCollection() indexes. " +
                                              "For example, 'CREATE INDEX ON <table>(fullCollection(<columnName>))'.");
        }

        if (cd.getIndexType() != null)
        {
            boolean previousIsKeys = cd.hasIndexOption(SecondaryIndex.INDEX_KEYS_OPTION_NAME);
            if (isMap && target.isCollectionKeys != previousIsKeys)
            {
                String msg = "Cannot create index on %s %s, an index on %s %s already exists and indexing "
                           + "a map on both keys and values at the same time is not currently supported";
                throw new InvalidRequestException(String.format(msg,
                                                                target.column, target.isCollectionKeys ? "keys" : "values",
                                                                target.column, previousIsKeys ? "keys" : "values"));
            }

            if (ifNotExists)
                return;
            else
                throw new InvalidRequestException("Index already exists");
        }

        properties.validate();

        // TODO: we could lift that limitation
        if (cfm.comparator.isDense() && cd.kind != ColumnDefinition.Kind.REGULAR)
            throw new InvalidRequestException(String.format("Secondary index on %s column %s is not yet supported for compact table", cd.kind, target.column));

        // It would be possible to support 2ndary index on static columns (but not without modifications of at least ExtendedFilter and
        // CompositesIndex) and maybe we should, but that means a query like:
        //     SELECT * FROM foo WHERE static_column = 'bar'
        // would pull the full partition every time the static column of partition is 'bar', which sounds like offering a
        // fair potential for foot-shooting, so I prefer leaving that to a follow up ticket once we have identified cases where
        // such indexing is actually useful.
        if (cd.isStatic())
            throw new InvalidRequestException("Secondary indexes are not allowed on static columns");

        if (cd.kind == ColumnDefinition.Kind.PARTITION_KEY && cd.isOnAllComponents())
            throw new InvalidRequestException(String.format("Cannot create secondary index on partition key column %s", target.column));
    }

    public boolean announceMigration(boolean isLocalOnly) throws RequestValidationException
    {
        CFMetaData cfm = Schema.instance.getCFMetaData(keyspace(), columnFamily()).copy();
        IndexTarget target = rawTarget.prepare(cfm);
        logger.debug("Updating column {} definition for index {}", target.column, indexName);
        ColumnDefinition cd = cfm.getColumnDefinition(target.column);

        if (cd.getIndexType() != null && ifNotExists)
            return false;

        if (properties.isCustom)
        {
            cd.setIndexType(IndexType.CUSTOM, properties.getOptions());
        }
        else if (cfm.comparator.isCompound())
        {
            Map<String, String> options = Collections.emptyMap();
            // For now, we only allow indexing values for collections, but we could later allow
            // to also index map keys, so we record that this is the values we index to make our
            // lives easier then.
<<<<<<< HEAD
            if (cd.type.isCollection() && cd.type.isMultiCell())
                options = ImmutableMap.of(target.isCollectionKeys ? "index_keys" : "index_values", "");
=======
            if (cd.type.isCollection())
                options = ImmutableMap.of(target.isCollectionKeys ? SecondaryIndex.INDEX_KEYS_OPTION_NAME
                                                                  : SecondaryIndex.INDEX_VALUES_OPTION_NAME, "");
>>>>>>> 40ba9fe2
            cd.setIndexType(IndexType.COMPOSITES, options);
        }
        else
        {
            cd.setIndexType(IndexType.KEYS, Collections.<String, String>emptyMap());
        }

        cd.setIndexName(indexName);
        cfm.addDefaultIndexNames();
        MigrationManager.announceColumnFamilyUpdate(cfm, false, isLocalOnly);
        return true;
    }

    public Event.SchemaChange changeEvent()
    {
        // Creating an index is akin to updating the CF
        return new Event.SchemaChange(Event.SchemaChange.Change.UPDATED, Event.SchemaChange.Target.TABLE, keyspace(), columnFamily());
    }
}<|MERGE_RESOLUTION|>--- conflicted
+++ resolved
@@ -155,14 +155,9 @@
             // For now, we only allow indexing values for collections, but we could later allow
             // to also index map keys, so we record that this is the values we index to make our
             // lives easier then.
-<<<<<<< HEAD
             if (cd.type.isCollection() && cd.type.isMultiCell())
-                options = ImmutableMap.of(target.isCollectionKeys ? "index_keys" : "index_values", "");
-=======
-            if (cd.type.isCollection())
                 options = ImmutableMap.of(target.isCollectionKeys ? SecondaryIndex.INDEX_KEYS_OPTION_NAME
                                                                   : SecondaryIndex.INDEX_VALUES_OPTION_NAME, "");
->>>>>>> 40ba9fe2
             cd.setIndexType(IndexType.COMPOSITES, options);
         }
         else
