/*
 * Licensed to the Apache Software Foundation (ASF) under one
 * or more contributor license agreements.  See the NOTICE file
 * distributed with this work for additional information
 * regarding copyright ownership.  The ASF licenses this file
 * to you under the Apache License, Version 2.0 (the
 * "License"); you may not use this file except in compliance
 * with the License.  You may obtain a copy of the License at
 *
 *     http://www.apache.org/licenses/LICENSE-2.0
 *
 * Unless required by applicable law or agreed to in writing, software
 * distributed under the License is distributed on an "AS IS" BASIS,
 * WITHOUT WARRANTIES OR CONDITIONS OF ANY KIND, either express or implied.
 * See the License for the specific language governing permissions and
 * limitations under the License.
 */
package org.apache.cassandra.cql3.statements;

import java.nio.ByteBuffer;
import java.util.*;

import com.google.common.base.Function;
import com.google.common.collect.*;
import org.apache.cassandra.config.DatabaseDescriptor;
import org.github.jamm.MemoryMeter;
import org.slf4j.Logger;
import org.slf4j.LoggerFactory;

import org.apache.cassandra.config.ColumnDefinition;
import org.apache.cassandra.cql3.*;
import org.apache.cassandra.db.*;
import org.apache.cassandra.db.composites.Composite;
import org.apache.cassandra.exceptions.*;
import org.apache.cassandra.service.ClientState;
import org.apache.cassandra.service.QueryState;
import org.apache.cassandra.service.StorageProxy;
import org.apache.cassandra.transport.messages.ResultMessage;

/**
 * A <code>BATCH</code> statement parsed from a CQL query.
 *
 */
public class BatchStatement implements CQLStatement, MeasurableForPreparedCache
{
    public static enum Type
    {
        LOGGED, UNLOGGED, COUNTER
    }

    private final int boundTerms;
    public final Type type;
    private final List<ModificationStatement> statements;
    private final Attributes attrs;
    private final boolean hasConditions;
    private static final Logger logger = LoggerFactory.getLogger(BatchStatement.class);

    /**
     * Creates a new BatchStatement from a list of statements and a
     * Thrift consistency level.
     *
     * @param type type of the batch
     * @param statements a list of UpdateStatements
     * @param attrs additional attributes for statement (CL, timestamp, timeToLive)
     */
    public BatchStatement(int boundTerms, Type type, List<ModificationStatement> statements, Attributes attrs)
    {
        this(boundTerms, type, statements, attrs, false);
    }

    public BatchStatement(int boundTerms, Type type, List<ModificationStatement> statements, Attributes attrs, boolean hasConditions)
    {
        this.boundTerms = boundTerms;
        this.type = type;
        this.statements = statements;
        this.attrs = attrs;
        this.hasConditions = hasConditions;
    }

    public long measureForPreparedCache(MemoryMeter meter)
    {
        long size = meter.measure(this)
                  + meter.measureDeep(type)
                  + meter.measure(statements)
                  + meter.measureDeep(attrs);
        for (ModificationStatement stmt : statements)
            size += stmt.measureForPreparedCache(meter);
        return size;
    }

    public int getBoundTerms()
    {
        return boundTerms;
    }

    public void checkAccess(ClientState state) throws InvalidRequestException, UnauthorizedException
    {
        for (ModificationStatement statement : statements)
            statement.checkAccess(state);
    }

    public void validate(ClientState state) throws InvalidRequestException
    {
        if (attrs.isTimeToLiveSet())
            throw new InvalidRequestException("Global TTL on the BATCH statement is not supported.");

        boolean timestampSet = attrs.isTimestampSet();
        if (timestampSet)
        {
            if (hasConditions)
                throw new InvalidRequestException("Cannot provide custom timestamp for conditional BATCH");
            if (type == Type.COUNTER)
                throw new InvalidRequestException("Cannot provide custom timestamp for counter BATCH");
        }

        for (ModificationStatement statement : statements)
        {
            if (timestampSet && statement.isTimestampSet())
                throw new InvalidRequestException("Timestamp must be set either on BATCH or individual statements");

            statement.validate(state);
        }
    }

    public List<ModificationStatement> getStatements()
    {
        return statements;
    }

    private Collection<? extends IMutation> getMutations(BatchQueryOptions options, boolean local, long now)
    throws RequestExecutionException, RequestValidationException
    {
        Map<String, Map<ByteBuffer, IMutation>> mutations = new HashMap<>();
        for (int i = 0; i < statements.size(); i++)
        {
            ModificationStatement statement = statements.get(i);
            QueryOptions statementOptions = options.forStatement(i);
            long timestamp = attrs.getTimestamp(now, statementOptions);
            addStatementMutations(statement, statementOptions, local, timestamp, mutations);
        }
        return unzipMutations(mutations);
    }

    private Collection<? extends IMutation> unzipMutations(Map<String, Map<ByteBuffer, IMutation>> mutations)
    {
        // The case where all statement where on the same keyspace is pretty common
        if (mutations.size() == 1)
            return mutations.values().iterator().next().values();

        List<IMutation> ms = new ArrayList<>();
        for (Map<ByteBuffer, IMutation> ksMap : mutations.values())
            ms.addAll(ksMap.values());
        return ms;
    }

    private void addStatementMutations(ModificationStatement statement,
                                       QueryOptions options,
                                       boolean local,
                                       long now,
                                       Map<String, Map<ByteBuffer, IMutation>> mutations)
    throws RequestExecutionException, RequestValidationException
    {
        String ksName = statement.keyspace();
        Map<ByteBuffer, IMutation> ksMap = mutations.get(ksName);
        if (ksMap == null)
        {
            ksMap = new HashMap<>();
            mutations.put(ksName, ksMap);
        }

        // The following does the same than statement.getMutations(), but we inline it here because
        // we don't want to recreate mutations every time as this is particularly inefficient when applying
        // multiple batch to the same partition (see #6737).
        List<ByteBuffer> keys = statement.buildPartitionKeyNames(options);
        Composite clusteringPrefix = statement.createClusteringPrefix(options);
        UpdateParameters params = statement.makeUpdateParameters(keys, clusteringPrefix, options, local, now);

        for (ByteBuffer key : keys)
        {
            IMutation mutation = ksMap.get(key);
            Mutation mut;
            if (mutation == null)
            {
                mut = new Mutation(ksName, key);
                mutation = type == Type.COUNTER ? new CounterMutation(mut, options.getConsistency()) : mut;
                ksMap.put(key, mutation);
            }
            else
            {
                mut = type == Type.COUNTER ? ((CounterMutation)mutation).getMutation() : (Mutation)mutation;
            }

            statement.addUpdateForKey(mut.addOrGet(statement.cfm), key, clusteringPrefix, params);
        }
    }

    /**
     * Checks batch size to ensure threshold is met. If not, a warning is logged.
     * @param cfs ColumnFamilies that will store the batch's mutations.
     */
    private void verifyBatchSize(Iterable<ColumnFamily> cfs)
    {
        long size = 0;
        long warnThreshold = DatabaseDescriptor.getBatchSizeWarnThreshold();

        for (ColumnFamily cf : cfs)
            size += cf.dataSize();

        if (size > warnThreshold)
        {
            Set<String> ksCfPairs = new HashSet<>();
            for (ColumnFamily cf : cfs)
                ksCfPairs.add(cf.metadata().ksName + "." + cf.metadata().cfName);

            String format = "Batch of prepared statements for {} is of size {}, exceeding specified threshold of {} by {}.";
            logger.warn(format, ksCfPairs, size, warnThreshold, size - warnThreshold);
        }
    }

    public ResultMessage execute(QueryState queryState, QueryOptions options) throws RequestExecutionException, RequestValidationException
    {
        return execute(queryState, BatchQueryOptions.withoutPerStatementVariables(options));
    }

    public ResultMessage execute(QueryState queryState, BatchQueryOptions options) throws RequestExecutionException, RequestValidationException
    {
        return execute(options, false, options.getTimestamp(queryState));
    }

    public ResultMessage execute(BatchQueryOptions options, boolean local, long now)
    throws RequestExecutionException, RequestValidationException
    {
        if (options.getConsistency() == null)
            throw new InvalidRequestException("Invalid empty consistency level");
        if (options.getSerialConsistency() == null)
            throw new InvalidRequestException("Invalid empty serial consistency level");

        if (hasConditions)
            return executeWithConditions(options, now);

        executeWithoutConditions(getMutations(options, local, now), options.getConsistency());
        return null;
    }

    private void executeWithoutConditions(Collection<? extends IMutation> mutations, ConsistencyLevel cl) throws RequestExecutionException, RequestValidationException
    {
        // Extract each collection of cfs from it's IMutation and then lazily concatenate all of them into a single Iterable.
        Iterable<ColumnFamily> cfs = Iterables.concat(Iterables.transform(mutations, new Function<IMutation, Collection<ColumnFamily>>()
        {
            public Collection<ColumnFamily> apply(IMutation im)
            {
                return im.getColumnFamilies();
            }
        }));
        verifyBatchSize(cfs);

        boolean mutateAtomic = (type == Type.LOGGED && mutations.size() > 1);
        StorageProxy.mutateWithTriggers(mutations, cl, mutateAtomic);
    }

    private ResultMessage executeWithConditions(BatchQueryOptions options, long now)
    throws RequestExecutionException, RequestValidationException
    {
        ByteBuffer key = null;
        String ksName = null;
        String cfName = null;
        ColumnFamily updates = null;
        CQL3CasConditions conditions = null;
        Set<ColumnDefinition> columnsWithConditions = new LinkedHashSet<ColumnDefinition>();

        for (int i = 0; i < statements.size(); i++)
        {
            ModificationStatement statement = statements.get(i);
            QueryOptions statementOptions = options.forStatement(i);
            long timestamp = attrs.getTimestamp(now, statementOptions);
            List<ByteBuffer> pks = statement.buildPartitionKeyNames(statementOptions);
            if (pks.size() > 1)
                throw new IllegalArgumentException("Batch with conditions cannot span multiple partitions (you cannot use IN on the partition key)");
            if (key == null)
            {
                key = pks.get(0);
                ksName = statement.cfm.ksName;
                cfName = statement.cfm.cfName;
                conditions = new CQL3CasConditions(statement.cfm, now);
                updates = ArrayBackedSortedColumns.factory.create(statement.cfm);
            }
            else if (!key.equals(pks.get(0)))
            {
                throw new InvalidRequestException("Batch with conditions cannot span multiple partitions");
            }

            Composite clusteringPrefix = statement.createClusteringPrefix(statementOptions);
            if (statement.hasConditions())
            {
                statement.addUpdatesAndConditions(key, clusteringPrefix, updates, conditions, statementOptions, timestamp);
                // As soon as we have a ifNotExists, we set columnsWithConditions to null so that everything is in the resultSet
                if (statement.hasIfNotExistCondition() || statement.hasIfExistCondition())
                    columnsWithConditions = null;
                else if (columnsWithConditions != null)
                    Iterables.addAll(columnsWithConditions, statement.getColumnsWithConditions());
            }
            else
            {
                UpdateParameters params = statement.makeUpdateParameters(Collections.singleton(key), clusteringPrefix, statementOptions, false, now);
                statement.addUpdateForKey(updates, key, clusteringPrefix, params);
            }
        }

        verifyBatchSize(Collections.singleton(updates));
        ColumnFamily result = StorageProxy.cas(ksName, cfName, key, conditions, updates, options.getSerialConsistency(), options.getConsistency());
        return new ResultMessage.Rows(ModificationStatement.buildCasResultSet(ksName, key, cfName, result, columnsWithConditions, true, options.forStatement(0)));
    }

    public ResultMessage executeInternal(QueryState queryState, QueryOptions options) throws RequestValidationException, RequestExecutionException
    {
        assert !hasConditions;
<<<<<<< HEAD
        for (IMutation mutation : getMutations(BatchQueryOptions.DEFAULT, true, queryState.getTimestamp()))
        {
            // We don't use counters internally.
            assert mutation instanceof Mutation;
            ((Mutation) mutation).apply();
        }
=======

        for (IMutation mutation : getMutations(new PreparedBatchVariables(options.getValues()), true, null, queryState.getTimestamp()))
            mutation.apply();
>>>>>>> 36c9dfd6
        return null;
    }

    public interface BatchVariables
    {
        public List<ByteBuffer> getVariablesForStatement(int statementInBatch);
    }

    public String toString()
    {
        return String.format("BatchStatement(type=%s, statements=%s)", type, statements);
    }

    public static class Parsed extends CFStatement
    {
        private final Type type;
        private final Attributes.Raw attrs;
        private final List<ModificationStatement.Parsed> parsedStatements;

        public Parsed(Type type, Attributes.Raw attrs, List<ModificationStatement.Parsed> parsedStatements)
        {
            super(null);
            this.type = type;
            this.attrs = attrs;
            this.parsedStatements = parsedStatements;
        }

        @Override
        public void prepareKeyspace(ClientState state) throws InvalidRequestException
        {
            for (ModificationStatement.Parsed statement : parsedStatements)
                statement.prepareKeyspace(state);
        }

        public ParsedStatement.Prepared prepare() throws InvalidRequestException
        {
            VariableSpecifications boundNames = getBoundVariables();

            List<ModificationStatement> statements = new ArrayList<ModificationStatement>(parsedStatements.size());
            boolean hasConditions = false;
            for (ModificationStatement.Parsed parsed : parsedStatements)
            {
                ModificationStatement stmt = parsed.prepare(boundNames);
                if (stmt.hasConditions())
                    hasConditions = true;

                if (stmt.isCounter() && type != Type.COUNTER)
                    throw new InvalidRequestException("Counter mutations are only allowed in COUNTER batches");

                if (!stmt.isCounter() && type == Type.COUNTER)
                    throw new InvalidRequestException("Only counter mutations are allowed in COUNTER batches");

                statements.add(stmt);
            }

            if (hasConditions)
            {
                String ksName = null;
                String cfName = null;
                for (ModificationStatement stmt : statements)
                {
                    if (ksName != null && (!stmt.keyspace().equals(ksName) || !stmt.columnFamily().equals(cfName)))
                        throw new InvalidRequestException("Batch with conditions cannot span multiple tables");
                    ksName = stmt.keyspace();
                    cfName = stmt.columnFamily();
                }
            }

            Attributes prepAttrs = attrs.prepare("[batch]", "[batch]");
            prepAttrs.collectMarkerSpecification(boundNames);

            return new ParsedStatement.Prepared(new BatchStatement(boundNames.size(), type, statements, prepAttrs, hasConditions), boundNames);
        }
    }
}<|MERGE_RESOLUTION|>--- conflicted
+++ resolved
@@ -314,18 +314,12 @@
     public ResultMessage executeInternal(QueryState queryState, QueryOptions options) throws RequestValidationException, RequestExecutionException
     {
         assert !hasConditions;
-<<<<<<< HEAD
         for (IMutation mutation : getMutations(BatchQueryOptions.DEFAULT, true, queryState.getTimestamp()))
         {
             // We don't use counters internally.
             assert mutation instanceof Mutation;
             ((Mutation) mutation).apply();
         }
-=======
-
-        for (IMutation mutation : getMutations(new PreparedBatchVariables(options.getValues()), true, null, queryState.getTimestamp()))
-            mutation.apply();
->>>>>>> 36c9dfd6
         return null;
     }
 
