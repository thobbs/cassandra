--- conflicted
+++ resolved
@@ -293,17 +293,14 @@
                                                             "materialized view primary key unless the partition keys match", identifier));
         }
 
-<<<<<<< HEAD
-        if (!allowedPKColumns.contains(identifier))
-=======
         // We don't need to include the "IS NOT NULL" filter on a non-composite partition key
         // because we will never allow a single partition key to be NULL
         boolean isSinglePartitionKey = cfm.getColumnDefinition(identifier).isPartitionKey()
                                        && cfm.partitionKeyColumns().size() == 1;
         if (!allowedPKColumns.remove(identifier) && !isSinglePartitionKey)
         {
->>>>>>> f961e84a
             throw new InvalidRequestException(String.format("Primary key column '%s' is required to be filtered by 'IS NOT NULL'", identifier));
+        }
 
         columns.add(identifier);
         return !isPk;
