/*
 * Licensed to the Apache Software Foundation (ASF) under one
 * or more contributor license agreements.  See the NOTICE file
 * distributed with this work for additional information
 * regarding copyright ownership.  The ASF licenses this file
 * to you under the Apache License, Version 2.0 (the
 * "License"); you may not use this file except in compliance
 * with the License.  You may obtain a copy of the License at
 *
 *     http://www.apache.org/licenses/LICENSE-2.0
 *
 * Unless required by applicable law or agreed to in writing, software
 * distributed under the License is distributed on an "AS IS" BASIS,
 * WITHOUT WARRANTIES OR CONDITIONS OF ANY KIND, either express or implied.
 * See the License for the specific language governing permissions and
 * limitations under the License.
 */
package org.apache.cassandra.cql3;

import java.nio.ByteBuffer;
import java.util.*;

import com.google.common.base.Joiner;

import org.apache.cassandra.config.ColumnDefinition;
import org.apache.cassandra.db.ColumnFamily;
import org.apache.cassandra.db.composites.CellName;
import org.apache.cassandra.db.composites.Composite;
import org.apache.cassandra.db.marshal.AbstractType;
import org.apache.cassandra.db.marshal.MapType;
import org.apache.cassandra.db.marshal.SetType;
import org.apache.cassandra.exceptions.InvalidRequestException;
import org.apache.cassandra.serializers.CollectionSerializer;
import org.apache.cassandra.serializers.MarshalException;
import org.apache.cassandra.serializers.SetSerializer;
import org.apache.cassandra.transport.Server;
import org.apache.cassandra.utils.ByteBufferUtil;
import org.apache.cassandra.utils.FBUtilities;

/**
 * Static helper methods and classes for sets.
 */
public abstract class Sets
{
    private Sets() {}

    public static ColumnSpecification valueSpecOf(ColumnSpecification column)
    {
        return new ColumnSpecification(column.ksName, column.cfName, new ColumnIdentifier("value(" + column.name + ")", true), ((SetType)column.type).getElementsType());
    }

    public static class Literal implements Term.Raw
    {
        private final List<Term.Raw> elements;

        public Literal(List<Term.Raw> elements)
        {
            this.elements = elements;
        }

        public Term prepare(String keyspace, ColumnSpecification receiver) throws InvalidRequestException
        {
            validateAssignableTo(keyspace, receiver);

            // We've parsed empty maps as a set literal to break the ambiguity so
            // handle that case now
            if (receiver.type instanceof MapType && elements.isEmpty())
                return new Maps.Value(Collections.<ByteBuffer, ByteBuffer>emptyMap());

            ColumnSpecification valueSpec = Sets.valueSpecOf(receiver);
            Set<Term> values = new HashSet<Term>(elements.size());
            boolean allTerminal = true;
            for (Term.Raw rt : elements)
            {
                Term t = rt.prepare(keyspace, valueSpec);

                if (t.containsBindMarker())
                    throw new InvalidRequestException(String.format("Invalid set literal for %s: bind variables are not supported inside collection literals", receiver.name));

                if (t instanceof Term.NonTerminal)
                    allTerminal = false;

                values.add(t);
            }
            DelayedValue value = new DelayedValue(((SetType)receiver.type).getElementsType(), values);
            return allTerminal ? value.bind(QueryOptions.DEFAULT) : value;
        }

        private void validateAssignableTo(String keyspace, ColumnSpecification receiver) throws InvalidRequestException
        {
            if (!(receiver.type instanceof SetType))
            {
                // We've parsed empty maps as a set literal to break the ambiguity so
                // handle that case now
                if ((receiver.type instanceof MapType) && elements.isEmpty())
                    return;

                throw new InvalidRequestException(String.format("Invalid set literal for %s of type %s", receiver.name, receiver.type.asCQL3Type()));
            }

            ColumnSpecification valueSpec = Sets.valueSpecOf(receiver);
            for (Term.Raw rt : elements)
            {
                if (!rt.testAssignment(keyspace, valueSpec).isAssignable())
                    throw new InvalidRequestException(String.format("Invalid set literal for %s: value %s is not of type %s", receiver.name, rt, valueSpec.type.asCQL3Type()));
            }
        }

        public AssignmentTestable.TestResult testAssignment(String keyspace, ColumnSpecification receiver)
        {
            if (!(receiver.type instanceof SetType))
            {
                // We've parsed empty maps as a set literal to break the ambiguity so handle that case now
                if (receiver.type instanceof MapType && elements.isEmpty())
                    return AssignmentTestable.TestResult.WEAKLY_ASSIGNABLE;

                return AssignmentTestable.TestResult.NOT_ASSIGNABLE;
            }

            // If there is no elements, we can't say it's an exact match (an empty set if fundamentally polymorphic).
            if (elements.isEmpty())
                return AssignmentTestable.TestResult.WEAKLY_ASSIGNABLE;

            ColumnSpecification valueSpec = Sets.valueSpecOf(receiver);
            return AssignmentTestable.TestResult.testAll(keyspace, valueSpec, elements);
        }

        @Override
        public String toString()
        {
            return "{" + Joiner.on(", ").join(elements) + "}";
        }
    }

    public static class Value extends Term.Terminal
    {
        public final SortedSet<ByteBuffer> elements;

        public Value(SortedSet<ByteBuffer> elements)
        {
            this.elements = elements;
        }

        public static Value fromSerialized(ByteBuffer value, SetType type, int version) throws InvalidRequestException
        {
            try
            {
                // Collections have this small hack that validate cannot be called on a serialized object,
                // but compose does the validation (so we're fine).
                Set<?> s = (Set<?>)type.getSerializer().deserializeForNativeProtocol(value, version);
                SortedSet<ByteBuffer> elements = new TreeSet<ByteBuffer>(type.getElementsType());
                for (Object element : s)
                    elements.add(type.getElementsType().decompose(element));
                return new Value(elements);
            }
            catch (MarshalException e)
            {
                throw new InvalidRequestException(e.getMessage());
            }
        }

        public ByteBuffer get(int protocolVersion)
        {
            return CollectionSerializer.pack(elements, elements.size(), protocolVersion);
        }

        public boolean equals(SetType st, Value v)
        {
            if (elements.size() != v.elements.size())
                return false;

            Iterator<ByteBuffer> thisIter = elements.iterator();
            Iterator<ByteBuffer> thatIter = v.elements.iterator();
            AbstractType elementsType = st.getElementsType();
            while (thisIter.hasNext())
                if (elementsType.compare(thisIter.next(), thatIter.next()) != 0)
                    return false;

            return true;
        }
    }

    // See Lists.DelayedValue
    public static class DelayedValue extends Term.NonTerminal
    {
        private final Comparator<ByteBuffer> comparator;
        private final Set<Term> elements;

        public DelayedValue(Comparator<ByteBuffer> comparator, Set<Term> elements)
        {
            this.comparator = comparator;
            this.elements = elements;
        }

        public boolean containsBindMarker()
        {
            // False since we don't support them in collection
            return false;
        }

        public void collectMarkerSpecification(VariableSpecifications boundNames)
        {
        }

        public Value bind(QueryOptions options) throws InvalidRequestException
        {
            SortedSet<ByteBuffer> buffers = new TreeSet<>(comparator);
            for (Term t : elements)
            {
                ByteBuffer bytes = t.bindAndGet(options);

                if (bytes == null)
                    throw new InvalidRequestException("null is not supported inside collections");

                // We don't support value > 64K because the serialization format encode the length as an unsigned short.
                if (bytes.remaining() > FBUtilities.MAX_UNSIGNED_SHORT)
                    throw new InvalidRequestException(String.format("Set value is too long. Set values are limited to %d bytes but %d bytes value provided",
                                                                    FBUtilities.MAX_UNSIGNED_SHORT,
                                                                    bytes.remaining()));

                buffers.add(bytes);
            }
            return new Value(buffers);
        }
    }

    public static class Marker extends AbstractMarker
    {
        protected Marker(int bindIndex, ColumnSpecification receiver)
        {
            super(bindIndex, receiver);
            assert receiver.type instanceof SetType;
        }

        public Value bind(QueryOptions options) throws InvalidRequestException
        {
            ByteBuffer value = options.getValues().get(bindIndex);
            return value == null ? null : Value.fromSerialized(value, (SetType)receiver.type, options.getProtocolVersion());
        }
    }

    public static class Setter extends Operation
    {
        public Setter(ColumnDefinition column, Term t)
        {
            super(column, t);
        }

        public void execute(ByteBuffer rowKey, ColumnFamily cf, Composite prefix, UpdateParameters params) throws InvalidRequestException
        {
            if (column.type.isMultiCell())
            {
                // delete + add
                CellName name = cf.getComparator().create(prefix, column);
                cf.addAtom(params.makeTombstoneForOverwrite(name.slice()));
            }
            Adder.doAdd(t, cf, prefix, column, params);
        }
    }

    public static class Adder extends Operation
    {
        public Adder(ColumnDefinition column, Term t)
        {
            super(column, t);
        }

        public void execute(ByteBuffer rowKey, ColumnFamily cf, Composite prefix, UpdateParameters params) throws InvalidRequestException
        {
            assert column.type.isMultiCell() : "Attempted to add items to a frozen set";

            doAdd(t, cf, prefix, column, params);
        }

        static void doAdd(Term t, ColumnFamily cf, Composite prefix, ColumnDefinition column, UpdateParameters params) throws InvalidRequestException
        {
            Term.Terminal value = t.bind(params.options);
            if (column.type.isMultiCell())
            {
                if (value == null)
                    return;

                for (ByteBuffer bb : ((Value) value).elements)
                {
                    CellName cellName = cf.getComparator().create(prefix, column, bb);
                    cf.addColumn(params.makeColumn(cellName, ByteBufferUtil.EMPTY_BYTE_BUFFER));
                }
            }
            else
            {
                // for frozen sets, we're overwriting the whole cell
                CellName cellName = cf.getComparator().create(prefix, column);
                if (value == null)
                    cf.addAtom(params.makeTombstone(cellName));
                else
                    cf.addColumn(params.makeColumn(cellName, value.get(Server.CURRENT_VERSION)));
            }
        }
    }

    // Note that this is reused for Map subtraction too (we subtract a set from a map)
    public static class Discarder extends Operation
    {
        public Discarder(ColumnDefinition column, Term t)
        {
            super(column, t);
        }

        public void execute(ByteBuffer rowKey, ColumnFamily cf, Composite prefix, UpdateParameters params) throws InvalidRequestException
        {
            assert column.type.isMultiCell() : "Attempted to remove items from a frozen set";

            Term.Terminal value = t.bind(params.options);
            if (value == null)
                return;

            // This can be either a set or a single element
<<<<<<< HEAD
            Set<ByteBuffer> toDiscard = value instanceof Constants.Value
                                      ? Collections.singleton(((Constants.Value)value).bytes)
                                      : ((Value) value).elements;
=======
            Set<ByteBuffer> toDiscard = value instanceof Sets.Value
                                      ? ((Sets.Value)value).elements
                                      : Collections.singleton(value.get(params.options));
>>>>>>> 3a6bcb5a

            for (ByteBuffer bb : toDiscard)
                cf.addColumn(params.makeTombstone(cf.getComparator().create(prefix, column, bb)));
        }
    }

    public static class ElementDiscarder extends Operation
    {
        public ElementDiscarder(ColumnDefinition column, Term k)
        {
            super(column, k);
        }

        public void execute(ByteBuffer rowKey, ColumnFamily cf, Composite prefix, UpdateParameters params) throws InvalidRequestException
        {
            assert column.type.isMultiCell() : "Attempted to delete a single element in a frozen set";
            Term.Terminal elt = t.bind(params.options);
            if (elt == null)
                throw new InvalidRequestException("Invalid null set element");

            CellName cellName = cf.getComparator().create(prefix, column, elt.get(params.options));
            cf.addColumn(params.makeTombstone(cellName));
        }
    }
}<|MERGE_RESOLUTION|>--- conflicted
+++ resolved
@@ -315,15 +315,9 @@
                 return;
 
             // This can be either a set or a single element
-<<<<<<< HEAD
-            Set<ByteBuffer> toDiscard = value instanceof Constants.Value
-                                      ? Collections.singleton(((Constants.Value)value).bytes)
-                                      : ((Value) value).elements;
-=======
             Set<ByteBuffer> toDiscard = value instanceof Sets.Value
                                       ? ((Sets.Value)value).elements
-                                      : Collections.singleton(value.get(params.options));
->>>>>>> 3a6bcb5a
+                                      : Collections.singleton(value.get(params.options.getProtocolVersion()));
 
             for (ByteBuffer bb : toDiscard)
                 cf.addColumn(params.makeTombstone(cf.getComparator().create(prefix, column, bb)));
@@ -344,7 +338,7 @@
             if (elt == null)
                 throw new InvalidRequestException("Invalid null set element");
 
-            CellName cellName = cf.getComparator().create(prefix, column, elt.get(params.options));
+            CellName cellName = cf.getComparator().create(prefix, column, elt.get(params.options.getProtocolVersion()));
             cf.addColumn(params.makeTombstone(cellName));
         }
     }
