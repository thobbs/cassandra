--- conflicted
+++ resolved
@@ -147,18 +147,14 @@
            });
     }
 
-<<<<<<< HEAD
-    public ResultSet.Metadata getResultMetadata(boolean isJson)
-=======
-    public ResultSet.ResultMetadata getResultMetadata()
->>>>>>> 3a6bcb5a
+    public ResultSet.ResultMetadata getResultMetadata(boolean isJson)
     {
         if (!isJson)
             return metadata;
 
         ColumnSpecification firstColumn = metadata.names.get(0);
         ColumnSpecification jsonSpec = new ColumnSpecification(firstColumn.ksName, firstColumn.cfName, Json.JSON_COLUMN_ID, UTF8Type.instance);
-        return new ResultSet.Metadata(Arrays.asList(jsonSpec));
+        return new ResultSet.ResultMetadata(Arrays.asList(jsonSpec));
     }
 
     public static Selection wildcard(CFMetaData cfm)
