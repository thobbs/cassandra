/*
 * Licensed to the Apache Software Foundation (ASF) under one
 * or more contributor license agreements.  See the NOTICE file
 * distributed with this work for additional information
 * regarding copyright ownership.  The ASF licenses this file
 * to you under the Apache License, Version 2.0 (the
 * "License"); you may not use this file except in compliance
 * with the License.  You may obtain a copy of the License at
 *
 *     http://www.apache.org/licenses/LICENSE-2.0
 *
 * Unless required by applicable law or agreed to in writing, software
 * distributed under the License is distributed on an "AS IS" BASIS,
 * WITHOUT WARRANTIES OR CONDITIONS OF ANY KIND, either express or implied.
 * See the License for the specific language governing permissions and
 * limitations under the License.
 */
package org.apache.cassandra.cql3;

import java.nio.ByteBuffer;
import java.util.*;

import com.google.common.base.Predicate;
import com.google.common.collect.Iterators;
import static com.google.common.collect.Lists.newArrayList;

import org.apache.cassandra.config.ColumnDefinition;
import org.apache.cassandra.db.*;
import org.apache.cassandra.db.composites.CellName;
import org.apache.cassandra.db.composites.CellNameType;
import org.apache.cassandra.db.composites.Composite;
import org.apache.cassandra.db.filter.ColumnSlice;
import org.apache.cassandra.db.marshal.*;
import org.apache.cassandra.exceptions.InvalidRequestException;
import org.apache.cassandra.transport.Server;
import org.apache.cassandra.utils.ByteBufferUtil;
import org.slf4j.Logger;
import org.slf4j.LoggerFactory;

/**
 * A CQL3 condition on the value of a column or collection element.  For example, "UPDATE .. IF a = 0".
 */
public class ColumnCondition
{
    private static final Logger logger = LoggerFactory.getLogger(ColumnCondition.class);

    public final ColumnDefinition column;

    // For collection, when testing the equality of a specific element, null otherwise.
    private final Term collectionElement;

    private final Term value;  // a single value or a marker for a list of IN values
    private final List<Term> inValues;

    public final Operator operator;

    private ColumnCondition(ColumnDefinition column, Term collectionElement, Term value, List<Term> inValues, Operator op)
    {
        this.column = column;
        this.collectionElement = collectionElement;
        this.value = value;
        this.inValues = inValues;
        this.operator = op;

        if (!operator.equals(Operator.IN))
            assert this.inValues == null;
    }

    public static ColumnCondition condition(ColumnDefinition column, Term value, Operator op)
    {
        return new ColumnCondition(column, null, value, null, op);
    }

    public static ColumnCondition condition(ColumnDefinition column, Term collectionElement, Term value, Operator op)
    {
        return new ColumnCondition(column, collectionElement, value, null, op);
    }

    public static ColumnCondition inCondition(ColumnDefinition column, List<Term> inValues)
    {
        return new ColumnCondition(column, null, null, inValues, Operator.IN);
    }

    public static ColumnCondition inCondition(ColumnDefinition column, Term collectionElement, List<Term> inValues)
    {
        return new ColumnCondition(column, collectionElement, null, inValues, Operator.IN);
    }

    public static ColumnCondition inCondition(ColumnDefinition column, Term inMarker)
    {
        return new ColumnCondition(column, null, inMarker, null, Operator.IN);
    }

    public static ColumnCondition inCondition(ColumnDefinition column, Term collectionElement, Term inMarker)
    {
        return new ColumnCondition(column, collectionElement, inMarker, null, Operator.IN);
    }

    /**
     * Collects the column specification for the bind variables of this operation.
     *
     * @param boundNames the list of column specification where to collect the
     * bind variables of this term in.
     */
    public void collectMarkerSpecification(VariableSpecifications boundNames)
    {
        if (collectionElement != null)
            collectionElement.collectMarkerSpecification(boundNames);

        if (operator.equals(Operator.IN) && inValues != null)
        {
            for (Term value : inValues)
                value.collectMarkerSpecification(boundNames);
        }
        else
        {
            value.collectMarkerSpecification(boundNames);
        }
    }

    public ColumnCondition.Bound bind(QueryOptions options) throws InvalidRequestException
    {
        boolean isInCondition = operator.equals(Operator.IN);
        if (column.type instanceof CollectionType)
        {
            if (collectionElement == null)
                return isInCondition ? new CollectionInBound(this, options) : new CollectionBound(this, options);
            else
                return isInCondition ? new ElementAccessInBound(this, options) : new ElementAccessBound(this, options);
        }
        return isInCondition ? new SimpleInBound(this, options) : new SimpleBound(this, options);
    }

    public static abstract class Bound
    {
        public final ColumnDefinition column;
        public final Operator operator;

        protected Bound(ColumnDefinition column, Operator operator)
        {
            this.column = column;
            this.operator = operator;
        }

        /**
         * Validates whether this condition applies to {@code current}.
         */
        public abstract boolean appliesTo(Composite rowPrefix, ColumnFamily current, long now) throws InvalidRequestException;

        public ByteBuffer getCollectionElementValue()
        {
            return null;
        }

        protected boolean isSatisfiedByValue(ByteBuffer value, Cell c, AbstractType<?> type, Operator operator, long now) throws InvalidRequestException
        {
            ByteBuffer columnValue = (c == null || !c.isLive(now)) ? null : c.value();
            return compareWithOperator(operator, type, value, columnValue);
        }

        /** Returns true if the operator is satisfied (i.e. "value operator otherValue == true"), false otherwise. */
        protected boolean compareWithOperator(Operator operator, AbstractType<?> type, ByteBuffer value, ByteBuffer otherValue) throws InvalidRequestException
        {
            if (value == null)
            {
                switch (operator)
                {
                    case EQ:
                        return otherValue == null;
                    case NEQ:
                        return otherValue != null;
                    default:
                        throw new InvalidRequestException(String.format("Invalid comparison with null for operator \"%s\"", operator));
                }
            }
            else if (otherValue == null)
            {
                // the condition value is not null, so only NEQ can return true
                return operator.equals(Operator.NEQ);
            }
            int comparison = type.compare(otherValue, value);
            switch (operator)
            {
                case EQ:
                    return comparison == 0;
                case LT:
                    return comparison < 0;
                case LTE:
                    return comparison <= 0;
                case GT:
                    return comparison > 0;
                case GTE:
                    return comparison >= 0;
                case NEQ:
                    return comparison != 0;
                default:
                    // we shouldn't get IN, CONTAINS, or CONTAINS KEY here
                    throw new AssertionError();
            }
        }

        protected Iterator<Cell> collectionColumns(CellName collection, ColumnFamily cf, final long now)
        {
            // We are testing for collection equality, so we need to have the expected values *and* only those.
            ColumnSlice[] collectionSlice = new ColumnSlice[]{ collection.slice() };
            // Filter live columns, this makes things simpler afterwards
            return Iterators.filter(cf.iterator(collectionSlice), new Predicate<Cell>()
            {
                public boolean apply(Cell c)
                {
                    // we only care about live columns
                    return c.isLive(now);
                }
            });
        }
    }

    /**
     * A condition on a single non-collection column. This does not support IN operators (see SimpleInBound).
     */
    static class SimpleBound extends Bound
    {
        public final ByteBuffer value;

        private SimpleBound(ColumnCondition condition, QueryOptions options) throws InvalidRequestException
        {
            super(condition.column, condition.operator);
            assert !(column.type instanceof CollectionType) && condition.collectionElement == null;
            assert !condition.operator.equals(Operator.IN);
            this.value = condition.value.bindAndGet(options);
        }

        public boolean appliesTo(Composite rowPrefix, ColumnFamily current, long now) throws InvalidRequestException
        {
            CellName name = current.metadata().comparator.create(rowPrefix, column);
            return isSatisfiedByValue(value, current.getColumn(name), column.type, operator, now);
        }
    }

    /**
     * An IN condition on a single non-collection column.
     */
    static class SimpleInBound extends Bound
    {
        public final List<ByteBuffer> inValues;

        private SimpleInBound(ColumnCondition condition, QueryOptions options) throws InvalidRequestException
        {
            super(condition.column, condition.operator);
            assert !(column.type instanceof CollectionType) && condition.collectionElement == null;
            assert condition.operator.equals(Operator.IN);
            if (condition.inValues == null)
                this.inValues = ((Lists.Marker) condition.value).bind(options).getElements();
            else
            {
                this.inValues = new ArrayList<>(condition.inValues.size());
                for (Term value : condition.inValues)
                    this.inValues.add(value.bindAndGet(options));
            }
        }

        public boolean appliesTo(Composite rowPrefix, ColumnFamily current, long now) throws InvalidRequestException
        {
            CellName name = current.metadata().comparator.create(rowPrefix, column);
            for (ByteBuffer value : inValues)
            {
                if (isSatisfiedByValue(value, current.getColumn(name), column.type, Operator.EQ, now))
                    return true;
            }
            return false;
        }
    }

    /** A condition on an element of a collection column. IN operators are not supported here, see ElementAccessInBound. */
    static class ElementAccessBound extends Bound
    {
        public final ByteBuffer collectionElement;
        public final ByteBuffer value;

        private ElementAccessBound(ColumnCondition condition, QueryOptions options) throws InvalidRequestException
        {
            super(condition.column, condition.operator);
            assert column.type instanceof CollectionType && condition.collectionElement != null;
            assert !condition.operator.equals(Operator.IN);
            this.collectionElement = condition.collectionElement.bindAndGet(options);
            this.value = condition.value.bindAndGet(options);
        }

        public boolean appliesTo(Composite rowPrefix, ColumnFamily current, final long now) throws InvalidRequestException
        {
            if (collectionElement == null)
                throw new InvalidRequestException("Invalid null value for " + (column.type instanceof MapType ? "map" : "list") + " element access");

            if (column.type instanceof MapType)
            {
                MapType mapType = (MapType) column.type;
                if (column.type.isMultiCell())
                {
                    Cell cell = current.getColumn(current.metadata().comparator.create(rowPrefix, column, collectionElement));
                    return isSatisfiedByValue(value, cell, mapType.getValuesType(), operator, now);
                }
                else
                {
                    Cell cell = current.getColumn(current.metadata().comparator.create(rowPrefix, column));
                    ByteBuffer mapElementValue = cell.isLive(now) ? mapType.getSerializer().getSerializedValue(cell.value(), collectionElement, mapType.getKeysType())
                                                                  : null;
                    return compareWithOperator(operator, mapType.getValuesType(), value, mapElementValue);
                }
            }

            // sets don't have element access, so it's a list
            ListType listType = (ListType) column.type;
            if (column.type.isMultiCell())
            {
                ByteBuffer columnValue = getListItem(
                        collectionColumns(current.metadata().comparator.create(rowPrefix, column), current, now),
                        getListIndex(collectionElement));
                return compareWithOperator(operator, listType.getElementsType(), value, columnValue);
            }
            else
            {
                Cell cell = current.getColumn(current.metadata().comparator.create(rowPrefix, column));
                ByteBuffer listElementValue = cell.isLive(now) ? listType.getSerializer().getElement(cell.value(), getListIndex(collectionElement))
                                                               : null;
                return compareWithOperator(operator, listType.getElementsType(), value, listElementValue);
            }
        }

        static int getListIndex(ByteBuffer collectionElement) throws InvalidRequestException
        {
            int idx = ByteBufferUtil.toInt(collectionElement);
            if (idx < 0)
                throw new InvalidRequestException(String.format("Invalid negative list index %d", idx));
            return idx;
        }

        static ByteBuffer getListItem(Iterator<Cell> iter, int index) throws InvalidRequestException
        {
            int adv = Iterators.advance(iter, index);
            if (adv == index && iter.hasNext())
                return iter.next().value();
            else
                return null;
        }

        public ByteBuffer getCollectionElementValue()
        {
            return collectionElement;
        }
    }

    static class ElementAccessInBound extends Bound
    {
        public final ByteBuffer collectionElement;
        public final List<ByteBuffer> inValues;

        private ElementAccessInBound(ColumnCondition condition, QueryOptions options) throws InvalidRequestException
        {
            super(condition.column, condition.operator);
            assert column.type instanceof CollectionType && condition.collectionElement != null;
            this.collectionElement = condition.collectionElement.bindAndGet(options);

            if (condition.inValues == null)
                this.inValues = ((Lists.Marker) condition.value).bind(options).getElements();
            else
            {
                this.inValues = new ArrayList<>(condition.inValues.size());
                for (Term value : condition.inValues)
                    this.inValues.add(value.bindAndGet(options));
            }
        }

        public boolean appliesTo(Composite rowPrefix, ColumnFamily current, final long now) throws InvalidRequestException
        {
            if (collectionElement == null)
                throw new InvalidRequestException("Invalid null value for " + (column.type instanceof MapType ? "map" : "list") + " element access");

            CellNameType nameType = current.metadata().comparator;
            if (column.type instanceof MapType)
            {
                MapType mapType = (MapType) column.type;
                AbstractType<?> valueType = mapType.getValuesType();
                if (column.type.isMultiCell())
                {
<<<<<<< HEAD
                    CellName name = nameType.create(rowPrefix, column, collectionElement);
                    Cell item = current.getColumn(name);
                    for (ByteBuffer value : inValues)
                    {
                        if (isSatisfiedByValue(value, item, valueType, Relation.Type.EQ, now))
                            return true;
                    }
                    return false;
                }
                else
                {
                    Cell cell = current.getColumn(nameType.create(rowPrefix, column));
                    ByteBuffer mapElementValue  = null;
                    if (cell != null && cell.isLive(now))
                        mapElementValue =  mapType.getSerializer().getSerializedValue(cell.value(), collectionElement, mapType.getKeysType());
                    for (ByteBuffer value : inValues)
                    {
                        if (value == null)
                        {
                            if (mapElementValue == null)
                                return true;
                            continue;
                        }
                        if (valueType.compare(value, mapElementValue) == 0)
                            return true;
                    }
                    return false;
=======
                    if (isSatisfiedByValue(value, item, valueType, Operator.EQ, now))
                        return true;
>>>>>>> 40ba9fe2
                }
            }

            ListType listType = (ListType) column.type;
            AbstractType<?> elementsType = listType.getElementsType();
            if (column.type.isMultiCell())
            {
                ByteBuffer columnValue = ElementAccessBound.getListItem(
                        collectionColumns(nameType.create(rowPrefix, column), current, now),
                        ElementAccessBound.getListIndex(collectionElement));

                for (ByteBuffer value : inValues)
                {
                    if (compareWithOperator(Relation.Type.EQ, elementsType, value, columnValue))
                        return true;
                }
            }
            else
            {
<<<<<<< HEAD
                Cell cell = current.getColumn(nameType.create(rowPrefix, column));
                ByteBuffer listElementValue = null;
                if (cell != null && cell.isLive(now))
                    listElementValue = listType.getSerializer().getElement(cell.value(), ElementAccessBound.getListIndex(collectionElement));

                for (ByteBuffer value : inValues)
                {
                    if (value == null)
                    {
                        if (listElementValue == null)
                            return true;
                        continue;
                    }
                    if (elementsType.compare(value, listElementValue) == 0)
                        return true;
                }
=======
                if (compareWithOperator(Operator.EQ, valueType, value, columnValue))
                    return true;
>>>>>>> 40ba9fe2
            }
            return false;
        }
    }

    /** A condition on an entire collection column. IN operators are not supported here, see CollectionInBound. */
    static class CollectionBound extends Bound
    {
        private final Term.Terminal value;

        private CollectionBound(ColumnCondition condition, QueryOptions options) throws InvalidRequestException
        {
            super(condition.column, condition.operator);
<<<<<<< HEAD
            assert column.type.isCollection() && condition.collectionElement == null;
            assert !condition.operator.equals(Relation.Type.IN);
=======
            assert column.type instanceof CollectionType && condition.collectionElement == null;
            assert !condition.operator.equals(Operator.IN);
>>>>>>> 40ba9fe2
            this.value = condition.value.bind(options);
        }

        public boolean appliesTo(Composite rowPrefix, ColumnFamily current, final long now) throws InvalidRequestException
        {
            CollectionType type = (CollectionType)column.type;

            if (type.isMultiCell())
            {
                Iterator<Cell> iter = collectionColumns(current.metadata().comparator.create(rowPrefix, column), current, now);
                if (value == null)
                {
                    if (operator.equals(Relation.Type.EQ))
                        return !iter.hasNext();
                    else if (operator.equals(Relation.Type.NEQ))
                        return iter.hasNext();
                    else
                        throw new InvalidRequestException(String.format("Invalid comparison with null for operator \"%s\"", operator));
                }

                return valueAppliesTo(type, iter, value, operator);
            }

            // frozen collections
            Cell cell = current.getColumn(current.metadata().comparator.create(rowPrefix, column));
            if (value == null)
            {
<<<<<<< HEAD
                if (operator == Relation.Type.EQ)
                    return cell == null || !cell.isLive(now);
                else if (operator == Relation.Type.NEQ)
                    return cell != null && cell.isLive(now);
=======
                if (operator.equals(Operator.EQ))
                    return !iter.hasNext();
                else if (operator.equals(Operator.NEQ))
                    return iter.hasNext();
>>>>>>> 40ba9fe2
                else
                    throw new InvalidRequestException(String.format("Invalid comparison with null for operator \"%s\"", operator));
            }

            // make sure we use v3 serialization format for comparison
            ByteBuffer conditionValue;
            if (type.kind == CollectionType.Kind.LIST)
                conditionValue = ((Lists.Value) value).getWithProtocolVersion(Server.VERSION_3);
            else if (type.kind == CollectionType.Kind.SET)
                conditionValue = ((Sets.Value) value).getWithProtocolVersion(Server.VERSION_3);
            else
                conditionValue = ((Maps.Value) value).getWithProtocolVersion(Server.VERSION_3);

            return compareWithOperator(operator, type, conditionValue, cell.value());
        }

        static boolean valueAppliesTo(CollectionType type, Iterator<Cell> iter, Term.Terminal value, Operator operator)
        {
            if (value == null)
                return !iter.hasNext();

            switch (type.kind)
            {
                case LIST: return listAppliesTo((ListType)type, iter, ((Lists.Value)value).elements, operator);
                case SET: return setAppliesTo((SetType)type, iter, ((Sets.Value)value).elements, operator);
                case MAP: return mapAppliesTo((MapType)type, iter, ((Maps.Value)value).map, operator);
            }
            throw new AssertionError();
        }

        private static boolean setOrListAppliesTo(AbstractType<?> type, Iterator<Cell> iter, Iterator<ByteBuffer> conditionIter, Operator operator, boolean isSet)
        {
            while(iter.hasNext())
            {
                if (!conditionIter.hasNext())
                    return operator.equals(Operator.GT) || operator.equals(Operator.GTE) || operator.equals(Operator.NEQ);

                // for lists we use the cell value; for sets we use the cell name
                ByteBuffer cellValue = isSet? iter.next().name().collectionElement() : iter.next().value();
                int comparison = type.compare(cellValue, conditionIter.next());
                if (comparison != 0)
                    return evaluateComparisonWithOperator(comparison, operator);
            }

            if (conditionIter.hasNext())
                return operator.equals(Operator.LT) || operator.equals(Operator.LTE) || operator.equals(Operator.NEQ);

            // they're equal
            return operator == Operator.EQ || operator == Operator.LTE || operator == Operator.GTE;
        }

        private static boolean evaluateComparisonWithOperator(int comparison, Operator operator)
        {
            // called when comparison != 0
            switch (operator)
            {
                case EQ:
                    return false;
                case LT:
                case LTE:
                    return comparison < 0;
                case GT:
                case GTE:
                    return comparison > 0;
                case NEQ:
                    return true;
                default:
                    throw new AssertionError();
            }
        }

        static boolean listAppliesTo(ListType type, Iterator<Cell> iter, List<ByteBuffer> elements, Operator operator)
        {
            return setOrListAppliesTo(type.getElementsType(), iter, elements.iterator(), operator, false);
        }

        static boolean setAppliesTo(SetType type, Iterator<Cell> iter, Set<ByteBuffer> elements, Operator operator)
        {
            ArrayList<ByteBuffer> sortedElements = new ArrayList<>(elements.size());
            sortedElements.addAll(elements);
            Collections.sort(sortedElements, type.getElementsType());
            return setOrListAppliesTo(type.getElementsType(), iter, sortedElements.iterator(), operator, true);
        }

        static boolean mapAppliesTo(MapType type, Iterator<Cell> iter, Map<ByteBuffer, ByteBuffer> elements, Operator operator)
        {
            Iterator<Map.Entry<ByteBuffer, ByteBuffer>> conditionIter = elements.entrySet().iterator();
            while(iter.hasNext())
            {
                if (!conditionIter.hasNext())
                    return operator.equals(Operator.GT) || operator.equals(Operator.GTE) || operator.equals(Operator.NEQ);

                Map.Entry<ByteBuffer, ByteBuffer> conditionEntry = conditionIter.next();
                Cell c = iter.next();

                // compare the keys
                int comparison = type.getKeysType().compare(c.name().collectionElement(), conditionEntry.getKey());
                if (comparison != 0)
                    return evaluateComparisonWithOperator(comparison, operator);

                // compare the values
                comparison = type.getValuesType().compare(c.value(), conditionEntry.getValue());
                if (comparison != 0)
                    return evaluateComparisonWithOperator(comparison, operator);
            }

            if (conditionIter.hasNext())
                return operator.equals(Operator.LT) || operator.equals(Operator.LTE) || operator.equals(Operator.NEQ);

            // they're equal
            return operator == Operator.EQ || operator == Operator.LTE || operator == Operator.GTE;
        }
    }

    public static class CollectionInBound extends Bound
    {
        private final List<Term.Terminal> inValues;

        private CollectionInBound(ColumnCondition condition, QueryOptions options) throws InvalidRequestException
        {
            super(condition.column, condition.operator);
            assert column.type instanceof CollectionType && condition.collectionElement == null;
            assert condition.operator.equals(Operator.IN);
            inValues = new ArrayList<>();
            if (condition.inValues == null)
            {
                // We have a list of serialized collections that need to be deserialized for later comparisons
                CollectionType collectionType = (CollectionType) column.type;
                Lists.Marker inValuesMarker = (Lists.Marker) condition.value;
                if (column.type instanceof ListType)
                {
                    ListType deserializer = ListType.getInstance(collectionType.valueComparator(), false);
                    for (ByteBuffer buffer : inValuesMarker.bind(options).elements)
                    {
                        if (buffer == null)
                            this.inValues.add(null);
                        else
                            this.inValues.add(Lists.Value.fromSerialized(buffer, deserializer, options.getProtocolVersion()));
                    }
                }
                else if (column.type instanceof MapType)
                {
                    MapType deserializer = MapType.getInstance(collectionType.nameComparator(), collectionType.valueComparator(), false);
                    for (ByteBuffer buffer : inValuesMarker.bind(options).elements)
                    {
                        if (buffer == null)
                            this.inValues.add(null);
                        else
                            this.inValues.add(Maps.Value.fromSerialized(buffer, deserializer, options.getProtocolVersion()));
                    }
                }
                else if (column.type instanceof SetType)
                {
                    SetType deserializer = SetType.getInstance(collectionType.valueComparator(), false);
                    for (ByteBuffer buffer : inValuesMarker.bind(options).elements)
                    {
                        if (buffer == null)
                            this.inValues.add(null);
                        else
                            this.inValues.add(Sets.Value.fromSerialized(buffer, deserializer, options.getProtocolVersion()));
                    }
                }
            }
            else
            {
                for (Term value : condition.inValues)
                    this.inValues.add(value.bind(options));
            }
        }

        public boolean appliesTo(Composite rowPrefix, ColumnFamily current, final long now) throws InvalidRequestException
        {
            CollectionType type = (CollectionType)column.type;
            CellName name = current.metadata().comparator.create(rowPrefix, column);
            if (type.isMultiCell())
            {
<<<<<<< HEAD
                // copy iterator contents so that we can properly reuse them for each comparison with an IN value
                List<Cell> cells = newArrayList(collectionColumns(name, current, now));
                for (Term.Terminal value : inValues)
                {
                    if (CollectionBound.valueAppliesTo(type, cells.iterator(), value, Relation.Type.EQ))
                        return true;
                }
                return false;
=======
                if (CollectionBound.valueAppliesTo(type, cells.iterator(), value, Operator.EQ))
                    return true;
>>>>>>> 40ba9fe2
            }
            else
            {
                Cell cell = current.getColumn(name);
                for (Term.Terminal value : inValues)
                {
                    if (value == null)
                    {
                        if (cell == null || !cell.isLive(now))
                            return true;
                    }
                    else if (type.compare(((Term.CollectionTerminal)value).getWithProtocolVersion(Server.VERSION_3), cell.value()) == 0)
                    {
                        return true;
                    }
                }
                return false;
            }
        }
    }

    public static class Raw
    {
        private final Term.Raw value;
        private final List<Term.Raw> inValues;
        private final AbstractMarker.INRaw inMarker;

        // Can be null, only used with the syntax "IF m[e] = ..." (in which case it's 'e')
        private final Term.Raw collectionElement;

        private final Operator operator;

        private Raw(Term.Raw value, List<Term.Raw> inValues, AbstractMarker.INRaw inMarker, Term.Raw collectionElement, Operator op)
        {
            this.value = value;
            this.inValues = inValues;
            this.inMarker = inMarker;
            this.collectionElement = collectionElement;
            this.operator = op;
        }

        /** A condition on a column. For example: "IF col = 'foo'" */
        public static Raw simpleCondition(Term.Raw value, Operator op)
        {
            return new Raw(value, null, null, null, op);
        }

        /** An IN condition on a column. For example: "IF col IN ('foo', 'bar', ...)" */
        public static Raw simpleInCondition(List<Term.Raw> inValues)
        {
            return new Raw(null, inValues, null, null, Operator.IN);
        }

        /** An IN condition on a column with a single marker. For example: "IF col IN ?" */
        public static Raw simpleInCondition(AbstractMarker.INRaw inMarker)
        {
            return new Raw(null, null, inMarker, null, Operator.IN);
        }

        /** A condition on a collection element. For example: "IF col['key'] = 'foo'" */
        public static Raw collectionCondition(Term.Raw value, Term.Raw collectionElement, Operator op)
        {
            return new Raw(value, null, null, collectionElement, op);
        }

        /** An IN condition on a collection element. For example: "IF col['key'] IN ('foo', 'bar', ...)" */
        public static Raw collectionInCondition(Term.Raw collectionElement, List<Term.Raw> inValues)
        {
            return new Raw(null, inValues, null, collectionElement, Operator.IN);
        }

        /** An IN condition on a collection element with a single marker. For example: "IF col['key'] IN ?" */
        public static Raw collectionInCondition(Term.Raw collectionElement, AbstractMarker.INRaw inMarker)
        {
            return new Raw(null, null, inMarker, collectionElement, Operator.IN);
        }

        public ColumnCondition prepare(String keyspace, ColumnDefinition receiver) throws InvalidRequestException
        {
            if (receiver.type instanceof CounterColumnType)
                throw new InvalidRequestException("Conditions on counters are not supported");

            if (collectionElement == null)
            {
                if (operator.equals(Operator.IN))
                {
                    if (inValues == null)
                        return ColumnCondition.inCondition(receiver, inMarker.prepare(keyspace, receiver));
                    List<Term> terms = new ArrayList<>(inValues.size());
                    for (Term.Raw value : inValues)
                        terms.add(value.prepare(keyspace, receiver));
                    return ColumnCondition.inCondition(receiver, terms);
                }
                else
                {
                    return ColumnCondition.condition(receiver, value.prepare(keyspace, receiver), operator);
                }
            }

            if (!(receiver.type.isCollection()))
                throw new InvalidRequestException(String.format("Invalid element access syntax for non-collection column %s", receiver.name));

            ColumnSpecification elementSpec, valueSpec;
            switch ((((CollectionType)receiver.type).kind))
            {
                case LIST:
                    elementSpec = Lists.indexSpecOf(receiver);
                    valueSpec = Lists.valueSpecOf(receiver);
                    break;
                case MAP:
                    elementSpec = Maps.keySpecOf(receiver);
                    valueSpec = Maps.valueSpecOf(receiver);
                    break;
                case SET:
                    throw new InvalidRequestException(String.format("Invalid element access syntax for set column %s", receiver.name));
                default:
                    throw new AssertionError();
            }
            if (operator.equals(Operator.IN))
            {
                if (inValues == null)
                    return ColumnCondition.inCondition(receiver, collectionElement.prepare(keyspace, elementSpec), inMarker.prepare(keyspace, valueSpec));
                List<Term> terms = new ArrayList<>(inValues.size());
                for (Term.Raw value : inValues)
                    terms.add(value.prepare(keyspace, valueSpec));
                return ColumnCondition.inCondition(receiver, collectionElement.prepare(keyspace, elementSpec), terms);
            }
            else
            {
                return ColumnCondition.condition(receiver, collectionElement.prepare(keyspace, elementSpec), value.prepare(keyspace, valueSpec), operator);
            }
        }
    }
}<|MERGE_RESOLUTION|>--- conflicted
+++ resolved
@@ -382,12 +382,11 @@
                 AbstractType<?> valueType = mapType.getValuesType();
                 if (column.type.isMultiCell())
                 {
-<<<<<<< HEAD
                     CellName name = nameType.create(rowPrefix, column, collectionElement);
                     Cell item = current.getColumn(name);
                     for (ByteBuffer value : inValues)
                     {
-                        if (isSatisfiedByValue(value, item, valueType, Relation.Type.EQ, now))
+                        if (isSatisfiedByValue(value, item, valueType, Operator.EQ, now))
                             return true;
                     }
                     return false;
@@ -410,10 +409,6 @@
                             return true;
                     }
                     return false;
-=======
-                    if (isSatisfiedByValue(value, item, valueType, Operator.EQ, now))
-                        return true;
->>>>>>> 40ba9fe2
                 }
             }
 
@@ -427,13 +422,12 @@
 
                 for (ByteBuffer value : inValues)
                 {
-                    if (compareWithOperator(Relation.Type.EQ, elementsType, value, columnValue))
+                    if (compareWithOperator(Operator.EQ, elementsType, value, columnValue))
                         return true;
                 }
             }
             else
             {
-<<<<<<< HEAD
                 Cell cell = current.getColumn(nameType.create(rowPrefix, column));
                 ByteBuffer listElementValue = null;
                 if (cell != null && cell.isLive(now))
@@ -450,10 +444,6 @@
                     if (elementsType.compare(value, listElementValue) == 0)
                         return true;
                 }
-=======
-                if (compareWithOperator(Operator.EQ, valueType, value, columnValue))
-                    return true;
->>>>>>> 40ba9fe2
             }
             return false;
         }
@@ -467,13 +457,8 @@
         private CollectionBound(ColumnCondition condition, QueryOptions options) throws InvalidRequestException
         {
             super(condition.column, condition.operator);
-<<<<<<< HEAD
             assert column.type.isCollection() && condition.collectionElement == null;
-            assert !condition.operator.equals(Relation.Type.IN);
-=======
-            assert column.type instanceof CollectionType && condition.collectionElement == null;
             assert !condition.operator.equals(Operator.IN);
->>>>>>> 40ba9fe2
             this.value = condition.value.bind(options);
         }
 
@@ -486,9 +471,9 @@
                 Iterator<Cell> iter = collectionColumns(current.metadata().comparator.create(rowPrefix, column), current, now);
                 if (value == null)
                 {
-                    if (operator.equals(Relation.Type.EQ))
+                    if (operator.equals(Operator.EQ))
                         return !iter.hasNext();
-                    else if (operator.equals(Relation.Type.NEQ))
+                    else if (operator.equals(Operator.NEQ))
                         return iter.hasNext();
                     else
                         throw new InvalidRequestException(String.format("Invalid comparison with null for operator \"%s\"", operator));
@@ -501,17 +486,10 @@
             Cell cell = current.getColumn(current.metadata().comparator.create(rowPrefix, column));
             if (value == null)
             {
-<<<<<<< HEAD
-                if (operator == Relation.Type.EQ)
+                if (operator == Operator.EQ)
                     return cell == null || !cell.isLive(now);
-                else if (operator == Relation.Type.NEQ)
+                else if (operator == Operator.NEQ)
                     return cell != null && cell.isLive(now);
-=======
-                if (operator.equals(Operator.EQ))
-                    return !iter.hasNext();
-                else if (operator.equals(Operator.NEQ))
-                    return iter.hasNext();
->>>>>>> 40ba9fe2
                 else
                     throw new InvalidRequestException(String.format("Invalid comparison with null for operator \"%s\"", operator));
             }
@@ -688,19 +666,14 @@
             CellName name = current.metadata().comparator.create(rowPrefix, column);
             if (type.isMultiCell())
             {
-<<<<<<< HEAD
                 // copy iterator contents so that we can properly reuse them for each comparison with an IN value
                 List<Cell> cells = newArrayList(collectionColumns(name, current, now));
                 for (Term.Terminal value : inValues)
                 {
-                    if (CollectionBound.valueAppliesTo(type, cells.iterator(), value, Relation.Type.EQ))
+                    if (CollectionBound.valueAppliesTo(type, cells.iterator(), value, Operator.EQ))
                         return true;
                 }
                 return false;
-=======
-                if (CollectionBound.valueAppliesTo(type, cells.iterator(), value, Operator.EQ))
-                    return true;
->>>>>>> 40ba9fe2
             }
             else
             {
