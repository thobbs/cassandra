/*
 * Licensed to the Apache Software Foundation (ASF) under one
 * or more contributor license agreements.  See the NOTICE file
 * distributed with this work for additional information
 * regarding copyright ownership.  The ASF licenses this file
 * to you under the Apache License, Version 2.0 (the
 * "License"); you may not use this file except in compliance
 * with the License.  You may obtain a copy of the License at
 *
 *     http://www.apache.org/licenses/LICENSE-2.0
 *
 * Unless required by applicable law or agreed to in writing, software
 * distributed under the License is distributed on an "AS IS" BASIS,
 * WITHOUT WARRANTIES OR CONDITIONS OF ANY KIND, either express or implied.
 * See the License for the specific language governing permissions and
 * limitations under the License.
 */
package org.apache.cassandra.cql3;

import java.util.ArrayList;
import java.util.List;

import org.apache.cassandra.config.KSMetaData;
import org.apache.cassandra.config.Schema;
import org.apache.cassandra.db.marshal.*;
import org.apache.cassandra.exceptions.InvalidRequestException;
import org.apache.cassandra.exceptions.ConfigurationException;
import org.apache.cassandra.exceptions.SyntaxException;
import org.slf4j.Logger;
import org.slf4j.LoggerFactory;

public interface CQL3Type
{
    static final Logger logger = LoggerFactory.getLogger(CQL3Type.class);

    public boolean isCollection();
    public AbstractType<?> getType();

    public enum Native implements CQL3Type
    {
        ASCII    (AsciiType.instance),
        BIGINT   (LongType.instance),
        BLOB     (BytesType.instance),
        BOOLEAN  (BooleanType.instance),
        COUNTER  (CounterColumnType.instance),
        DECIMAL  (DecimalType.instance),
        DOUBLE   (DoubleType.instance),
        FLOAT    (FloatType.instance),
        INET     (InetAddressType.instance),
        INT      (Int32Type.instance),
        TEXT     (UTF8Type.instance),
        TIMESTAMP(TimestampType.instance),
        UUID     (UUIDType.instance),
        VARCHAR  (UTF8Type.instance),
        VARINT   (IntegerType.instance),
        TIMEUUID (TimeUUIDType.instance);

        private final AbstractType<?> type;

        private Native(AbstractType<?> type)
        {
            this.type = type;
        }

        public boolean isCollection()
        {
            return false;
        }

        public AbstractType<?> getType()
        {
            return type;
        }

        @Override
        public String toString()
        {
            return super.toString().toLowerCase();
        }
    }

    public static class Custom implements CQL3Type
    {
        private final AbstractType<?> type;

        public Custom(AbstractType<?> type)
        {
            this.type = type;
        }

        public Custom(String className) throws SyntaxException, ConfigurationException
        {
            this(TypeParser.parse(className));
        }

        public boolean isCollection()
        {
            return false;
        }

        public AbstractType<?> getType()
        {
            return type;
        }

        @Override
        public final boolean equals(Object o)
        {
            if(!(o instanceof Custom))
                return false;

            Custom that = (Custom)o;
            return type.equals(that.type);
        }

        @Override
        public final int hashCode()
        {
            return type.hashCode();
        }

        @Override
        public String toString()
        {
            return "'" + type + "'";
        }
    }

    public static class Collection implements CQL3Type
    {
        private final CollectionType type;

        public Collection(CollectionType type)
        {
            this.type = type;
        }

        public AbstractType<?> getType()
        {
            return type;
        }

        public boolean isCollection()
        {
            return true;
        }

        @Override
        public final boolean equals(Object o)
        {
            if(!(o instanceof Collection))
                return false;

            Collection that = (Collection)o;
            return type.equals(that.type);
        }

        @Override
        public final int hashCode()
        {
            return type.hashCode();
        }

        @Override
        public String toString()
        {
            boolean isFrozen = !this.type.isMultiCell();
            StringBuilder sb = new StringBuilder(isFrozen ? "frozen<" : "");
            switch (type.kind)
            {
                case LIST:
                    AbstractType<?> listType = isFrozen ? ((FrozenListType)type).elements : ((ListType)type).getElementsType();
                    sb.append("list<").append(listType.asCQL3Type());
                    break;
                case SET:
                    AbstractType<?> setType = isFrozen ? ((FrozenSetType)type).getElementsType() : ((SetType)type).getElementsType();
                    sb.append("set<").append(setType.asCQL3Type());
                    break;
                case MAP:
                    AbstractType<?> keysType = isFrozen ? ((FrozenMapType)type).getKeysType() : ((MapType)type).getKeysType();
                    AbstractType<?> valuesType = isFrozen ? ((FrozenMapType)type).getValuesType() : ((MapType)type).getValuesType();
                    sb.append("map<").append(keysType.asCQL3Type()).append(", ").append(valuesType.asCQL3Type());
                    break;
                default:
                    throw new AssertionError();
            }
            sb.append(">");
            if (isFrozen)
                sb.append(">");
            return sb.toString();
        }
    }

    public static class UserDefined implements CQL3Type
    {
        // Keeping this separatly from type just to simplify toString()
        private final String name;
        private final UserType type;

        private UserDefined(String name, UserType type)
        {
            this.name = name;
            this.type = type;
        }

        public static UserDefined create(UserType type)
        {
            return new UserDefined(UTF8Type.instance.compose(type.name), type);
        }

        public boolean isCollection()
        {
            return false;
        }

        public AbstractType<?> getType()
        {
            return type;
        }

        @Override
        public final boolean equals(Object o)
        {
            if(!(o instanceof UserDefined))
                return false;

            UserDefined that = (UserDefined)o;
            return type.equals(that.type);
        }

        @Override
        public final int hashCode()
        {
            return type.hashCode();
        }

        @Override
        public String toString()
        {
            return name;
        }
    }

    public static class Tuple implements CQL3Type
    {
        private final TupleType type;

        private Tuple(TupleType type)
        {
            this.type = type;
        }

        public static Tuple create(TupleType type)
        {
            return new Tuple(type);
        }

        public boolean isCollection()
        {
            return false;
        }

        public AbstractType<?> getType()
        {
            return type;
        }

        @Override
        public final boolean equals(Object o)
        {
            if(!(o instanceof Tuple))
                return false;

            Tuple that = (Tuple)o;
            return type.equals(that.type);
        }

        @Override
        public final int hashCode()
        {
            return type.hashCode();
        }

        @Override
        public String toString()
        {
            StringBuilder sb = new StringBuilder();
            sb.append("tuple<");
            for (int i = 0; i < type.size(); i++)
            {
                if (i > 0)
                    sb.append(", ");
                sb.append(type.type(i).asCQL3Type());
            }
            sb.append(">");
            return sb.toString();
        }
    }

    // For UserTypes, we need to know the current keyspace to resolve the
    // actual type used, so Raw is a "not yet prepared" CQL3Type.
    public abstract class Raw
    {
        protected boolean frozen = false;

        protected abstract boolean supportsFreezing();

        public boolean isCollection()
        {
            return false;
        }

        public boolean isCounter()
        {
            return false;
        }

        public void freeze() throws InvalidRequestException
        {
            String message = String.format("frozen<> is only allowed on collections, tuples, and user-defined types (got %s)", this);
            throw new InvalidRequestException(message);
        }

        public abstract CQL3Type prepare(String keyspace) throws InvalidRequestException;

        public static Raw from(CQL3Type type)
        {
            return new RawType(type);
        }

        public static Raw userType(UTName name)
        {
            return new RawUT(name);
        }

        public static Raw map(CQL3Type.Raw t1, CQL3Type.Raw t2)
        {
            return new RawCollection(CollectionType.Kind.MAP, t1, t2);
        }

        public static Raw list(CQL3Type.Raw t)
        {
            return new RawCollection(CollectionType.Kind.LIST, null, t);
        }

        public static Raw set(CQL3Type.Raw t)
        {
            return new RawCollection(CollectionType.Kind.SET, null, t);
        }

        public static Raw tuple(List<CQL3Type.Raw> ts)
        {
<<<<<<< HEAD
=======
            for (int i = 0; i < ts.size(); i++)
                if (ts.get(i) != null && ts.get(i).isCounter())
                    throw new InvalidRequestException("counters are not allowed inside tuples");

>>>>>>> 2e37655f
            return new RawTuple(ts);
        }

        public static Raw frozen(CQL3Type.Raw t) throws InvalidRequestException
        {
            t.freeze();
            return t;
        }

        private static class RawType extends Raw
        {
            private CQL3Type type;

            private RawType(CQL3Type type)
            {
                this.type = type;
            }

            public CQL3Type prepare(String keyspace) throws InvalidRequestException
            {
                return type;
            }

            protected boolean supportsFreezing()
            {
                return false;
            }

            public boolean isCounter()
            {
                return type == Native.COUNTER;
            }

            @Override
            public String toString()
            {
                return type.toString();
            }
        }

        private static class RawCollection extends Raw
        {
            private final CollectionType.Kind kind;
            private CQL3Type.Raw keys;
            private CQL3Type.Raw values;

            private RawCollection(CollectionType.Kind kind, CQL3Type.Raw keys, CQL3Type.Raw values)
            {
                this.kind = kind;
                this.keys = keys;
                this.values = values;
            }

            public void freeze() throws InvalidRequestException
            {
                if (keys != null && keys.supportsFreezing())
                    keys.freeze();
                if (values != null && values.supportsFreezing())
                    values.freeze();
                frozen = true;
            }

            protected boolean supportsFreezing()
            {
<<<<<<< HEAD
                return true;
=======
                if (keys != null)
                    keys.freeze();
                values.freeze();
                return super.freeze();
>>>>>>> 2e37655f
            }

            public boolean isCollection()
            {
                return true;
            }

            public CQL3Type prepare(String keyspace) throws InvalidRequestException
            {
                assert values != null : "Got null values type for a collection";

                if (!frozen && values.isCollection() && !values.frozen)
                    throw new InvalidRequestException("Non-frozen collections are not allowed inside collections: " + this);
                if (values.isCounter())
                    throw new InvalidRequestException("Counters are not allowed inside collections: " + this);

                if (keys != null)
                {
                    if (!frozen && keys.isCollection() && !keys.frozen)
                        throw new InvalidRequestException("Non-frozen collections are not allowed inside collections: " + this);
                    if (values.isCounter())
                        throw new InvalidRequestException("Counters are not allowed inside collections: " + this);
                }
                if (!frozen && ((values != null && values.isCollection() && !values.frozen) ||
                                (keys != null && keys.isCollection() && !keys.frozen)))
                    throw new InvalidRequestException("Non-frozen collections are not allowed inside collections: " + this);

                switch (kind)
                {
                    case LIST:
                        if (frozen)
                            return new Collection(FrozenListType.getInstance(values.prepare(keyspace).getType()));
                        else
                            return new Collection(ListType.getInstance(values.prepare(keyspace).getType()));
                    case SET:
                        if (frozen)
                            return new Collection(FrozenSetType.getInstance(values.prepare(keyspace).getType()));
                        else
                            return new Collection(SetType.getInstance(values.prepare(keyspace).getType()));
                    case MAP:
                        assert keys != null : "Got null keys type for a collection";
                        if (frozen)
                            return new Collection(FrozenMapType.getInstance(keys.prepare(keyspace).getType(), values.prepare(keyspace).getType()));
                        else
                            return new Collection(MapType.getInstance(keys.prepare(keyspace).getType(), values.prepare(keyspace).getType()));
                }
                throw new AssertionError();
            }

            @Override
            public String toString()
            {
                String start = frozen? "frozen<" : "";
                String end = frozen ? ">" : "";
                switch (kind)
                {
                    case LIST: return start + "list<" + values + ">" + end;
                    case SET:  return start + "set<" + values + ">" + end;
                    case MAP:  return start + "map<" + keys + ", " + values + ">" + end;
                }
                throw new AssertionError();
            }
        }

        private static class RawUT extends Raw
        {
            private final UTName name;

            private RawUT(UTName name)
            {
                this.name = name;
            }

            public void freeze()
            {
                frozen = true;
            }

            public CQL3Type prepare(String keyspace) throws InvalidRequestException
            {
                if (name.hasKeyspace())
                {
                    // The provided keyspace is the one of the current statement this is part of. If it's different from the keyspace of
                    // the UTName, we reject since we want to limit user types to their own keyspace (see #6643)
                    if (!keyspace.equals(name.getKeyspace()))
                        throw new InvalidRequestException(String.format("Statement on keyspace %s cannot refer to a user type in keyspace %s; "
                                                                        + "user types can only be used in the keyspace they are defined in",
                                                                        keyspace, name.getKeyspace()));
                }
                else
                {
                    name.setKeyspace(keyspace);
                }

                KSMetaData ksm = Schema.instance.getKSMetaData(name.getKeyspace());
                if (ksm == null)
                    throw new InvalidRequestException("Unknown keyspace " + name.getKeyspace());
                UserType type = ksm.userTypes.getType(name.getUserTypeName());
                if (type == null)
                    throw new InvalidRequestException("Unknown type " + name);

                if (!frozen)
                    throw new InvalidRequestException("Non-frozen User-Defined types are not supported, please use frozen<>");

                return new UserDefined(name.toString(), type);
            }

            protected boolean supportsFreezing()
            {
                return true;
            }

            @Override
            public String toString()
            {
                return name.toString();
            }
        }

        private static class RawTuple extends Raw
        {
            private final List<CQL3Type.Raw> types;

            private RawTuple(List<CQL3Type.Raw> types)
            {
                this.types = types;
            }

            protected boolean supportsFreezing()
            {
<<<<<<< HEAD
                return true;
=======
                for (CQL3Type.Raw t : types)
                    if (t != null)
                        t.freeze();
                return super.freeze();
>>>>>>> 2e37655f
            }

            public boolean isCollection()
            {
                return false;
            }

            public void freeze() throws InvalidRequestException
            {
                for (CQL3Type.Raw t : types)
                {
                    if (t.supportsFreezing())
                        t.freeze();
                }
                frozen = true;
            }

            public CQL3Type prepare(String keyspace) throws InvalidRequestException
            {
                if (!frozen)
                    freeze();

                List<AbstractType<?>> ts = new ArrayList<>(types.size());
                for (CQL3Type.Raw t : types)
                {
                    if (t.isCounter())
                        throw new InvalidRequestException("Counters are not allowed inside tuples");

                    ts.add(t.prepare(keyspace).getType());
                }
                return new Tuple(new TupleType(ts));
            }

            @Override
            public String toString()
            {
                StringBuilder sb = new StringBuilder();
                sb.append("tuple<");
                for (int i = 0; i < types.size(); i++)
                {
                    if (i > 0)
                        sb.append(", ");
                    sb.append(types.get(i));
                }
                sb.append(">");
                return sb.toString();
            }
        }
    }
}<|MERGE_RESOLUTION|>--- conflicted
+++ resolved
@@ -350,13 +350,6 @@
 
         public static Raw tuple(List<CQL3Type.Raw> ts)
         {
-<<<<<<< HEAD
-=======
-            for (int i = 0; i < ts.size(); i++)
-                if (ts.get(i) != null && ts.get(i).isCounter())
-                    throw new InvalidRequestException("counters are not allowed inside tuples");
-
->>>>>>> 2e37655f
             return new RawTuple(ts);
         }
 
@@ -421,14 +414,7 @@
 
             protected boolean supportsFreezing()
             {
-<<<<<<< HEAD
                 return true;
-=======
-                if (keys != null)
-                    keys.freeze();
-                values.freeze();
-                return super.freeze();
->>>>>>> 2e37655f
             }
 
             public boolean isCollection()
@@ -449,12 +435,7 @@
                 {
                     if (!frozen && keys.isCollection() && !keys.frozen)
                         throw new InvalidRequestException("Non-frozen collections are not allowed inside collections: " + this);
-                    if (values.isCounter())
-                        throw new InvalidRequestException("Counters are not allowed inside collections: " + this);
-                }
-                if (!frozen && ((values != null && values.isCollection() && !values.frozen) ||
-                                (keys != null && keys.isCollection() && !keys.frozen)))
-                    throw new InvalidRequestException("Non-frozen collections are not allowed inside collections: " + this);
+                }
 
                 switch (kind)
                 {
@@ -559,14 +540,7 @@
 
             protected boolean supportsFreezing()
             {
-<<<<<<< HEAD
                 return true;
-=======
-                for (CQL3Type.Raw t : types)
-                    if (t != null)
-                        t.freeze();
-                return super.freeze();
->>>>>>> 2e37655f
             }
 
             public boolean isCollection()
