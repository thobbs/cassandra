--- conflicted
+++ resolved
@@ -574,16 +574,10 @@
       { $expr = new CreateIndexStatement(cf, $idxName.text, id, props, ifNotExists); }
     ;
 
-<<<<<<< HEAD
-indexIdent returns [IndexTarget id]
-    : c=cident                { $id = IndexTarget.of(c); }
-    | K_KEYS '(' c=cident ')' { $id = IndexTarget.keysOf(c); }
-    | K_FULL_COLLECTION '(' c=cident ')' { $id = IndexTarget.fullCollection(c); }
-=======
 indexIdent returns [IndexTarget.Raw id]
-    : c=cident                { $id = IndexTarget.Raw.of(c); }
+    : c=cident                { $id = IndexTarget.Raw.valuesOf(c); }
     | K_KEYS '(' c=cident ')' { $id = IndexTarget.Raw.keysOf(c); }
->>>>>>> 40ba9fe2
+    | K_FULL_COLLECTION '(' c=cident ')' { $id = IndexTarget.Raw.fullCollection(c); }
     ;
 
 
