--- conflicted
+++ resolved
@@ -333,29 +333,6 @@
                 String owns = new DecimalFormat("##0.00%").format(entry.getValue());
                 outs.printf(format, entry.getKey(), rack, status, state, load, owns, token);
             }
-<<<<<<< HEAD
-            String status = liveNodes.contains(endpoint)
-                    ? "Up"
-                    : deadNodes.contains(endpoint)
-                            ? "Down"
-                            : "?";
-
-            String state = "Normal";
-
-            if (joiningNodes.contains(endpoint))
-                state = "Joining";
-            else if (leavingNodes.contains(endpoint))
-                state = "Leaving";
-            else if (movingNodes.contains(endpoint))
-                state = "Moving";
-
-            String load = loadMap.containsKey(endpoint)
-                    ? loadMap.get(endpoint)
-                    : "?";
-            String owns = new DecimalFormat("##0.00%").format(entry.getValue());
-            outs.printf(format, endpoint, rack, status, state, load, owns, token);
-=======
->>>>>>> 7d2f8a04
         }
         outs.println();
     }
