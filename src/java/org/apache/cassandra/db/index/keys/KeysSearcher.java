--- conflicted
+++ resolved
@@ -19,28 +19,23 @@
 
 import java.io.IOException;
 import java.nio.ByteBuffer;
-import java.util.*;
+import java.util.Collection;
+import java.util.Iterator;
+import java.util.List;
+import java.util.Set;
 
 import org.slf4j.Logger;
 import org.slf4j.LoggerFactory;
 
 import org.apache.cassandra.db.*;
-import org.apache.cassandra.db.filter.*;
-import org.apache.cassandra.db.index.AbstractSimplePerColumnSecondaryIndex;
-import org.apache.cassandra.db.index.PerColumnSecondaryIndex;
-import org.apache.cassandra.db.index.SecondaryIndex;
-import org.apache.cassandra.db.index.SecondaryIndexManager;
-import org.apache.cassandra.db.index.SecondaryIndexSearcher;
+import org.apache.cassandra.db.filter.ExtendedFilter;
+import org.apache.cassandra.db.filter.IDiskAtomFilter;
+import org.apache.cassandra.db.filter.QueryFilter;
+import org.apache.cassandra.db.index.*;
 import org.apache.cassandra.dht.AbstractBounds;
 import org.apache.cassandra.dht.Range;
 import org.apache.cassandra.thrift.IndexExpression;
-<<<<<<< HEAD
-=======
-import org.apache.cassandra.thrift.IndexOperator;
-import org.apache.cassandra.tracing.Tracing;
->>>>>>> 241c70a3
 import org.apache.cassandra.utils.ByteBufferUtil;
-import org.apache.cassandra.utils.FBUtilities;
 import org.apache.cassandra.utils.HeapAllocator;
 
 public class KeysSearcher extends SecondaryIndexSearcher
@@ -52,47 +47,6 @@
         super(indexManager, columns);
     }
 
-<<<<<<< HEAD
-=======
-    private IndexExpression highestSelectivityPredicate(List<IndexExpression> clause)
-    {
-        IndexExpression best = null;
-        int bestMeanCount = Integer.MAX_VALUE;
-        Map<SecondaryIndex, Integer> candidates = new HashMap<>();
-
-        for (IndexExpression expression : clause)
-        {
-            // skip columns belonging to a different index type
-            if (!columns.contains(expression.column_name))
-                continue;
-
-            SecondaryIndex index = indexManager.getIndexForColumn(expression.column_name);
-            if (index == null || (expression.op != IndexOperator.EQ))
-                continue;
-            int columns = index.getIndexCfs().getMeanColumns();
-            candidates.put(index, columns);
-            if (columns < bestMeanCount)
-            {
-                best = expression;
-                bestMeanCount = columns;
-            }
-        }
-
-        if (best == null)
-            Tracing.trace("No applicable indexes found");
-        else
-            Tracing.trace("Candidate index mean cardinalities are {}. Scanning with {}.",
-                          FBUtilities.toString(candidates), indexManager.getIndexForColumn(best.column_name).getIndexName());
-
-        return best;
-    }
-
-    public boolean isIndexing(List<IndexExpression> clause)
-    {
-        return highestSelectivityPredicate(clause) != null;
-    }
-
->>>>>>> 241c70a3
     @Override
     public List<Row> search(ExtendedFilter filter)
     {
