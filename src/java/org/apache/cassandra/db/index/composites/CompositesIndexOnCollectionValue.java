--- conflicted
+++ resolved
@@ -96,15 +96,9 @@
     }
 
     @Override
-<<<<<<< HEAD
-    public boolean supportsOperator(IndexExpression.Operator operator)
-    {
-        return operator == IndexExpression.Operator.CONTAINS;
-=======
     public boolean supportsOperator(Operator operator)
     {
-        return operator == Operator.CONTAINS;
->>>>>>> 40ba9fe2
+        return operator == Operator.CONTAINS && !(columnDef.type instanceof SetType);
     }
 
     @Override
