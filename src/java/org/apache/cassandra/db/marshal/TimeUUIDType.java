/*
 * Licensed to the Apache Software Foundation (ASF) under one
 * or more contributor license agreements.  See the NOTICE file
 * distributed with this work for additional information
 * regarding copyright ownership.  The ASF licenses this file
 * to you under the Apache License, Version 2.0 (the
 * "License"); you may not use this file except in compliance
 * with the License.  You may obtain a copy of the License at
 *
 *     http://www.apache.org/licenses/LICENSE-2.0
 *
 * Unless required by applicable law or agreed to in writing, software
 * distributed under the License is distributed on an "AS IS" BASIS,
 * WITHOUT WARRANTIES OR CONDITIONS OF ANY KIND, either express or implied.
 * See the License for the specific language governing permissions and
 * limitations under the License.
 */
package org.apache.cassandra.db.marshal;

import java.nio.ByteBuffer;
import java.util.UUID;

import org.apache.cassandra.cql3.CQL3Type;
import org.apache.cassandra.cql3.Constants;
import org.apache.cassandra.cql3.Term;
import org.apache.cassandra.serializers.TypeSerializer;
import org.apache.cassandra.serializers.MarshalException;
import org.apache.cassandra.serializers.TimeUUIDSerializer;

public class TimeUUIDType extends AbstractType<UUID>
{
    public static final TimeUUIDType instance = new TimeUUIDType();

    TimeUUIDType()
    {
    } // singleton

    public int compare(ByteBuffer b1, ByteBuffer b2)
    {
        // Compare for length
        int s1 = b1.position(), s2 = b2.position();
        int l1 = b1.limit(), l2 = b2.limit();

        // should we assert exactly 16 bytes (or 0)? seems prudent
        boolean p1 = l1 - s1 == 16, p2 = l2 - s2 == 16;
        if (!(p1 & p2))
        {
            assert p1 | (l1 == s1);
            assert p2 | (l2 == s2);
            return p1 ? 1 : p2 ? -1 : 0;
        }

        long msb1 = b1.getLong(s1);
        long msb2 = b2.getLong(s2);
        msb1 = reorderTimestampBytes(msb1);
        msb2 = reorderTimestampBytes(msb2);

        assert (msb1 & topbyte(0xf0L)) == topbyte(0x10L);
        assert (msb2 & topbyte(0xf0L)) == topbyte(0x10L);

        int c = Long.compare(msb1, msb2);
        if (c != 0)
            return c;

        // this has to be a signed per-byte comparison for compatibility
        // so we transform the bytes so that a simple long comparison is equivalent
        long lsb1 = signedBytesToNativeLong(b1.getLong(s1 + 8));
        long lsb2 = signedBytesToNativeLong(b2.getLong(s2 + 8));
        return Long.compare(lsb1, lsb2);
    }

    // takes as input 8 signed bytes in native machine order
    // returns the first byte unchanged, and the following 7 bytes converted to an unsigned representation
    // which is the same as a 2's complement long in native format
    private static long signedBytesToNativeLong(long signedBytes)
    {
        return signedBytes ^ 0x0080808080808080L;
    }

    private static long topbyte(long topbyte)
    {
        return topbyte << 56;
    }

    protected static long reorderTimestampBytes(long input)
    {
        return    (input <<  48)
                  | ((input <<  16) & 0xFFFF00000000L)
                  |  (input >>> 32);
    }

    public ByteBuffer fromString(String source) throws MarshalException
    {
        ByteBuffer parsed = UUIDType.parse(source);
        if (parsed == null)
            throw new MarshalException(String.format("Unknown timeuuid representation: %s", source));
        if (parsed.remaining() == 16 && UUIDType.version(parsed) != 1)
            throw new MarshalException("TimeUUID supports only version 1 UUIDs");
        return parsed;
    }

    @Override
<<<<<<< HEAD
    public Term fromJSONObject(Object parsed) throws MarshalException
    {
        try
        {
            return new Constants.Value(fromString((String) parsed));
        }
        catch (ClassCastException exc)
        {
            throw new MarshalException(
                    String.format("Expected a string representation of a timeuuid, but got a %s: %s", parsed.getClass().getSimpleName(), parsed));
        }
    }

=======
>>>>>>> 3a6bcb5a
    public CQL3Type asCQL3Type()
    {
        return CQL3Type.Native.TIMEUUID;
    }

    public TypeSerializer<UUID> getSerializer()
    {
        return TimeUUIDSerializer.instance;
    }
}<|MERGE_RESOLUTION|>--- conflicted
+++ resolved
@@ -100,7 +100,6 @@
     }
 
     @Override
-<<<<<<< HEAD
     public Term fromJSONObject(Object parsed) throws MarshalException
     {
         try
@@ -114,8 +113,6 @@
         }
     }
 
-=======
->>>>>>> 3a6bcb5a
     public CQL3Type asCQL3Type()
     {
         return CQL3Type.Native.TIMEUUID;
