--- conflicted
+++ resolved
@@ -70,15 +70,11 @@
 
     private void buildKey(DecoratedKey key)
     {
-<<<<<<< HEAD
         ReadQuery selectQuery = view.getReadQuery();
         if (!selectQuery.selectsKey(key))
             return;
 
-        QueryPager pager = view.getSelectStatement().internalReadForView(key, FBUtilities.nowInSeconds()).getPager(null);
-=======
-        QueryPager pager = SinglePartitionReadCommand.fullPartitionRead(baseCfs.metadata, FBUtilities.nowInSeconds(), key).getPager(null, Server.CURRENT_VERSION);
->>>>>>> 959b96ef
+        QueryPager pager = view.getSelectStatement().internalReadForView(key, FBUtilities.nowInSeconds()).getPager(null, Server.CURRENT_VERSION);
 
         while (!pager.isExhausted())
         {
