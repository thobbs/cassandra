--- conflicted
+++ resolved
@@ -25,20 +25,12 @@
 
 import com.google.common.collect.Iterables;
 
-<<<<<<< HEAD
-import org.apache.cassandra.config.*;
 import org.apache.cassandra.cql3.*;
 import org.apache.cassandra.cql3.statements.ParsedStatement;
 import org.apache.cassandra.cql3.statements.SelectStatement;
 import org.apache.cassandra.db.*;
-=======
-import org.apache.cassandra.config.CFMetaData;
-import org.apache.cassandra.config.ColumnDefinition;
-import org.apache.cassandra.config.ViewDefinition;
-import org.apache.cassandra.config.Schema;
+import org.apache.cassandra.config.*;
 import org.apache.cassandra.cql3.ColumnIdentifier;
-import org.apache.cassandra.db.AbstractReadCommandBuilder;
->>>>>>> 959b96ef
 import org.apache.cassandra.db.AbstractReadCommandBuilder.SinglePartitionSliceBuilder;
 import org.apache.cassandra.db.compaction.CompactionManager;
 import org.apache.cassandra.db.partitions.AbstractBTreePartition;
@@ -48,11 +40,8 @@
 import org.apache.cassandra.schema.KeyspaceMetadata;
 import org.apache.cassandra.service.ClientState;
 import org.apache.cassandra.service.pager.QueryPager;
+import org.apache.cassandra.transport.Server;
 import org.apache.cassandra.utils.FBUtilities;
-<<<<<<< HEAD
-=======
-import org.apache.cassandra.transport.Server;
->>>>>>> 959b96ef
 
 /**
  * A View copies data from a base table into a view table which can be queried independently from the
@@ -213,14 +202,10 @@
         // Check each row for deletion or update
         for (Row row : partition)
         {
-<<<<<<< HEAD
             if (!selectQuery.selectsClustering(partition.partitionKey(), row.clustering()))
                 continue;
 
-            if (includeAllColumns || viewHasAllPrimaryKeys || row.hasComplexDeletion() || !row.deletion().isLive())
-=======
-            if (!row.deletion().isLive())
->>>>>>> 959b96ef
+            if (includeAllColumns || viewHasAllPrimaryKeys || !row.deletion().isLive())
                 return true;
 
             if (row.primaryKeyLivenessInfo().isLive(FBUtilities.nowInSeconds()))
@@ -443,7 +428,7 @@
 
             if (!deletionInfo.getPartitionDeletion().isLive())
             {
-                command = SinglePartitionReadCommand.fullPartitionRead(baseCfs.metadata, rowSet.nowInSec, dk);
+                command = getSelectStatement().internalReadForView(dk, rowSet.nowInSec);
             }
             else
             {
@@ -458,13 +443,6 @@
 
                 command = builder.build();
             }
-<<<<<<< HEAD
-            else
-            {
-                command = getSelectStatement().internalReadForView(dk, rowSet.nowInSec);
-            }
-=======
->>>>>>> 959b96ef
         }
 
         if (command == null)
