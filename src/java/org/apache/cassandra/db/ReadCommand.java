--- conflicted
+++ resolved
@@ -22,19 +22,17 @@
 import java.nio.ByteBuffer;
 import java.util.*;
 
-import com.google.common.collect.Iterables;
-<<<<<<< HEAD
 import com.google.common.collect.Lists;
+
+import org.slf4j.Logger;
+import org.slf4j.LoggerFactory;
+
 import org.apache.cassandra.config.Schema;
 import org.apache.cassandra.cql3.Operator;
 import org.apache.cassandra.dht.AbstractBounds;
 import org.apache.cassandra.service.StorageService;
 import org.apache.cassandra.utils.ByteBufferUtil;
-=======
-
->>>>>>> 6af030a9
-import org.slf4j.Logger;
-import org.slf4j.LoggerFactory;
+
 import org.apache.cassandra.config.CFMetaData;
 import org.apache.cassandra.config.ColumnDefinition;
 import org.apache.cassandra.config.DatabaseDescriptor;
@@ -659,7 +657,7 @@
             out.writeBoolean(rangeCommand.dataRange().isPaging());  // isPaging
         }
 
-        public ReadCommand deserialize(DataInput in, int version) throws IOException
+        public ReadCommand deserialize(DataInputPlus in, int version) throws IOException
         {
             String keyspace = in.readUTF();
             String columnFamily = in.readUTF();
@@ -760,54 +758,52 @@
 
         public long serializedSize(ReadCommand command, int version)
         {
-            TypeSizes sizes = TypeSizes.NATIVE;
-
             assert command.kind == Kind.PARTITION_RANGE;
             PartitionRangeReadCommand rangeCommand = (PartitionRangeReadCommand) command;
             rangeCommand = LegacyReadCommandSerializer.maybeConvertNamesToSlice(rangeCommand);
             CFMetaData metadata = rangeCommand.metadata();
 
-            long size = sizes.sizeof(metadata.ksName);
-            size += sizes.sizeof(metadata.cfName);
-            size += sizes.sizeof((long) rangeCommand.nowInSec());
+            long size = TypeSizes.sizeof(metadata.ksName);
+            size += TypeSizes.sizeof(metadata.cfName);
+            size += TypeSizes.sizeof((long) rangeCommand.nowInSec());
 
             size += 1;  // single byte flag: 0 for slices, 1 for names
             if (rangeCommand.isNamesQuery())
             {
                 PartitionColumns columns = rangeCommand.columnFilter().fetchedColumns();
                 ClusteringIndexNamesFilter filter = (ClusteringIndexNamesFilter) rangeCommand.dataRange().clusteringIndexFilter;
-                size += LegacyReadCommandSerializer.serializedNamesFilterSize(filter, metadata, columns, sizes);
+                size += LegacyReadCommandSerializer.serializedNamesFilterSize(filter, metadata, columns);
             }
             else
             {
                 ClusteringIndexSliceFilter filter = (ClusteringIndexSliceFilter) rangeCommand.dataRange().clusteringIndexFilter;
                 boolean makeStaticSlice = !rangeCommand.columnFilter().fetchedColumns().statics.isEmpty() && !filter.requestedSlices().selects(Clustering.STATIC_CLUSTERING);
                 size += LegacyReadCommandSerializer.serializedSlicesSize(filter.requestedSlices(), makeStaticSlice, metadata);
-                size += sizes.sizeof(filter.isReversed());
-                size += sizes.sizeof(rangeCommand.limits().perPartitionCount());
-                size += sizes.sizeof(0); // compositesToGroup
+                size += TypeSizes.sizeof(filter.isReversed());
+                size += TypeSizes.sizeof(rangeCommand.limits().perPartitionCount());
+                size += TypeSizes.sizeof(0); // compositesToGroup
             }
 
             if (rangeCommand.rowFilter().equals(RowFilter.NONE))
             {
-                size += sizes.sizeof(0);
+                size += TypeSizes.sizeof(0);
             }
             else
             {
                 ArrayList<RowFilter.Expression> indexExpressions = Lists.newArrayList(rangeCommand.rowFilter().iterator());
-                size += sizes.sizeof(indexExpressions.size());
+                size += TypeSizes.sizeof(indexExpressions.size());
                 for (RowFilter.Expression expression : indexExpressions)
                 {
-                    size += ByteBufferUtil.serializedSizeWithShortLength(expression.column().name.bytes, sizes);
-                    size += sizes.sizeof(expression.operator().ordinal());
-                    size += ByteBufferUtil.serializedSizeWithShortLength(expression.getIndexValue(), sizes);
+                    size += ByteBufferUtil.serializedSizeWithShortLength(expression.column().name.bytes);
+                    size += TypeSizes.sizeof(expression.operator().ordinal());
+                    size += ByteBufferUtil.serializedSizeWithShortLength(expression.getIndexValue());
                 }
             }
 
             size += AbstractBounds.rowPositionSerializer.serializedSize(rangeCommand.dataRange().keyRange(), version);
-            size += sizes.sizeof(rangeCommand.limits().count());
-            size += sizes.sizeof(!rangeCommand.isForThrift());
-            return size + sizes.sizeof(rangeCommand.dataRange().isPaging());
+            size += TypeSizes.sizeof(rangeCommand.limits().count());
+            size += TypeSizes.sizeof(!rangeCommand.isForThrift());
+            return size + TypeSizes.sizeof(rangeCommand.dataRange().isPaging());
         }
     }
 
@@ -850,7 +846,7 @@
             //            out.writeBoolean(cmd.countCQL3Rows);
         }
 
-        public ReadCommand deserialize(DataInput in, int version) throws IOException
+        public ReadCommand deserialize(DataInputPlus in, int version) throws IOException
         {
             // TODO
             throw new UnsupportedOperationException();
@@ -943,7 +939,7 @@
                 serializeNamesCommand((SinglePartitionNamesCommand) singleReadCommand, out);
         }
 
-        public ReadCommand deserialize(DataInput in, int version) throws IOException
+        public ReadCommand deserialize(DataInputPlus in, int version) throws IOException
         {
             LegacyType msgType = LegacyType.fromSerializedValue(in.readByte());
 
@@ -976,8 +972,6 @@
 
         public long serializedSize(ReadCommand command, int version)
         {
-            TypeSizes sizes = TypeSizes.NATIVE;
-
             assert command.kind == Kind.SINGLE_PARTITION;
             SinglePartitionReadCommand singleReadCommand = (SinglePartitionReadCommand) command;
             singleReadCommand = maybeConvertNamesToSlice(singleReadCommand);
@@ -987,10 +981,10 @@
             CFMetaData metadata = singleReadCommand.metadata();
 
             long size = 1;  // message type (single byte)
-            size += sizes.sizeof(command.isDigestQuery());
-            size += sizes.sizeof(metadata.ksName);
-            size += sizes.sizeof((short) keySize) + keySize;
-            size += sizes.sizeof((long) command.nowInSec());
+            size += TypeSizes.sizeof(command.isDigestQuery());
+            size += TypeSizes.sizeof(metadata.ksName);
+            size += TypeSizes.sizeof((short) keySize) + keySize;
+            size += TypeSizes.sizeof((long) command.nowInSec());
 
             if (singleReadCommand.clusteringIndexFilter().kind() == ClusteringIndexFilter.Kind.SLICE)
                 return size + serializedSliceCommandSize((SinglePartitionSliceCommand) singleReadCommand);
@@ -1127,7 +1121,7 @@
                 out.writeBoolean(false);
         }
 
-        public static long serializedNamesFilterSize(ClusteringIndexNamesFilter filter, CFMetaData metadata, PartitionColumns fetchedColumns, TypeSizes sizes)
+        public static long serializedNamesFilterSize(ClusteringIndexNamesFilter filter, CFMetaData metadata, PartitionColumns fetchedColumns)
         {
             SortedSet<Clustering> requestedRows = filter.requestedRows();
 
@@ -1135,31 +1129,31 @@
             if (requestedRows.isEmpty())
             {
                 // only static columns are requested
-                size += sizes.sizeof(fetchedColumns.size());
+                size += TypeSizes.sizeof(fetchedColumns.size());
                 for (ColumnDefinition column : fetchedColumns)
-                    size += ByteBufferUtil.serializedSizeWithShortLength(column.name.bytes, sizes);
+                    size += ByteBufferUtil.serializedSizeWithShortLength(column.name.bytes);
             }
             else
             {
-                size += sizes.sizeof(requestedRows.size() * fetchedColumns.size());
+                size += TypeSizes.sizeof(requestedRows.size() * fetchedColumns.size());
                 for (Clustering clustering : requestedRows)
                 {
                     for (ColumnDefinition column : fetchedColumns)
-                        size += ByteBufferUtil.serializedSizeWithShortLength(LegacyLayout.encodeCellName(metadata, clustering, column.name.bytes, null), sizes);
-                }
-            }
-
-            return size + sizes.sizeof(true);  // countCql3Rows
+                        size += ByteBufferUtil.serializedSizeWithShortLength(LegacyLayout.encodeCellName(metadata, clustering, column.name.bytes, null));
+                }
+            }
+
+            return size + TypeSizes.sizeof(true);  // countCql3Rows
         }
 
         public long serializedNamesCommandSize(SinglePartitionNamesCommand command)
         {
             ClusteringIndexNamesFilter filter = command.clusteringIndexFilter();
             PartitionColumns columns = command.columnFilter().fetchedColumns();
-            return serializedNamesFilterSize(filter, command.metadata(), columns, TypeSizes.NATIVE);
-        }
-
-        private SinglePartitionNamesCommand deserializeNamesCommand(DataInput in, boolean isDigest, CFMetaData metadata, DecoratedKey key, int nowInSeconds) throws IOException, UnknownColumnException
+            return serializedNamesFilterSize(filter, command.metadata(), columns);
+        }
+
+        private SinglePartitionNamesCommand deserializeNamesCommand(DataInputPlus in, boolean isDigest, CFMetaData metadata, DecoratedKey key, int nowInSeconds) throws IOException, UnknownColumnException
         {
             int numCellNames = in.readInt();
             NavigableSet<Clustering> clusterings = new TreeSet<>(metadata.comparator);
@@ -1295,7 +1289,6 @@
 
         public long serializedSliceCommandSize(SinglePartitionSliceCommand command)
         {
-            TypeSizes sizes = TypeSizes.NATIVE;
             CFMetaData metadata = command.metadata();
             ClusteringIndexSliceFilter filter = command.clusteringIndexFilter();
 
@@ -1303,34 +1296,33 @@
             boolean makeStaticSlice = !command.columnFilter().fetchedColumns().statics.isEmpty() && !slices.selects(Clustering.STATIC_CLUSTERING);
 
             long size = serializedSlicesSize(slices, makeStaticSlice, metadata);
-            size += sizes.sizeof(command.clusteringIndexFilter().isReversed());
-            size += sizes.sizeof(command.limits().count());
-            return size + sizes.sizeof(0);  // compositesToGroup
+            size += TypeSizes.sizeof(command.clusteringIndexFilter().isReversed());
+            size += TypeSizes.sizeof(command.limits().count());
+            return size + TypeSizes.sizeof(0);  // compositesToGroup
         }
 
         static long serializedSlicesSize(Slices slices, boolean makeStaticSlice, CFMetaData metadata)
         {
-            TypeSizes sizes = TypeSizes.NATIVE;
-            long size = sizes.sizeof(slices.size());
+            long size = TypeSizes.sizeof(slices.size());
 
             for (Slice slice : slices)
             {
                 ByteBuffer sliceStart = LegacyLayout.encodeBound(metadata, slice.start(), true);
-                size += ByteBufferUtil.serializedSizeWithShortLength(sliceStart, sizes);
+                size += ByteBufferUtil.serializedSizeWithShortLength(sliceStart);
                 ByteBuffer sliceEnd = LegacyLayout.encodeBound(metadata, slice.end(), false);
-                size += ByteBufferUtil.serializedSizeWithShortLength(sliceEnd, sizes);
+                size += ByteBufferUtil.serializedSizeWithShortLength(sliceEnd);
             }
 
             if (makeStaticSlice)
             {
                 ByteBuffer sliceStart = LegacyLayout.encodeBound(metadata, Slice.Bound.BOTTOM, false);
-                size += ByteBufferUtil.serializedSizeWithShortLength(sliceStart, sizes);
-
-                size += sizes.sizeof((short) (metadata.comparator.size() * 3 + 2));
-                size += sizes.sizeof((short) LegacyLayout.STATIC_PREFIX);
+                size += ByteBufferUtil.serializedSizeWithShortLength(sliceStart);
+
+                size += TypeSizes.sizeof((short) (metadata.comparator.size() * 3 + 2));
+                size += TypeSizes.sizeof((short) LegacyLayout.STATIC_PREFIX);
                 for (int i = 0; i < metadata.comparator.size(); i++)
                 {
-                    size += ByteBufferUtil.serializedSizeWithShortLength(ByteBufferUtil.EMPTY_BYTE_BUFFER, sizes);
+                    size += ByteBufferUtil.serializedSizeWithShortLength(ByteBufferUtil.EMPTY_BYTE_BUFFER);
                     size += 1;  // EOC
                 }
             }
@@ -1338,7 +1330,7 @@
             return size;
         }
 
-        private SinglePartitionSliceCommand deserializeSliceCommand(DataInput in, boolean isDigest, CFMetaData metadata, DecoratedKey key, int nowInSeconds) throws IOException, UnknownColumnException
+        private SinglePartitionSliceCommand deserializeSliceCommand(DataInputPlus in, boolean isDigest, CFMetaData metadata, DecoratedKey key, int nowInSeconds) throws IOException, UnknownColumnException
         {
             ClusteringIndexSliceFilter filter = deserializeSlicePartitionFilter(in, metadata);
             int count = in.readInt();
@@ -1363,7 +1355,7 @@
             return new SinglePartitionSliceCommand(isDigest, true, metadata, nowInSeconds, ColumnFilter.selection(columns), RowFilter.NONE, limits, key, filter);
         }
 
-        static ClusteringIndexSliceFilter deserializeSlicePartitionFilter(DataInput in, CFMetaData metadata) throws IOException
+        static ClusteringIndexSliceFilter deserializeSlicePartitionFilter(DataInputPlus in, CFMetaData metadata) throws IOException
         {
             int numSlices = in.readInt();
             ByteBuffer[] startBuffers = new ByteBuffer[numSlices];
