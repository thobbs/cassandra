--- conflicted
+++ resolved
@@ -452,35 +452,22 @@
                     {
                         // This view update can't happen right now. so rather than keep this thread busy
                         // we will re-apply ourself to the queue and try again later
+                        final CompletableFuture<Void> f = future == null ? new CompletableFuture<>() : future;
                         StageManager.getStage(Stage.MUTATION).execute(() -> {
-                            if (writeCommitLog)
-                                mutation.apply();
-                            else
-                                mutation.applyUnsafe();
+                            try
+                            {
+                                apply(mutation, writeCommitLog, updateIndexes, isClReplay, f);
+                            } catch (Throwable exc) {
+                                f.completeExceptionally(exc);
+                            }
                         });
 
-                        return;
+                        return f;
                     }
                 }
                 else
                 {
-<<<<<<< HEAD
                     locks[i] = lock;
-=======
-                    //This view update can't happen right now. so rather than keep this thread busy
-                    // we will re-apply ourself to the queue and try again later
-                    final CompletableFuture<Void> f = future == null ? new CompletableFuture<>() : future;
-                    StageManager.getStage(Stage.MUTATION).execute(() -> {
-                        try
-                        {
-                            apply(mutation, writeCommitLog, updateIndexes, isClReplay, f);
-                        } catch (Throwable exc) {
-                            f.completeExceptionally(exc);
-                        }
-                    });
-
-                    return f;
->>>>>>> 007e2cd7
                 }
             }
 
