/*
 * Licensed to the Apache Software Foundation (ASF) under one
 * or more contributor license agreements.  See the NOTICE file
 * distributed with this work for additional information
 * regarding copyright ownership.  The ASF licenses this file
 * to you under the Apache License, Version 2.0 (the
 * "License"); you may not use this file except in compliance
 * with the License.  You may obtain a copy of the License at
 *
 *     http://www.apache.org/licenses/LICENSE-2.0
 *
 * Unless required by applicable law or agreed to in writing, software
 * distributed under the License is distributed on an "AS IS" BASIS,
 * WITHOUT WARRANTIES OR CONDITIONS OF ANY KIND, either express or implied.
 * See the License for the specific language governing permissions and
 * limitations under the License.
 */
package org.apache.cassandra.db;

import java.io.File;
import java.io.IOException;
import java.util.*;
import java.util.concurrent.ConcurrentHashMap;
import java.util.concurrent.ConcurrentMap;
import java.util.concurrent.Future;
import java.util.concurrent.locks.Lock;

import com.google.common.base.Function;
import com.google.common.collect.Iterables;

import org.apache.cassandra.concurrent.Stage;
import org.apache.cassandra.concurrent.StageManager;
import org.apache.cassandra.config.CFMetaData;
import org.apache.cassandra.config.Config;
import org.apache.cassandra.config.DatabaseDescriptor;
import org.apache.cassandra.config.Schema;
import org.apache.cassandra.db.commitlog.CommitLog;
import org.apache.cassandra.db.commitlog.ReplayPosition;
import org.apache.cassandra.db.compaction.CompactionManager;
import org.apache.cassandra.db.lifecycle.SSTableSet;
import org.apache.cassandra.db.partitions.PartitionUpdate;
import org.apache.cassandra.db.rows.UnfilteredRowIterator;
import org.apache.cassandra.db.view.ViewManager;
import org.apache.cassandra.exceptions.WriteTimeoutException;
import org.apache.cassandra.index.Index;
import org.apache.cassandra.index.SecondaryIndexManager;
import org.apache.cassandra.index.transactions.UpdateTransaction;
import org.apache.cassandra.io.sstable.format.SSTableReader;
import org.apache.cassandra.locator.AbstractReplicationStrategy;
import org.apache.cassandra.metrics.KeyspaceMetrics;
import org.apache.cassandra.schema.KeyspaceMetadata;
import org.apache.cassandra.service.StorageService;
import org.apache.cassandra.tracing.Tracing;
import org.apache.cassandra.utils.ByteBufferUtil;
import org.apache.cassandra.utils.FBUtilities;
import org.apache.cassandra.utils.JVMStabilityInspector;
import org.apache.cassandra.utils.concurrent.OpOrder;
import org.slf4j.Logger;
import org.slf4j.LoggerFactory;

/**
 * It represents a Keyspace.
 */
public class Keyspace
{
    private static final Logger logger = LoggerFactory.getLogger(Keyspace.class);

    private static final String TEST_FAIL_WRITES_KS = System.getProperty("cassandra.test.fail_writes_ks", "");
    private static final boolean TEST_FAIL_WRITES = !TEST_FAIL_WRITES_KS.isEmpty();

    public final KeyspaceMetrics metric;

    // It is possible to call Keyspace.open without a running daemon, so it makes sense to ensure
    // proper directories here as well as in CassandraDaemon.
    static
    {
        if (!Config.isClientMode())
            DatabaseDescriptor.createAllDirectories();
    }

    private volatile KeyspaceMetadata metadata;

    //OpOrder is defined globally since we need to order writes across
    //Keyspaces in the case of Views (batchlog of view mutations)
    public static final OpOrder writeOrder = new OpOrder();

    /* ColumnFamilyStore per column family */
    private final ConcurrentMap<UUID, ColumnFamilyStore> columnFamilyStores = new ConcurrentHashMap<>();
    private volatile AbstractReplicationStrategy replicationStrategy;
    public final ViewManager viewManager;

    public static final Function<String,Keyspace> keyspaceTransformer = new Function<String, Keyspace>()
    {
        public Keyspace apply(String keyspaceName)
        {
            return Keyspace.open(keyspaceName);
        }
    };

    private static volatile boolean initialized = false;

    public static void setInitialized()
    {
        initialized = true;
    }

    public static Keyspace open(String keyspaceName)
    {
        assert initialized || Schema.isSystemKeyspace(keyspaceName);
        return open(keyspaceName, Schema.instance, true);
    }

    // to only be used by org.apache.cassandra.tools.Standalone* classes
    public static Keyspace openWithoutSSTables(String keyspaceName)
    {
        return open(keyspaceName, Schema.instance, false);
    }

    private static Keyspace open(String keyspaceName, Schema schema, boolean loadSSTables)
    {
        Keyspace keyspaceInstance = schema.getKeyspaceInstance(keyspaceName);

        if (keyspaceInstance == null)
        {
            // instantiate the Keyspace.  we could use putIfAbsent but it's important to making sure it is only done once
            // per keyspace, so we synchronize and re-check before doing it.
            synchronized (Keyspace.class)
            {
                keyspaceInstance = schema.getKeyspaceInstance(keyspaceName);
                if (keyspaceInstance == null)
                {
                    // open and store the keyspace
                    keyspaceInstance = new Keyspace(keyspaceName, loadSSTables);
                    schema.storeKeyspaceInstance(keyspaceInstance);
                }
            }
        }
        return keyspaceInstance;
    }

    public static Keyspace clear(String keyspaceName)
    {
        return clear(keyspaceName, Schema.instance);
    }

    public static Keyspace clear(String keyspaceName, Schema schema)
    {
        synchronized (Keyspace.class)
        {
            Keyspace t = schema.removeKeyspaceInstance(keyspaceName);
            if (t != null)
            {
                for (ColumnFamilyStore cfs : t.getColumnFamilyStores())
                    t.unloadCf(cfs);
                t.metric.release();
            }
            return t;
        }
    }

    public static ColumnFamilyStore openAndGetStore(CFMetaData cfm)
    {
        return open(cfm.ksName).getColumnFamilyStore(cfm.cfId);
    }

    /**
     * Removes every SSTable in the directory from the appropriate Tracker's view.
     * @param directory the unreadable directory, possibly with SSTables in it, but not necessarily.
     */
    public static void removeUnreadableSSTables(File directory)
    {
        for (Keyspace keyspace : Keyspace.all())
        {
            for (ColumnFamilyStore baseCfs : keyspace.getColumnFamilyStores())
            {
                for (ColumnFamilyStore cfs : baseCfs.concatWithIndexes())
                    cfs.maybeRemoveUnreadableSSTables(directory);
            }
        }
    }

    public void setMetadata(KeyspaceMetadata metadata)
    {
        this.metadata = metadata;
        createReplicationStrategy(metadata);
    }

    public KeyspaceMetadata getMetadata()
    {
        return metadata;
    }

    public Collection<ColumnFamilyStore> getColumnFamilyStores()
    {
        return Collections.unmodifiableCollection(columnFamilyStores.values());
    }

    public ColumnFamilyStore getColumnFamilyStore(String cfName)
    {
        UUID id = Schema.instance.getId(getName(), cfName);
        if (id == null)
            throw new IllegalArgumentException(String.format("Unknown keyspace/cf pair (%s.%s)", getName(), cfName));
        return getColumnFamilyStore(id);
    }

    public ColumnFamilyStore getColumnFamilyStore(UUID id)
    {
        ColumnFamilyStore cfs = columnFamilyStores.get(id);
        if (cfs == null)
            throw new IllegalArgumentException("Unknown CF " + id);
        return cfs;
    }

    public boolean hasColumnFamilyStore(UUID id)
    {
        return columnFamilyStores.containsKey(id);
    }

    /**
     * Take a snapshot of the specific column family, or the entire set of column families
     * if columnFamily is null with a given timestamp
     *
     * @param snapshotName     the tag associated with the name of the snapshot.  This value may not be null
     * @param columnFamilyName the column family to snapshot or all on null
     * @throws IOException if the column family doesn't exist
     */
    public void snapshot(String snapshotName, String columnFamilyName) throws IOException
    {
        assert snapshotName != null;
        boolean tookSnapShot = false;
        for (ColumnFamilyStore cfStore : columnFamilyStores.values())
        {
            if (columnFamilyName == null || cfStore.name.equals(columnFamilyName))
            {
                tookSnapShot = true;
                cfStore.snapshot(snapshotName);
            }
        }

        if ((columnFamilyName != null) && !tookSnapShot)
            throw new IOException("Failed taking snapshot. Table " + columnFamilyName + " does not exist.");
    }

    /**
     * @param clientSuppliedName may be null.
     * @return the name of the snapshot
     */
    public static String getTimestampedSnapshotName(String clientSuppliedName)
    {
        String snapshotName = Long.toString(System.currentTimeMillis());
        if (clientSuppliedName != null && !clientSuppliedName.equals(""))
        {
            snapshotName = snapshotName + "-" + clientSuppliedName;
        }
        return snapshotName;
    }

    /**
     * Check whether snapshots already exists for a given name.
     *
     * @param snapshotName the user supplied snapshot name
     * @return true if the snapshot exists
     */
    public boolean snapshotExists(String snapshotName)
    {
        assert snapshotName != null;
        for (ColumnFamilyStore cfStore : columnFamilyStores.values())
        {
            if (cfStore.snapshotExists(snapshotName))
                return true;
        }
        return false;
    }

    /**
     * Clear all the snapshots for a given keyspace.
     *
     * @param snapshotName the user supplied snapshot name. It empty or null,
     *                     all the snapshots will be cleaned
     */
    public static void clearSnapshot(String snapshotName, String keyspace)
    {
        List<File> snapshotDirs = Directories.getKSChildDirectories(keyspace);
        Directories.clearSnapshot(snapshotName, snapshotDirs);
    }

    /**
     * @return A list of open SSTableReaders
     */
    public List<SSTableReader> getAllSSTables(SSTableSet sstableSet)
    {
        List<SSTableReader> list = new ArrayList<>(columnFamilyStores.size());
        for (ColumnFamilyStore cfStore : columnFamilyStores.values())
            Iterables.addAll(list, cfStore.getSSTables(sstableSet));
        return list;
    }

    private Keyspace(String keyspaceName, boolean loadSSTables)
    {
        metadata = Schema.instance.getKSMetaData(keyspaceName);
        assert metadata != null : "Unknown keyspace " + keyspaceName;
        createReplicationStrategy(metadata);

        this.metric = new KeyspaceMetrics(this);
        this.viewManager = new ViewManager(this);
        for (CFMetaData cfm : metadata.tablesAndViews())
        {
            logger.trace("Initializing {}.{}", getName(), cfm.cfName);
            initCf(cfm.cfId, cfm.cfName, loadSSTables);
        }
        this.viewManager.reload();
    }

    private Keyspace(KeyspaceMetadata metadata)
    {
        this.metadata = metadata;
        createReplicationStrategy(metadata);
        this.metric = new KeyspaceMetrics(this);
        this.viewManager = new ViewManager(this);
    }

    public static Keyspace mockKS(KeyspaceMetadata metadata)
    {
        return new Keyspace(metadata);
    }

    private void createReplicationStrategy(KeyspaceMetadata ksm)
    {
        replicationStrategy = AbstractReplicationStrategy.createReplicationStrategy(ksm.name,
                                                                                    ksm.params.replication.klass,
                                                                                    StorageService.instance.getTokenMetadata(),
                                                                                    DatabaseDescriptor.getEndpointSnitch(),
                                                                                    ksm.params.replication.options);
    }

    // best invoked on the compaction mananger.
    public void dropCf(UUID cfId)
    {
        assert columnFamilyStores.containsKey(cfId);
        ColumnFamilyStore cfs = columnFamilyStores.remove(cfId);
        if (cfs == null)
            return;

        cfs.getCompactionStrategyManager().shutdown();
        CompactionManager.instance.interruptCompactionForCFs(cfs.concatWithIndexes(), true);
        // wait for any outstanding reads/writes that might affect the CFS
        cfs.keyspace.writeOrder.awaitNewBarrier();
        cfs.readOrdering.awaitNewBarrier();

        unloadCf(cfs);
    }

    // disassociate a cfs from this keyspace instance.
    private void unloadCf(ColumnFamilyStore cfs)
    {
        cfs.forceBlockingFlush();
        cfs.invalidate();
    }

    /**
     * adds a cf to internal structures, ends up creating disk files).
     */
    public void initCf(UUID cfId, String cfName, boolean loadSSTables)
    {
        ColumnFamilyStore cfs = columnFamilyStores.get(cfId);

        if (cfs == null)
        {
            // CFS being created for the first time, either on server startup or new CF being added.
            // We don't worry about races here; startup is safe, and adding multiple idential CFs
            // simultaneously is a "don't do that" scenario.
            ColumnFamilyStore newCfs = ColumnFamilyStore.createColumnFamilyStore(this, cfName, loadSSTables);

            ColumnFamilyStore oldCfs = columnFamilyStores.putIfAbsent(cfId, newCfs);
            // CFS mbean instantiation will error out before we hit this, but in case that changes...
            if (oldCfs != null)
                throw new IllegalStateException("added multiple mappings for cf id " + cfId);
        }
        else
        {
            // re-initializing an existing CF.  This will happen if you cleared the schema
            // on this node and it's getting repopulated from the rest of the cluster.
            assert cfs.name.equals(cfName);
            cfs.metadata.reload();
            cfs.reload();
        }
    }

    public void apply(Mutation mutation, boolean writeCommitLog)
    {
        apply(mutation, writeCommitLog, true, false);
    }

    public void apply(Mutation mutation, boolean writeCommitLog, boolean updateIndexes)
    {
        apply(mutation, writeCommitLog, updateIndexes, false);
    }

    public void applyFromCommitLog(Mutation mutation)
    {
        apply(mutation, false, true, true);
    }

    /**
     * This method appends a row to the global CommitLog, then updates memtables and indexes.
     *
     * @param mutation       the row to write.  Must not be modified after calling apply, since commitlog append
     *                       may happen concurrently, depending on the CL Executor type.
     * @param writeCommitLog false to disable commitlog append entirely
     * @param updateIndexes  false to disable index updates (used by CollationController "defragmenting")
     * @param isClReplay     true if caller is the commitlog replayer
     */
    public void apply(final Mutation mutation, final boolean writeCommitLog, boolean updateIndexes, boolean isClReplay)
    {
        if (TEST_FAIL_WRITES && metadata.name.equals(TEST_FAIL_WRITES_KS))
            throw new RuntimeException("Testing write failures");

        Lock lock = null;
        boolean requiresViewUpdate = updateIndexes && viewManager.updatesAffectView(Collections.singleton(mutation), false);

        if (requiresViewUpdate)
        {
            lock = ViewManager.acquireLockFor(mutation.key().getKey());

            if (lock == null)
            {
                if ((System.currentTimeMillis() - mutation.createdAt) > DatabaseDescriptor.getWriteRpcTimeout())
                {
                    logger.debug("Could not acquire lock for {}", ByteBufferUtil.bytesToHex(mutation.key().getKey()));
                    Tracing.trace("Could not acquire MV lock");
                    throw new WriteTimeoutException(WriteType.VIEW, ConsistencyLevel.LOCAL_ONE, 0, 1);
                }
                else
                {
                    //This view update can't happen right now. so rather than keep this thread busy
                    // we will re-apply ourself to the queue and try again later
                    StageManager.getStage(Stage.MUTATION).execute(() -> {
                        if (writeCommitLog)
                            mutation.apply();
                        else
                            mutation.applyUnsafe();
                    });

                    return;
                }
            }
        }
        int nowInSec = FBUtilities.nowInSeconds();
        try (OpOrder.Group opGroup = writeOrder.start())
        {
            // write the mutation to the commitlog and memtables
            ReplayPosition replayPosition = null;
            if (writeCommitLog)
            {
                Tracing.trace("Appending to commitlog");
                replayPosition = CommitLog.instance.add(mutation);
            }

            for (PartitionUpdate upd : mutation.getPartitionUpdates())
            {
                ColumnFamilyStore cfs = columnFamilyStores.get(upd.metadata().cfId);
                if (cfs == null)
                {
                    logger.error("Attempting to mutate non-existant table {} ({}.{})", upd.metadata().cfId, upd.metadata().ksName, upd.metadata().cfName);
                    continue;
                }

                if (requiresViewUpdate)
                {
                    try
                    {
                        Tracing.trace("Creating materialized view mutations from base table replica");
                        viewManager.pushViewReplicaUpdates(upd, !isClReplay);
                    }
                    catch (Throwable t)
                    {
                        JVMStabilityInspector.inspectThrowable(t);
                        logger.error(String.format("Unknown exception caught while attempting to update MaterializedView! %s.%s",
                                     upd.metadata().ksName, upd.metadata().cfName), t);
                        throw t;
                    }
                }

                Tracing.trace("Adding to {} memtable", upd.metadata().cfName);
                UpdateTransaction indexTransaction = updateIndexes
                                                     ? cfs.indexManager.newUpdateTransaction(upd, opGroup, nowInSec)
                                                     : UpdateTransaction.NO_OP;
                cfs.apply(upd, indexTransaction, opGroup, replayPosition);
            }
        }
        finally
        {
            if (lock != null)
                lock.unlock();
        }
    }

    public AbstractReplicationStrategy getReplicationStrategy()
    {
        return replicationStrategy;
    }

    /**
     * @param key row to index
     * @param cfs ColumnFamily to index partition in
     * @param indexes the indexes to submit the row to
     */
    public static void indexPartition(DecoratedKey key, ColumnFamilyStore cfs, Set<Index> indexes)
    {
<<<<<<< HEAD
        if (logger.isDebugEnabled())
            logger.debug("Indexing partition {} ", cfs.metadata.getKeyValidator().getString(key.getKey()));
=======
        if (logger.isTraceEnabled())
            logger.trace("Indexing row {} ", cfs.metadata.getKeyValidator().getString(key.getKey()));
>>>>>>> 4a849efe

        SinglePartitionReadCommand cmd = SinglePartitionReadCommand.fullPartitionRead(cfs.metadata,
                                                                                      FBUtilities.nowInSeconds(),
                                                                                      key);

        try (OpOrder.Group opGroup = cfs.keyspace.writeOrder.start();
             UnfilteredRowIterator partition = cmd.queryMemtableAndDisk(cfs, opGroup))
        {
            cfs.indexManager.indexPartition(partition, opGroup, indexes, cmd.nowInSec());
        }
    }

    public List<Future<?>> flush()
    {
        List<Future<?>> futures = new ArrayList<>(columnFamilyStores.size());
        for (ColumnFamilyStore cfs : columnFamilyStores.values())
            futures.add(cfs.forceFlush());
        return futures;
    }

    public Iterable<ColumnFamilyStore> getValidColumnFamilies(boolean allowIndexes,
                                                              boolean autoAddIndexes,
                                                              String... cfNames) throws IOException
    {
        Set<ColumnFamilyStore> valid = new HashSet<>();

        if (cfNames.length == 0)
        {
            // all stores are interesting
            for (ColumnFamilyStore cfStore : getColumnFamilyStores())
            {
                valid.add(cfStore);
                if (autoAddIndexes)
                    valid.addAll(getIndexColumnFamilyStores(cfStore));
            }
            return valid;
        }

        // include the specified stores and possibly the stores of any of their indexes
        for (String cfName : cfNames)
        {
            if (SecondaryIndexManager.isIndexColumnFamily(cfName))
            {
                if (!allowIndexes)
                {
                    logger.warn("Operation not allowed on secondary Index table ({})", cfName);
                    continue;
                }
                String baseName = SecondaryIndexManager.getParentCfsName(cfName);
                String indexName = SecondaryIndexManager.getIndexName(cfName);

                ColumnFamilyStore baseCfs = getColumnFamilyStore(baseName);
                Index index = baseCfs.indexManager.getIndexByName(indexName);
                if (index == null)
                    throw new IllegalArgumentException(String.format("Invalid index specified: %s/%s.",
                                                                     baseCfs.metadata.cfName,
                                                                     indexName));

                if (index.getBackingTable().isPresent())
                    valid.add(index.getBackingTable().get());
            }
            else
            {
                ColumnFamilyStore cfStore = getColumnFamilyStore(cfName);
                valid.add(cfStore);
                if (autoAddIndexes)
                    valid.addAll(getIndexColumnFamilyStores(cfStore));
            }
        }

        return valid;
    }

    private Set<ColumnFamilyStore> getIndexColumnFamilyStores(ColumnFamilyStore baseCfs)
    {
        Set<ColumnFamilyStore> stores = new HashSet<>();
        for (ColumnFamilyStore indexCfs : baseCfs.indexManager.getAllIndexColumnFamilyStores())
        {
            logger.info("adding secondary index table {} to operation", indexCfs.metadata.cfName);
            stores.add(indexCfs);
        }
        return stores;
    }

    public static Iterable<Keyspace> all()
    {
        return Iterables.transform(Schema.instance.getKeyspaces(), keyspaceTransformer);
    }

    public static Iterable<Keyspace> nonSystem()
    {
        return Iterables.transform(Schema.instance.getNonSystemKeyspaces(), keyspaceTransformer);
    }

    public static Iterable<Keyspace> system()
    {
        return Iterables.transform(Schema.SYSTEM_KEYSPACE_NAMES, keyspaceTransformer);
    }

    @Override
    public String toString()
    {
        return getClass().getSimpleName() + "(name='" + getName() + "')";
    }

    public String getName()
    {
        return metadata.name;
    }
}<|MERGE_RESOLUTION|>--- conflicted
+++ resolved
@@ -426,7 +426,7 @@
             {
                 if ((System.currentTimeMillis() - mutation.createdAt) > DatabaseDescriptor.getWriteRpcTimeout())
                 {
-                    logger.debug("Could not acquire lock for {}", ByteBufferUtil.bytesToHex(mutation.key().getKey()));
+                    logger.trace("Could not acquire lock for {}", ByteBufferUtil.bytesToHex(mutation.key().getKey()));
                     Tracing.trace("Could not acquire MV lock");
                     throw new WriteTimeoutException(WriteType.VIEW, ConsistencyLevel.LOCAL_ONE, 0, 1);
                 }
@@ -507,13 +507,8 @@
      */
     public static void indexPartition(DecoratedKey key, ColumnFamilyStore cfs, Set<Index> indexes)
     {
-<<<<<<< HEAD
-        if (logger.isDebugEnabled())
-            logger.debug("Indexing partition {} ", cfs.metadata.getKeyValidator().getString(key.getKey()));
-=======
         if (logger.isTraceEnabled())
-            logger.trace("Indexing row {} ", cfs.metadata.getKeyValidator().getString(key.getKey()));
->>>>>>> 4a849efe
+            logger.trace("Indexing partition {} ", cfs.metadata.getKeyValidator().getString(key.getKey()));
 
         SinglePartitionReadCommand cmd = SinglePartitionReadCommand.fullPartitionRead(cfs.metadata,
                                                                                       FBUtilities.nowInSeconds(),
