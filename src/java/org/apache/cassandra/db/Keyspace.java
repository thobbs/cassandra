/*
 * Licensed to the Apache Software Foundation (ASF) under one
 * or more contributor license agreements.  See the NOTICE file
 * distributed with this work for additional information
 * regarding copyright ownership.  The ASF licenses this file
 * to you under the Apache License, Version 2.0 (the
 * "License"); you may not use this file except in compliance
 * with the License.  You may obtain a copy of the License at
 *
 *     http://www.apache.org/licenses/LICENSE-2.0
 *
 * Unless required by applicable law or agreed to in writing, software
 * distributed under the License is distributed on an "AS IS" BASIS,
 * WITHOUT WARRANTIES OR CONDITIONS OF ANY KIND, either express or implied.
 * See the License for the specific language governing permissions and
 * limitations under the License.
 */
package org.apache.cassandra.db;

import java.io.File;
import java.io.IOException;
import java.nio.ByteBuffer;
import java.util.*;
import java.util.concurrent.*;
import java.util.concurrent.atomic.AtomicLong;
import java.util.concurrent.locks.Lock;

import com.google.common.base.Function;
import com.google.common.collect.Iterables;

import org.apache.cassandra.config.*;
import org.apache.cassandra.db.commitlog.CommitLog;
import org.apache.cassandra.db.commitlog.ReplayPosition;
import org.apache.cassandra.db.compaction.CompactionManager;
import org.apache.cassandra.db.lifecycle.SSTableSet;
import org.apache.cassandra.db.partitions.PartitionUpdate;
import org.apache.cassandra.db.rows.UnfilteredRowIterator;
import org.apache.cassandra.db.view.ViewManager;
import org.apache.cassandra.index.Index;
import org.apache.cassandra.index.SecondaryIndexManager;
import org.apache.cassandra.index.transactions.UpdateTransaction;
import org.apache.cassandra.io.sstable.format.SSTableReader;
import org.apache.cassandra.locator.AbstractReplicationStrategy;
import org.apache.cassandra.metrics.KeyspaceMetrics;
import org.apache.cassandra.schema.KeyspaceMetadata;
import org.apache.cassandra.service.StorageService;
import org.apache.cassandra.tracing.Tracing;
import org.apache.cassandra.utils.FBUtilities;
import org.apache.cassandra.utils.JVMStabilityInspector;
import org.apache.cassandra.utils.concurrent.OpOrder;
import org.slf4j.Logger;
import org.slf4j.LoggerFactory;

/**
 * It represents a Keyspace.
 */
public class Keyspace
{
    private static final Logger logger = LoggerFactory.getLogger(Keyspace.class);

    private static final String TEST_FAIL_WRITES_KS = System.getProperty("cassandra.test.fail_writes_ks", "");
    private static final boolean TEST_FAIL_WRITES = !TEST_FAIL_WRITES_KS.isEmpty();

    public final KeyspaceMetrics metric;

    // It is possible to call Keyspace.open without a running daemon, so it makes sense to ensure
    // proper directories here as well as in CassandraDaemon.
    static
    {
        if (!Config.isClientMode())
            DatabaseDescriptor.createAllDirectories();
    }

    private volatile KeyspaceMetadata metadata;

    //OpOrder is defined globally since we need to order writes across
    //Keyspaces in the case of Views (batchlog of view mutations)
    public static final OpOrder writeOrder = new OpOrder();

    /* ColumnFamilyStore per column family */
    private final ConcurrentMap<UUID, ColumnFamilyStore> columnFamilyStores = new ConcurrentHashMap<>();
    private volatile AbstractReplicationStrategy replicationStrategy;
    public final ViewManager viewManager;

    public static final Function<String,Keyspace> keyspaceTransformer = new Function<String, Keyspace>()
    {
        public Keyspace apply(String keyspaceName)
        {
            return Keyspace.open(keyspaceName);
        }
    };

    private static volatile boolean initialized = false;

    public static void setInitialized()
    {
        initialized = true;
    }

    public static Keyspace open(String keyspaceName)
    {
        assert initialized || Schema.isSystemKeyspace(keyspaceName);
        return open(keyspaceName, Schema.instance, true);
    }

    // to only be used by org.apache.cassandra.tools.Standalone* classes
    public static Keyspace openWithoutSSTables(String keyspaceName)
    {
        return open(keyspaceName, Schema.instance, false);
    }

    private static Keyspace open(String keyspaceName, Schema schema, boolean loadSSTables)
    {
        Keyspace keyspaceInstance = schema.getKeyspaceInstance(keyspaceName);

        if (keyspaceInstance == null)
        {
            // instantiate the Keyspace.  we could use putIfAbsent but it's important to making sure it is only done once
            // per keyspace, so we synchronize and re-check before doing it.
            synchronized (Keyspace.class)
            {
                keyspaceInstance = schema.getKeyspaceInstance(keyspaceName);
                if (keyspaceInstance == null)
                {
                    // open and store the keyspace
                    keyspaceInstance = new Keyspace(keyspaceName, loadSSTables);
                    schema.storeKeyspaceInstance(keyspaceInstance);
                }
            }
        }
        return keyspaceInstance;
    }

    public static Keyspace clear(String keyspaceName)
    {
        return clear(keyspaceName, Schema.instance);
    }

    public static Keyspace clear(String keyspaceName, Schema schema)
    {
        synchronized (Keyspace.class)
        {
            Keyspace t = schema.removeKeyspaceInstance(keyspaceName);
            if (t != null)
            {
                for (ColumnFamilyStore cfs : t.getColumnFamilyStores())
                    t.unloadCf(cfs);
                t.metric.release();
            }
            return t;
        }
    }

    public static ColumnFamilyStore openAndGetStore(CFMetaData cfm)
    {
        return open(cfm.ksName).getColumnFamilyStore(cfm.cfId);
    }

    /**
     * Removes every SSTable in the directory from the appropriate Tracker's view.
     * @param directory the unreadable directory, possibly with SSTables in it, but not necessarily.
     */
    public static void removeUnreadableSSTables(File directory)
    {
        for (Keyspace keyspace : Keyspace.all())
        {
            for (ColumnFamilyStore baseCfs : keyspace.getColumnFamilyStores())
            {
                for (ColumnFamilyStore cfs : baseCfs.concatWithIndexes())
                    cfs.maybeRemoveUnreadableSSTables(directory);
            }
        }
    }

    public void setMetadata(KeyspaceMetadata metadata)
    {
        this.metadata = metadata;
        createReplicationStrategy(metadata);
    }

    public KeyspaceMetadata getMetadata()
    {
        return metadata;
    }

    public Collection<ColumnFamilyStore> getColumnFamilyStores()
    {
        return Collections.unmodifiableCollection(columnFamilyStores.values());
    }

    public ColumnFamilyStore getColumnFamilyStore(String cfName)
    {
        UUID id = Schema.instance.getId(getName(), cfName);
        if (id == null)
            throw new IllegalArgumentException(String.format("Unknown keyspace/cf pair (%s.%s)", getName(), cfName));
        return getColumnFamilyStore(id);
    }

    public ColumnFamilyStore getColumnFamilyStore(UUID id)
    {
        ColumnFamilyStore cfs = columnFamilyStores.get(id);
        if (cfs == null)
            throw new IllegalArgumentException("Unknown CF " + id);
        return cfs;
    }

    public boolean hasColumnFamilyStore(UUID id)
    {
        return columnFamilyStores.containsKey(id);
    }

    /**
     * Take a snapshot of the specific column family, or the entire set of column families
     * if columnFamily is null with a given timestamp
     *
     * @param snapshotName     the tag associated with the name of the snapshot.  This value may not be null
     * @param columnFamilyName the column family to snapshot or all on null
     * @param skipFlush Skip blocking flush of memtable
     * @throws IOException if the column family doesn't exist
     */
    public void snapshot(String snapshotName, String columnFamilyName, boolean skipFlush) throws IOException
    {
        assert snapshotName != null;
        boolean tookSnapShot = false;
        for (ColumnFamilyStore cfStore : columnFamilyStores.values())
        {
            if (columnFamilyName == null || cfStore.name.equals(columnFamilyName))
            {
                tookSnapShot = true;
                cfStore.snapshot(snapshotName, skipFlush);
            }
        }

        if ((columnFamilyName != null) && !tookSnapShot)
            throw new IOException("Failed taking snapshot. Table " + columnFamilyName + " does not exist.");
    }

    /**
     * Take a snapshot of the specific column family, or the entire set of column families
     * if columnFamily is null with a given timestamp
     *
     * @param snapshotName     the tag associated with the name of the snapshot.  This value may not be null
     * @param columnFamilyName the column family to snapshot or all on null
     * @throws IOException if the column family doesn't exist
     */
    public void snapshot(String snapshotName, String columnFamilyName) throws IOException
    {
        snapshot(snapshotName, columnFamilyName, false);
    }

    /**
     * @param clientSuppliedName may be null.
     * @return the name of the snapshot
     */
    public static String getTimestampedSnapshotName(String clientSuppliedName)
    {
        String snapshotName = Long.toString(System.currentTimeMillis());
        if (clientSuppliedName != null && !clientSuppliedName.equals(""))
        {
            snapshotName = snapshotName + "-" + clientSuppliedName;
        }
        return snapshotName;
    }

    /**
     * Check whether snapshots already exists for a given name.
     *
     * @param snapshotName the user supplied snapshot name
     * @return true if the snapshot exists
     */
    public boolean snapshotExists(String snapshotName)
    {
        assert snapshotName != null;
        for (ColumnFamilyStore cfStore : columnFamilyStores.values())
        {
            if (cfStore.snapshotExists(snapshotName))
                return true;
        }
        return false;
    }

    /**
     * Clear all the snapshots for a given keyspace.
     *
     * @param snapshotName the user supplied snapshot name. It empty or null,
     *                     all the snapshots will be cleaned
     */
    public static void clearSnapshot(String snapshotName, String keyspace)
    {
        List<File> snapshotDirs = Directories.getKSChildDirectories(keyspace);
        Directories.clearSnapshot(snapshotName, snapshotDirs);
    }

    /**
     * @return A list of open SSTableReaders
     */
    public List<SSTableReader> getAllSSTables(SSTableSet sstableSet)
    {
        List<SSTableReader> list = new ArrayList<>(columnFamilyStores.size());
        for (ColumnFamilyStore cfStore : columnFamilyStores.values())
            Iterables.addAll(list, cfStore.getSSTables(sstableSet));
        return list;
    }

    private Keyspace(String keyspaceName, boolean loadSSTables)
    {
        metadata = Schema.instance.getKSMetaData(keyspaceName);
        assert metadata != null : "Unknown keyspace " + keyspaceName;
        createReplicationStrategy(metadata);

        this.metric = new KeyspaceMetrics(this);
        this.viewManager = new ViewManager(this);
        for (CFMetaData cfm : metadata.tablesAndViews())
        {
            logger.trace("Initializing {}.{}", getName(), cfm.cfName);
            initCf(cfm, loadSSTables);
        }
        this.viewManager.reload();
    }

    private Keyspace(KeyspaceMetadata metadata)
    {
        this.metadata = metadata;
        createReplicationStrategy(metadata);
        this.metric = new KeyspaceMetrics(this);
        this.viewManager = new ViewManager(this);
    }

    public static Keyspace mockKS(KeyspaceMetadata metadata)
    {
        return new Keyspace(metadata);
    }

    private void createReplicationStrategy(KeyspaceMetadata ksm)
    {
        replicationStrategy = AbstractReplicationStrategy.createReplicationStrategy(ksm.name,
                                                                                    ksm.params.replication.klass,
                                                                                    StorageService.instance.getTokenMetadata(),
                                                                                    DatabaseDescriptor.getEndpointSnitch(),
                                                                                    ksm.params.replication.options);
    }

    // best invoked on the compaction mananger.
    public void dropCf(UUID cfId)
    {
        assert columnFamilyStores.containsKey(cfId);
        ColumnFamilyStore cfs = columnFamilyStores.remove(cfId);
        if (cfs == null)
            return;

        cfs.getCompactionStrategyManager().shutdown();
        CompactionManager.instance.interruptCompactionForCFs(cfs.concatWithIndexes(), true);
        // wait for any outstanding reads/writes that might affect the CFS
        cfs.keyspace.writeOrder.awaitNewBarrier();
        cfs.readOrdering.awaitNewBarrier();

        unloadCf(cfs);
    }

    // disassociate a cfs from this keyspace instance.
    private void unloadCf(ColumnFamilyStore cfs)
    {
        cfs.forceBlockingFlush();
        cfs.invalidate();
    }

    /**
     * adds a cf to internal structures, ends up creating disk files).
     */
    public void initCf(CFMetaData metadata, boolean loadSSTables)
    {
        ColumnFamilyStore cfs = columnFamilyStores.get(metadata.cfId);

        if (cfs == null)
        {
            // CFS being created for the first time, either on server startup or new CF being added.
            // We don't worry about races here; startup is safe, and adding multiple idential CFs
            // simultaneously is a "don't do that" scenario.
            ColumnFamilyStore oldCfs = columnFamilyStores.putIfAbsent(metadata.cfId, ColumnFamilyStore.createColumnFamilyStore(this, metadata, loadSSTables));
            // CFS mbean instantiation will error out before we hit this, but in case that changes...
            if (oldCfs != null)
                throw new IllegalStateException("added multiple mappings for cf id " + metadata.cfId);
        }
        else
        {
            // re-initializing an existing CF.  This will happen if you cleared the schema
            // on this node and it's getting repopulated from the rest of the cluster.
            assert cfs.name.equals(metadata.cfName);
            cfs.reload();
        }
    }

    public void apply(Mutation mutation, boolean writeCommitLog)
    {
        apply(mutation, writeCommitLog, true, false);
    }

    public void apply(Mutation mutation, boolean writeCommitLog, boolean updateIndexes)
    {
        apply(mutation, writeCommitLog, updateIndexes, false);
    }

    public void applyFromCommitLog(Mutation mutation)
    {
        apply(mutation, false, true, true);
    }

    /**
     * This method appends a row to the global CommitLog, then updates memtables and indexes.
     *
     * @param mutation       the row to write.  Must not be modified after calling apply, since commitlog append
     *                       may happen concurrently, depending on the CL Executor type.
     * @param writeCommitLog false to disable commitlog append entirely
     * @param updateIndexes  false to disable index updates (used by CollationController "defragmenting")
     * @param isClReplay     true if caller is the commitlog replayer
     */
    public void apply(final Mutation mutation, final boolean writeCommitLog, boolean updateIndexes, boolean isClReplay)
    {
        if (TEST_FAIL_WRITES && metadata.name.equals(TEST_FAIL_WRITES_KS))
            throw new RuntimeException("Testing write failures");

<<<<<<< HEAD
        Lock[] locks = null;
=======
        List<Lock> locks = null;
>>>>>>> 81fdfb6f
        boolean requiresViewUpdate = updateIndexes && viewManager.updatesAffectView(Collections.singleton(mutation), false);

        if (requiresViewUpdate)
        {
<<<<<<< HEAD
            mutation.viewLockAcquireStart.compareAndSet(0L, System.currentTimeMillis());

            // the order of lock acquisition doesn't matter (from a deadlock perspective) because we only use tryLock()
            Collection<UUID> columnFamilyIds = mutation.getColumnFamilyIds();
            Iterator<UUID> idIterator = columnFamilyIds.iterator();
            locks = new Lock[columnFamilyIds.size()];

            for (int i = 0; i < columnFamilyIds.size(); i++)
            {
                UUID cfid = idIterator.next();
                int lockKey = Objects.hash(mutation.key().getKey(), cfid);
                Lock lock = ViewManager.acquireLockFor(lockKey);
                if (lock == null)
                {
                    // we will either time out or retry, so release all acquired locks
                    for (int j = 0; j < i; j++)
                        locks[j].unlock();

                    if ((System.currentTimeMillis() - mutation.createdAt) > DatabaseDescriptor.getWriteRpcTimeout())
                    {
                        logger.trace("Could not acquire lock for {} and table {}", ByteBufferUtil.bytesToHex(mutation.key().getKey()), columnFamilyStores.get(cfid).name);
                        Tracing.trace("Could not acquire MV lock");
                        throw new WriteTimeoutException(WriteType.VIEW, ConsistencyLevel.LOCAL_ONE, 0, 1);
                    }
                    else
                    {
                        // This view update can't happen right now. so rather than keep this thread busy
                        // we will re-apply ourself to the queue and try again later
                        StageManager.getStage(Stage.MUTATION).execute(() -> {
                            if (writeCommitLog)
                                mutation.apply();
                            else
                                mutation.applyUnsafe();
                        });

                        return;
                    }
                }
                else
                {
                    locks[i] = lock;
                }
            }

            long acquireTime = System.currentTimeMillis() - mutation.viewLockAcquireStart.get();
            if (!isClReplay)
            {
                for(UUID cfid : columnFamilyIds)
=======
            Collection<UUID> columnFamilyIds = mutation.getColumnFamilyIds();
            locks = new ArrayList<>(columnFamilyIds.size());

            mutation.viewLockAcquireStart.compareAndSet(0L, System.currentTimeMillis());
            ViewManager.grabViewLocks(mutation.key().getKey(), columnFamilyIds, locks, DatabaseDescriptor.getWriteRpcTimeout());
            if (!isClReplay)
            {
                long acquireTime = System.currentTimeMillis() - mutation.viewLockAcquireStart.get();
                for (UUID cfid : mutation.getColumnFamilyIds())
>>>>>>> 81fdfb6f
                    columnFamilyStores.get(cfid).metric.viewLockAcquireTime.update(acquireTime, TimeUnit.MILLISECONDS);
            }
        }

        int nowInSec = FBUtilities.nowInSeconds();
        try (OpOrder.Group opGroup = writeOrder.start())
        {
            // write the mutation to the commitlog and memtables
            ReplayPosition replayPosition = null;
            if (writeCommitLog)
            {
                Tracing.trace("Appending to commitlog");
                replayPosition = CommitLog.instance.add(mutation);
            }

            for (PartitionUpdate upd : mutation.getPartitionUpdates())
            {
                ColumnFamilyStore cfs = columnFamilyStores.get(upd.metadata().cfId);
                if (cfs == null)
                {
                    logger.error("Attempting to mutate non-existant table {} ({}.{})", upd.metadata().cfId, upd.metadata().ksName, upd.metadata().cfName);
                    continue;
                }
                AtomicLong baseComplete = new AtomicLong(Long.MAX_VALUE);

                if (requiresViewUpdate)
                {
                    try
                    {
                        Tracing.trace("Creating materialized view mutations from base table replica");
                        viewManager.pushViewReplicaUpdates(upd, !isClReplay, baseComplete);
                    }
                    catch (Throwable t)
                    {
                        JVMStabilityInspector.inspectThrowable(t);
                        logger.error(String.format("Unknown exception caught while attempting to update MaterializedView! %s.%s",
                                     upd.metadata().ksName, upd.metadata().cfName), t);
                        throw t;
                    }
                }

                Tracing.trace("Adding to {} memtable", upd.metadata().cfName);
                UpdateTransaction indexTransaction = updateIndexes
                                                     ? cfs.indexManager.newUpdateTransaction(upd, opGroup, nowInSec)
                                                     : UpdateTransaction.NO_OP;
                cfs.apply(upd, indexTransaction, opGroup, replayPosition);
                if (requiresViewUpdate)
                    baseComplete.set(System.currentTimeMillis());
            }
        }
        finally
        {
            if (locks != null)
            {
                for (Lock lock : locks)
                    lock.unlock();
            }
        }
    }

    public AbstractReplicationStrategy getReplicationStrategy()
    {
        return replicationStrategy;
    }

    /**
     * @param key row to index
     * @param cfs ColumnFamily to index partition in
     * @param indexes the indexes to submit the row to
     */
    public static void indexPartition(DecoratedKey key, ColumnFamilyStore cfs, Set<Index> indexes)
    {
        if (logger.isTraceEnabled())
            logger.trace("Indexing partition {} ", cfs.metadata.getKeyValidator().getString(key.getKey()));

        SinglePartitionReadCommand cmd = SinglePartitionReadCommand.fullPartitionRead(cfs.metadata,
                                                                                      FBUtilities.nowInSeconds(),
                                                                                      key);

        try (OpOrder.Group opGroup = cfs.keyspace.writeOrder.start();
             UnfilteredRowIterator partition = cmd.queryMemtableAndDisk(cfs, opGroup))
        {
            cfs.indexManager.indexPartition(partition, opGroup, indexes, cmd.nowInSec());
        }
    }

    public List<Future<?>> flush()
    {
        List<Future<?>> futures = new ArrayList<>(columnFamilyStores.size());
        for (ColumnFamilyStore cfs : columnFamilyStores.values())
            futures.add(cfs.forceFlush());
        return futures;
    }

    public Iterable<ColumnFamilyStore> getValidColumnFamilies(boolean allowIndexes,
                                                              boolean autoAddIndexes,
                                                              String... cfNames) throws IOException
    {
        Set<ColumnFamilyStore> valid = new HashSet<>();

        if (cfNames.length == 0)
        {
            // all stores are interesting
            for (ColumnFamilyStore cfStore : getColumnFamilyStores())
            {
                valid.add(cfStore);
                if (autoAddIndexes)
                    valid.addAll(getIndexColumnFamilyStores(cfStore));
            }
            return valid;
        }

        // include the specified stores and possibly the stores of any of their indexes
        for (String cfName : cfNames)
        {
            if (SecondaryIndexManager.isIndexColumnFamily(cfName))
            {
                if (!allowIndexes)
                {
                    logger.warn("Operation not allowed on secondary Index table ({})", cfName);
                    continue;
                }
                String baseName = SecondaryIndexManager.getParentCfsName(cfName);
                String indexName = SecondaryIndexManager.getIndexName(cfName);

                ColumnFamilyStore baseCfs = getColumnFamilyStore(baseName);
                Index index = baseCfs.indexManager.getIndexByName(indexName);
                if (index == null)
                    throw new IllegalArgumentException(String.format("Invalid index specified: %s/%s.",
                                                                     baseCfs.metadata.cfName,
                                                                     indexName));

                if (index.getBackingTable().isPresent())
                    valid.add(index.getBackingTable().get());
            }
            else
            {
                ColumnFamilyStore cfStore = getColumnFamilyStore(cfName);
                valid.add(cfStore);
                if (autoAddIndexes)
                    valid.addAll(getIndexColumnFamilyStores(cfStore));
            }
        }

        return valid;
    }

    private Set<ColumnFamilyStore> getIndexColumnFamilyStores(ColumnFamilyStore baseCfs)
    {
        Set<ColumnFamilyStore> stores = new HashSet<>();
        for (ColumnFamilyStore indexCfs : baseCfs.indexManager.getAllIndexColumnFamilyStores())
        {
            logger.info("adding secondary index table {} to operation", indexCfs.metadata.cfName);
            stores.add(indexCfs);
        }
        return stores;
    }

    public static Iterable<Keyspace> all()
    {
        return Iterables.transform(Schema.instance.getKeyspaces(), keyspaceTransformer);
    }

    public static Iterable<Keyspace> nonSystem()
    {
        return Iterables.transform(Schema.instance.getNonSystemKeyspaces(), keyspaceTransformer);
    }

    public static Iterable<Keyspace> system()
    {
        return Iterables.transform(Schema.SYSTEM_KEYSPACE_NAMES, keyspaceTransformer);
    }

    @Override
    public String toString()
    {
        return getClass().getSimpleName() + "(name='" + getName() + "')";
    }

    public String getName()
    {
        return metadata.name;
    }
}<|MERGE_RESOLUTION|>--- conflicted
+++ resolved
@@ -19,7 +19,6 @@
 
 import java.io.File;
 import java.io.IOException;
-import java.nio.ByteBuffer;
 import java.util.*;
 import java.util.concurrent.*;
 import java.util.concurrent.atomic.AtomicLong;
@@ -419,65 +418,11 @@
         if (TEST_FAIL_WRITES && metadata.name.equals(TEST_FAIL_WRITES_KS))
             throw new RuntimeException("Testing write failures");
 
-<<<<<<< HEAD
-        Lock[] locks = null;
-=======
         List<Lock> locks = null;
->>>>>>> 81fdfb6f
         boolean requiresViewUpdate = updateIndexes && viewManager.updatesAffectView(Collections.singleton(mutation), false);
 
         if (requiresViewUpdate)
         {
-<<<<<<< HEAD
-            mutation.viewLockAcquireStart.compareAndSet(0L, System.currentTimeMillis());
-
-            // the order of lock acquisition doesn't matter (from a deadlock perspective) because we only use tryLock()
-            Collection<UUID> columnFamilyIds = mutation.getColumnFamilyIds();
-            Iterator<UUID> idIterator = columnFamilyIds.iterator();
-            locks = new Lock[columnFamilyIds.size()];
-
-            for (int i = 0; i < columnFamilyIds.size(); i++)
-            {
-                UUID cfid = idIterator.next();
-                int lockKey = Objects.hash(mutation.key().getKey(), cfid);
-                Lock lock = ViewManager.acquireLockFor(lockKey);
-                if (lock == null)
-                {
-                    // we will either time out or retry, so release all acquired locks
-                    for (int j = 0; j < i; j++)
-                        locks[j].unlock();
-
-                    if ((System.currentTimeMillis() - mutation.createdAt) > DatabaseDescriptor.getWriteRpcTimeout())
-                    {
-                        logger.trace("Could not acquire lock for {} and table {}", ByteBufferUtil.bytesToHex(mutation.key().getKey()), columnFamilyStores.get(cfid).name);
-                        Tracing.trace("Could not acquire MV lock");
-                        throw new WriteTimeoutException(WriteType.VIEW, ConsistencyLevel.LOCAL_ONE, 0, 1);
-                    }
-                    else
-                    {
-                        // This view update can't happen right now. so rather than keep this thread busy
-                        // we will re-apply ourself to the queue and try again later
-                        StageManager.getStage(Stage.MUTATION).execute(() -> {
-                            if (writeCommitLog)
-                                mutation.apply();
-                            else
-                                mutation.applyUnsafe();
-                        });
-
-                        return;
-                    }
-                }
-                else
-                {
-                    locks[i] = lock;
-                }
-            }
-
-            long acquireTime = System.currentTimeMillis() - mutation.viewLockAcquireStart.get();
-            if (!isClReplay)
-            {
-                for(UUID cfid : columnFamilyIds)
-=======
             Collection<UUID> columnFamilyIds = mutation.getColumnFamilyIds();
             locks = new ArrayList<>(columnFamilyIds.size());
 
@@ -487,7 +432,6 @@
             {
                 long acquireTime = System.currentTimeMillis() - mutation.viewLockAcquireStart.get();
                 for (UUID cfid : mutation.getColumnFamilyIds())
->>>>>>> 81fdfb6f
                     columnFamilyStores.get(cfid).metric.viewLockAcquireTime.update(acquireTime, TimeUnit.MILLISECONDS);
             }
         }
