/*
 * Licensed to the Apache Software Foundation (ASF) under one
 * or more contributor license agreements.  See the NOTICE file
 * distributed with this work for additional information
 * regarding copyright ownership.  The ASF licenses this file
 * to you under the Apache License, Version 2.0 (the
 * "License"); you may not use this file except in compliance
 * with the License.  You may obtain a copy of the License at
 *
 *     http://www.apache.org/licenses/LICENSE-2.0
 *
 * Unless required by applicable law or agreed to in writing, software
 * distributed under the License is distributed on an "AS IS" BASIS,
 * WITHOUT WARRANTIES OR CONDITIONS OF ANY KIND, either express or implied.
 * See the License for the specific language governing permissions and
 * limitations under the License.
 */
package org.apache.cassandra.db.compaction;

import java.io.File;
import java.util.*;

import com.google.common.base.Throwables;
import com.google.common.collect.Sets;

import org.apache.cassandra.config.DatabaseDescriptor;
import org.apache.cassandra.db.ColumnFamilyStore;
import org.apache.cassandra.db.DecoratedKey;
import org.apache.cassandra.io.sstable.*;
import org.apache.cassandra.io.sstable.format.SSTableReader;
import org.apache.cassandra.io.sstable.format.SSTableWriter;
import org.apache.cassandra.io.sstable.metadata.MetadataCollector;
import org.apache.cassandra.utils.CloseableIterator;
import org.apache.cassandra.utils.OutputHandler;

public class Upgrader
{
    private final ColumnFamilyStore cfs;
    private final SSTableReader sstable;
    private final File directory;

    private final OperationType compactionType = OperationType.UPGRADE_SSTABLES;
    private final CompactionController controller;
    private final AbstractCompactionStrategy strategy;
    private final long estimatedRows;

    private final OutputHandler outputHandler;

    public Upgrader(ColumnFamilyStore cfs, SSTableReader sstable, OutputHandler outputHandler)
    {
        this.cfs = cfs;
        this.sstable = sstable;
        this.outputHandler = outputHandler;

        this.directory = new File(sstable.getFilename()).getParentFile();

        this.controller = new UpgradeController(cfs);

        this.strategy = cfs.getCompactionStrategy();
        long estimatedTotalKeys = Math.max(cfs.metadata.getMinIndexInterval(), SSTableReader.getApproximateKeyCount(Arrays.asList(this.sstable)));
        long estimatedSSTables = Math.max(1, SSTableReader.getTotalBytes(Arrays.asList(this.sstable)) / strategy.getMaxSSTableBytes());
        this.estimatedRows = (long) Math.ceil((double) estimatedTotalKeys / estimatedSSTables);
    }

    private SSTableWriter createCompactionWriter(long repairedAt)
    {
        MetadataCollector sstableMetadataCollector = new MetadataCollector(cfs.getComparator());

        // Get the max timestamp of the precompacted sstables
        // and adds generation of live ancestors
        sstableMetadataCollector.addAncestor(sstable.descriptor.generation);
        for (Integer i : sstable.getAncestors())
        {
            if (new File(sstable.descriptor.withGeneration(i).filenameFor(Component.DATA)).exists())
                sstableMetadataCollector.addAncestor(i);
        }
<<<<<<< HEAD

        return SSTableWriter.create(Descriptor.fromFilename(cfs.getTempSSTablePath(directory)), estimatedRows, repairedAt, cfs.metadata, cfs.partitioner, sstableMetadataCollector);
=======
        sstableMetadataCollector.sstableLevel(sstable.getSSTableLevel());
        return new SSTableWriter(cfs.getTempSSTablePath(directory), estimatedRows, repairedAt, cfs.metadata, cfs.partitioner, sstableMetadataCollector);
>>>>>>> 5160c916
    }

    public void upgrade()
    {
        outputHandler.output("Upgrading " + sstable);
        Set<SSTableReader> toUpgrade = Sets.newHashSet(sstable);
        SSTableRewriter writer = new SSTableRewriter(cfs, toUpgrade, CompactionTask.getMaxDataAge(toUpgrade), true);
        try (AbstractCompactionStrategy.ScannerList scanners = strategy.getScanners(toUpgrade))
        {
            Iterator<AbstractCompactedRow> iter = new CompactionIterable(compactionType, scanners.scanners, controller, DatabaseDescriptor.getSSTableFormat()).iterator();
            writer.switchWriter(createCompactionWriter(sstable.getSSTableMetadata().repairedAt));
            while (iter.hasNext())
            {
                AbstractCompactedRow row = iter.next();
                writer.append(row);
            }

            List<SSTableReader> sstables = writer.finish();
            cfs.getDataTracker().markCompactedSSTablesReplaced(toUpgrade, sstables, OperationType.UPGRADE_SSTABLES);
            outputHandler.output("Upgrade of " + sstable + " complete.");

        }
        catch (Throwable t)
        {
            writer.abort();
            throw Throwables.propagate(t);
        }
        finally
        {
            controller.close();
        }
    }

    private static class UpgradeController extends CompactionController
    {
        public UpgradeController(ColumnFamilyStore cfs)
        {
            super(cfs, Integer.MAX_VALUE);
        }

        @Override
        public long maxPurgeableTimestamp(DecoratedKey key)
        {
            return Long.MIN_VALUE;
        }
    }
}
<|MERGE_RESOLUTION|>--- conflicted
+++ resolved
@@ -74,13 +74,8 @@
             if (new File(sstable.descriptor.withGeneration(i).filenameFor(Component.DATA)).exists())
                 sstableMetadataCollector.addAncestor(i);
         }
-<<<<<<< HEAD
-
+        sstableMetadataCollector.sstableLevel(sstable.getSSTableLevel());
         return SSTableWriter.create(Descriptor.fromFilename(cfs.getTempSSTablePath(directory)), estimatedRows, repairedAt, cfs.metadata, cfs.partitioner, sstableMetadataCollector);
-=======
-        sstableMetadataCollector.sstableLevel(sstable.getSSTableLevel());
-        return new SSTableWriter(cfs.getTempSSTablePath(directory), estimatedRows, repairedAt, cfs.metadata, cfs.partitioner, sstableMetadataCollector);
->>>>>>> 5160c916
     }
 
     public void upgrade()
