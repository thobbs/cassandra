/*
 * Licensed to the Apache Software Foundation (ASF) under one
 * or more contributor license agreements.  See the NOTICE file
 * distributed with this work for additional information
 * regarding copyright ownership.  The ASF licenses this file
 * to you under the Apache License, Version 2.0 (the
 * "License"); you may not use this file except in compliance
 * with the License.  You may obtain a copy of the License at
 *
 *     http://www.apache.org/licenses/LICENSE-2.0
 *
 * Unless required by applicable law or agreed to in writing, software
 * distributed under the License is distributed on an "AS IS" BASIS,
 * WITHOUT WARRANTIES OR CONDITIONS OF ANY KIND, either express or implied.
 * See the License for the specific language governing permissions and
 * limitations under the License.
 */
package org.apache.cassandra.db.compaction;

import java.nio.ByteBuffer;
import java.io.*;
import java.util.*;

import com.google.common.annotations.VisibleForTesting;
import com.google.common.base.Throwables;

import org.apache.cassandra.db.*;
import org.apache.cassandra.db.lifecycle.LifecycleTransaction;
import org.apache.cassandra.db.rows.*;
import org.apache.cassandra.db.partitions.*;
import org.apache.cassandra.io.sstable.*;
import org.apache.cassandra.io.sstable.format.SSTableReader;
import org.apache.cassandra.io.sstable.format.SSTableWriter;
import org.apache.cassandra.io.util.FileUtils;
import org.apache.cassandra.io.util.RandomAccessReader;
import org.apache.cassandra.service.ActiveRepairService;
import org.apache.cassandra.utils.ByteBufferUtil;
import org.apache.cassandra.utils.FBUtilities;
import org.apache.cassandra.utils.JVMStabilityInspector;
import org.apache.cassandra.utils.OutputHandler;
import org.apache.cassandra.utils.UUIDGen;

public class Scrubber implements Closeable
{
    private final ColumnFamilyStore cfs;
    private final SSTableReader sstable;
    private final LifecycleTransaction transaction;
    private final File destination;
    private final boolean skipCorrupted;

    private final boolean isCommutative;
    private final boolean isIndex;
    private final boolean checkData;
    private final int expectedBloomFilterSize;

    private final RandomAccessReader dataFile;
    private final RandomAccessReader indexFile;
    private final ScrubInfo scrubInfo;
    private final RowIndexEntry.IndexSerializer rowIndexEntrySerializer;

    private final boolean isOffline;

    private SSTableReader newSstable;
    private SSTableReader newInOrderSstable;

    private int goodRows;
    private int badRows;
    private int emptyRows;

    private ByteBuffer currentIndexKey;
    private ByteBuffer nextIndexKey;
    long currentRowPositionFromIndex;
    long nextRowPositionFromIndex;

    private final OutputHandler outputHandler;

    private static final Comparator<Partition> partitionComparator = new Comparator<Partition>()
    {
         public int compare(Partition r1, Partition r2)
         {
             return r1.partitionKey().compareTo(r2.partitionKey());
         }
    };
    private final SortedSet<Partition> outOfOrder = new TreeSet<>(partitionComparator);

    public Scrubber(ColumnFamilyStore cfs, LifecycleTransaction transaction, boolean skipCorrupted, boolean isOffline, boolean checkData) throws IOException
    {
        this(cfs, transaction, skipCorrupted, new OutputHandler.LogOutput(), isOffline, checkData);
    }

    @SuppressWarnings("resource")
    public Scrubber(ColumnFamilyStore cfs, LifecycleTransaction transaction, boolean skipCorrupted, OutputHandler outputHandler, boolean isOffline, boolean checkData) throws IOException
    {
        this.cfs = cfs;
        this.transaction = transaction;
        this.sstable = transaction.onlyOne();
        this.outputHandler = outputHandler;
        this.skipCorrupted = skipCorrupted;
        this.isOffline = isOffline;
        this.rowIndexEntrySerializer = sstable.descriptor.version.getSSTableFormat().getIndexSerializer(sstable.metadata,
                                                                                                        sstable.descriptor.version,
                                                                                                        sstable.header);

        List<SSTableReader> toScrub = Collections.singletonList(sstable);

        // Calculate the expected compacted filesize
        this.destination = cfs.directories.getWriteableLocationAsFile(cfs.getExpectedCompactedFileSize(toScrub, OperationType.SCRUB));
        if (destination == null)
            throw new IOException("disk full");

        this.isCommutative = cfs.metadata.isCounter();

        boolean hasIndexFile = (new File(sstable.descriptor.filenameFor(Component.PRIMARY_INDEX))).exists();
        this.isIndex = cfs.isIndex();
        if (!hasIndexFile)
        {
            // if there's any corruption in the -Data.db then rows can't be skipped over. but it's worth a shot.
            outputHandler.warn("Missing component: " + sstable.descriptor.filenameFor(Component.PRIMARY_INDEX));
        }
        this.checkData = checkData && !this.isIndex; //LocalByPartitionerType does not support validation
        this.expectedBloomFilterSize = Math.max(
            cfs.metadata.getMinIndexInterval(),
            hasIndexFile ? (int)(SSTableReader.getApproximateKeyCount(toScrub)) : 0);

        // loop through each row, deserializing to check for damage.
        // we'll also loop through the index at the same time, using the position from the index to recover if the
        // row header (key or data size) is corrupt. (This means our position in the index file will be one row
        // "ahead" of the data file.)
        this.dataFile = isOffline
                        ? sstable.openDataReader()
                        : sstable.openDataReader(CompactionManager.instance.getRateLimiter());

        this.indexFile = hasIndexFile
                ? RandomAccessReader.open(new File(sstable.descriptor.filenameFor(Component.PRIMARY_INDEX)))
                : null;

        this.scrubInfo = new ScrubInfo(dataFile, sstable);

        this.currentRowPositionFromIndex = 0;
        this.nextRowPositionFromIndex = 0;
    }

    private UnfilteredRowIterator withValidation(UnfilteredRowIterator iter, String filename)
    {
        return checkData ? UnfilteredRowIterators.withValidation(iter, filename) : iter;
    }

    public void scrub()
    {
        outputHandler.output(String.format("Scrubbing %s (%s bytes)", sstable, dataFile.length()));
<<<<<<< HEAD
        int nowInSec = FBUtilities.nowInSeconds();
        try (SSTableRewriter writer = new SSTableRewriter(cfs, transaction, sstable.maxDataAge, isOffline);)
=======
        try (SSTableRewriter writer = new SSTableRewriter(cfs, transaction, sstable.maxDataAge, isOffline))
>>>>>>> ebe18bb2
        {
            nextIndexKey = indexAvailable() ? ByteBufferUtil.readWithShortLength(indexFile) : null;
            if (indexAvailable())
            {
                // throw away variable so we don't have a side effect in the assert
                long firstRowPositionFromIndex = rowIndexEntrySerializer.deserialize(indexFile).position;
                assert firstRowPositionFromIndex == 0 : firstRowPositionFromIndex;
            }

            writer.switchWriter(CompactionManager.createWriter(cfs, destination, expectedBloomFilterSize, sstable.getSSTableMetadata().repairedAt, sstable));

            DecoratedKey prevKey = null;

            while (!dataFile.isEOF())
            {
                if (scrubInfo.isStopRequested())
                    throw new CompactionInterruptedException(scrubInfo.getCompactionInfo());

                long rowStart = dataFile.getFilePointer();
                outputHandler.debug("Reading row at " + rowStart);

                DecoratedKey key = null;
                try
                {
                    key = sstable.partitioner.decorateKey(ByteBufferUtil.readWithShortLength(dataFile));
                }
                catch (Throwable th)
                {
                    throwIfFatal(th);
                    // check for null key below
                }

                updateIndexKey();

                long dataStart = dataFile.getFilePointer();

                long dataStartFromIndex = -1;
                long dataSizeFromIndex = -1;
                if (currentIndexKey != null)
                {
                    dataStartFromIndex = currentRowPositionFromIndex + 2 + currentIndexKey.remaining();
                    dataSizeFromIndex = nextRowPositionFromIndex - dataStartFromIndex;
                }

                // avoid an NPE if key is null
                String keyName = key == null ? "(unreadable key)" : ByteBufferUtil.bytesToHex(key.getKey());
                outputHandler.debug(String.format("row %s is %s bytes", keyName, dataSizeFromIndex));

                assert currentIndexKey != null || !indexAvailable();

                try
                {
                    if (key == null)
                        throw new IOError(new IOException("Unable to read row key from data file"));

                    if (currentIndexKey != null && !key.getKey().equals(currentIndexKey))
                    {
                        throw new IOError(new IOException(String.format("Key from data file (%s) does not match key from index file (%s)",
                                //ByteBufferUtil.bytesToHex(key.getKey()), ByteBufferUtil.bytesToHex(currentIndexKey))));
                                "_too big_", ByteBufferUtil.bytesToHex(currentIndexKey))));
                    }

                    if (indexFile != null && dataSizeFromIndex > dataFile.length())
                        throw new IOError(new IOException("Impossible row size (greater than file length): " + dataSizeFromIndex));

                    if (indexFile != null && dataStart != dataStartFromIndex)
                        outputHandler.warn(String.format("Data file row position %d differs from index file row position %d", dataStart, dataStartFromIndex));

                    try (UnfilteredRowIterator iterator = withValidation(new SSTableIdentityIterator(sstable, dataFile, key), dataFile.getPath()))
                    {
                        if (prevKey != null && prevKey.compareTo(key) > 0)
                        {
                            saveOutOfOrderRow(prevKey, key, iterator);
                            continue;
                        }

                        if (writer.tryAppend(iterator) == null)
                            emptyRows++;
                        else
                            goodRows++;
                    }

                    prevKey = key;
                }
                catch (Throwable th)
                {
                    throwIfFatal(th);
                    outputHandler.warn("Error reading row (stacktrace follows):", th);

                    if (currentIndexKey != null
                        && (key == null || !key.getKey().equals(currentIndexKey) || dataStart != dataStartFromIndex))
                    {
                        outputHandler.output(String.format("Retrying from row index; data is %s bytes starting at %s",
                                                  dataSizeFromIndex, dataStartFromIndex));
                        key = sstable.partitioner.decorateKey(currentIndexKey);
                        try
                        {
                            dataFile.seek(dataStartFromIndex);

                            try (UnfilteredRowIterator iterator = withValidation(new SSTableIdentityIterator(sstable, dataFile, key), dataFile.getPath()))
                            {
                                if (prevKey != null && prevKey.compareTo(key) > 0)
                                {
                                    saveOutOfOrderRow(prevKey, key, iterator);
                                    continue;
                                }

                                if (writer.tryAppend(iterator) == null)
                                    emptyRows++;
                                else
                                    goodRows++;
                            }

                            prevKey = key;
                        }
                        catch (Throwable th2)
                        {
                            throwIfFatal(th2);
                            throwIfCannotContinue(key, th2);

                            outputHandler.warn("Retry failed too. Skipping to next row (retry's stacktrace follows)", th2);
                            badRows++;
                            seekToNextRow();
                        }
                    }
                    else
                    {
                        throwIfCannotContinue(key, th);

                        outputHandler.warn("Row starting at position " + dataStart + " is unreadable; skipping to next");
                        badRows++;
                        if (currentIndexKey != null)
                            seekToNextRow();
                    }
                }
            }

            if (!outOfOrder.isEmpty())
            {
                // out of order rows, but no bad rows found - we can keep our repairedAt time
                long repairedAt = badRows > 0 ? ActiveRepairService.UNREPAIRED_SSTABLE : sstable.getSSTableMetadata().repairedAt;
                try (SSTableWriter inOrderWriter = CompactionManager.createWriter(cfs, destination, expectedBloomFilterSize, repairedAt, sstable);)
                {
                    for (Partition partition : outOfOrder)
                        inOrderWriter.append(partition.unfilteredIterator());
                    newInOrderSstable = inOrderWriter.finish(-1, sstable.maxDataAge, true);
                }
                transaction.update(newInOrderSstable, false);
                outputHandler.warn(String.format("%d out of order rows found while scrubbing %s; Those have been written (in order) to a new sstable (%s)", outOfOrder.size(), sstable, newInOrderSstable));
            }

            // finish obsoletes the old sstable
            List<SSTableReader> finished = writer.setRepairedAt(badRows > 0 ? ActiveRepairService.UNREPAIRED_SSTABLE : sstable.getSSTableMetadata().repairedAt).finish();
            if (!finished.isEmpty())
                newSstable = finished.get(0);
        }
        catch (IOException e)
        {
            throw Throwables.propagate(e);
        }

        if (newSstable == null)
        {
            if (badRows > 0)
                outputHandler.warn("No valid rows found while scrubbing " + sstable + "; it is marked for deletion now. If you want to attempt manual recovery, you can find a copy in the pre-scrub snapshot");
            else
                outputHandler.output("Scrub of " + sstable + " complete; looks like all " + emptyRows + " rows were tombstoned");
        }
        else
        {
            outputHandler.output("Scrub of " + sstable + " complete: " + goodRows + " rows in new sstable and " + emptyRows + " empty (tombstoned) rows dropped");
            if (badRows > 0)
                outputHandler.warn("Unable to recover " + badRows + " rows that were skipped.  You can attempt manual recovery from the pre-scrub snapshot.  You can also run nodetool repair to transfer the data from a healthy replica, if any");
        }
    }

    private void updateIndexKey()
    {
        currentIndexKey = nextIndexKey;
        currentRowPositionFromIndex = nextRowPositionFromIndex;
        try
        {
<<<<<<< HEAD
            nextIndexKey = indexFile.isEOF() ? null : ByteBufferUtil.readWithShortLength(indexFile);
            nextRowPositionFromIndex = indexFile.isEOF()
                                     ? dataFile.length()
                                     : rowIndexEntrySerializer.deserialize(indexFile).position;
=======
            nextIndexKey = !indexAvailable() ? null : ByteBufferUtil.readWithShortLength(indexFile);

            nextRowPositionFromIndex = !indexAvailable()
                    ? dataFile.length()
                    : rowIndexEntrySerializer.deserialize(indexFile, sstable.descriptor.version).position;
>>>>>>> ebe18bb2
        }
        catch (Throwable th)
        {
            JVMStabilityInspector.inspectThrowable(th);
            outputHandler.warn("Error reading index file", th);
            nextIndexKey = null;
            nextRowPositionFromIndex = dataFile.length();
        }
    }

    private boolean indexAvailable()
    {
        return indexFile != null && !indexFile.isEOF();
    }

    private void seekToNextRow()
    {
        while(nextRowPositionFromIndex < dataFile.length())
        {
            try
            {
                dataFile.seek(nextRowPositionFromIndex);
                return;
            }
            catch (Throwable th)
            {
                throwIfFatal(th);
                outputHandler.warn(String.format("Failed to seek to next row position %d", nextRowPositionFromIndex), th);
                badRows++;
            }

            updateIndexKey();
        }
    }

    private void saveOutOfOrderRow(DecoratedKey prevKey, DecoratedKey key, UnfilteredRowIterator iterator)
    {
        // TODO bitch if the row is too large?  if it is there's not much we can do ...
        outputHandler.warn(String.format("Out of order row detected (%s found after %s)", key, prevKey));
        outOfOrder.add(ArrayBackedPartition.create(iterator));
    }

    public SSTableReader getNewSSTable()
    {
        return newSstable;
    }

    public SSTableReader getNewInOrderSSTable()
    {
        return newInOrderSstable;
    }

    private void throwIfFatal(Throwable th)
    {
        if (th instanceof Error && !(th instanceof AssertionError || th instanceof IOError))
            throw (Error) th;
    }

    private void throwIfCannotContinue(DecoratedKey key, Throwable th)
    {
        if (isIndex)
        {
            outputHandler.warn(String.format("An error occurred while scrubbing the row with key '%s' for an index table. " +
                                             "Scrubbing will abort for this table and the index will be rebuilt.", key));
            throw new IOError(th);
        }

        if (isCommutative && !skipCorrupted)
        {
            outputHandler.warn(String.format("An error occurred while scrubbing the row with key '%s'.  Skipping corrupt " +
                                             "rows in counter tables will result in undercounts for the affected " +
                                             "counters (see CASSANDRA-2759 for more details), so by default the scrub will " +
                                             "stop at this point.  If you would like to skip the row anyway and continue " +
                                             "scrubbing, re-run the scrub with the --skip-corrupted option.", key));
            throw new IOError(th);
        }
    }

    public void close()
    {
        FileUtils.closeQuietly(dataFile);
        FileUtils.closeQuietly(indexFile);
    }

    public CompactionInfo.Holder getScrubInfo()
    {
        return scrubInfo;
    }

    private static class ScrubInfo extends CompactionInfo.Holder
    {
        private final RandomAccessReader dataFile;
        private final SSTableReader sstable;
        private final UUID scrubCompactionId;

        public ScrubInfo(RandomAccessReader dataFile, SSTableReader sstable)
        {
            this.dataFile = dataFile;
            this.sstable = sstable;
            scrubCompactionId = UUIDGen.getTimeUUID();
        }

        public CompactionInfo getCompactionInfo()
        {
            try
            {
                return new CompactionInfo(sstable.metadata,
                                          OperationType.SCRUB,
                                          dataFile.getFilePointer(),
                                          dataFile.length(),
                                          scrubCompactionId);
            }
            catch (Exception e)
            {
                throw new RuntimeException();
            }
        }
    }

    @VisibleForTesting
    public ScrubResult scrubWithResult()
    {
        scrub();
        return new ScrubResult(this);
    }

    public static final class ScrubResult
    {
        public final int goodRows;
        public final int badRows;
        public final int emptyRows;

        public ScrubResult(Scrubber scrubber)
        {
            this.goodRows = scrubber.goodRows;
            this.badRows = scrubber.badRows;
            this.emptyRows = scrubber.emptyRows;
        }
    }
}<|MERGE_RESOLUTION|>--- conflicted
+++ resolved
@@ -148,12 +148,8 @@
     public void scrub()
     {
         outputHandler.output(String.format("Scrubbing %s (%s bytes)", sstable, dataFile.length()));
-<<<<<<< HEAD
         int nowInSec = FBUtilities.nowInSeconds();
-        try (SSTableRewriter writer = new SSTableRewriter(cfs, transaction, sstable.maxDataAge, isOffline);)
-=======
         try (SSTableRewriter writer = new SSTableRewriter(cfs, transaction, sstable.maxDataAge, isOffline))
->>>>>>> ebe18bb2
         {
             nextIndexKey = indexAvailable() ? ByteBufferUtil.readWithShortLength(indexFile) : null;
             if (indexAvailable())
@@ -336,18 +332,11 @@
         currentRowPositionFromIndex = nextRowPositionFromIndex;
         try
         {
-<<<<<<< HEAD
-            nextIndexKey = indexFile.isEOF() ? null : ByteBufferUtil.readWithShortLength(indexFile);
-            nextRowPositionFromIndex = indexFile.isEOF()
-                                     ? dataFile.length()
-                                     : rowIndexEntrySerializer.deserialize(indexFile).position;
-=======
             nextIndexKey = !indexAvailable() ? null : ByteBufferUtil.readWithShortLength(indexFile);
 
             nextRowPositionFromIndex = !indexAvailable()
                     ? dataFile.length()
-                    : rowIndexEntrySerializer.deserialize(indexFile, sstable.descriptor.version).position;
->>>>>>> ebe18bb2
+                    : rowIndexEntrySerializer.deserialize(indexFile).position;
         }
         catch (Throwable th)
         {
