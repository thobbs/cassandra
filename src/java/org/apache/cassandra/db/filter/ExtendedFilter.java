/*
 * Licensed to the Apache Software Foundation (ASF) under one
 * or more contributor license agreements.  See the NOTICE file
 * distributed with this work for additional information
 * regarding copyright ownership.  The ASF licenses this file
 * to you under the Apache License, Version 2.0 (the
 * "License"); you may not use this file except in compliance
 * with the License.  You may obtain a copy of the License at
 *
 *     http://www.apache.org/licenses/LICENSE-2.0
 *
 * Unless required by applicable law or agreed to in writing, software
 * distributed under the License is distributed on an "AS IS" BASIS,
 * WITHOUT WARRANTIES OR CONDITIONS OF ANY KIND, either express or implied.
 * See the License for the specific language governing permissions and
 * limitations under the License.
 */
package org.apache.cassandra.db.filter;

import java.nio.ByteBuffer;
import java.util.*;

<<<<<<< HEAD
import org.apache.cassandra.db.marshal.*;
=======
import com.google.common.base.Objects;
>>>>>>> 2e37655f
import org.slf4j.Logger;
import org.slf4j.LoggerFactory;

import org.apache.cassandra.config.DatabaseDescriptor;
import org.apache.cassandra.config.ColumnDefinition;
import org.apache.cassandra.db.*;
import org.apache.cassandra.db.composites.CellName;
import org.apache.cassandra.db.composites.Composite;
<<<<<<< HEAD
=======
import org.apache.cassandra.db.marshal.AbstractType;
import org.apache.cassandra.db.marshal.CollectionType;
import org.apache.cassandra.db.marshal.CompositeType;
>>>>>>> 2e37655f

/**
 * Extends a column filter (IFilter) to include a number of IndexExpression.
 */
public abstract class ExtendedFilter
{
    private static final Logger logger = LoggerFactory.getLogger(ExtendedFilter.class);

    public final ColumnFamilyStore cfs;
    public final long timestamp;
    public final DataRange dataRange;
    private final int maxResults;
    private final boolean countCQL3Rows;
    private volatile int currentLimit;

    public static ExtendedFilter create(ColumnFamilyStore cfs,
                                        DataRange dataRange,
                                        List<IndexExpression> clause,
                                        int maxResults,
                                        boolean countCQL3Rows,
                                        long timestamp)
    {
        if (clause == null || clause.isEmpty())
            return new EmptyClauseFilter(cfs, dataRange, maxResults, countCQL3Rows, timestamp);

        return new WithClauses(cfs, dataRange, clause, maxResults, countCQL3Rows, timestamp);
    }

    protected ExtendedFilter(ColumnFamilyStore cfs, DataRange dataRange, int maxResults, boolean countCQL3Rows, long timestamp)
    {
        assert cfs != null;
        assert dataRange != null;
        this.cfs = cfs;
        this.dataRange = dataRange;
        this.maxResults = maxResults;
        this.timestamp = timestamp;
        this.countCQL3Rows = countCQL3Rows;
        this.currentLimit = maxResults;
        if (countCQL3Rows)
            dataRange.updateColumnsLimit(maxResults);
    }

    public int maxRows()
    {
        return countCQL3Rows ? Integer.MAX_VALUE : maxResults;
    }

    public int maxColumns()
    {
        return countCQL3Rows ? maxResults : Integer.MAX_VALUE;
    }

    public int currentLimit()
    {
        return currentLimit;
    }

    public IDiskAtomFilter columnFilter(ByteBuffer key)
    {
        return dataRange.columnFilter(key);
    }

    public int lastCounted(ColumnFamily data)
    {
        return dataRange.getLiveCount(data, timestamp);
    }

    public void updateFilter(int currentColumnsCount)
    {
        if (!countCQL3Rows)
            return;

        currentLimit = maxResults - currentColumnsCount;
        // We propagate that limit to the underlying filter so each internal query don't
        // fetch more than we needs it to.
        dataRange.updateColumnsLimit(currentLimit);
    }

    public abstract List<IndexExpression> getClause();

    /**
     * Returns a filter to query the columns from the clause that the initial slice filter may not have caught.
     * @param data the data retrieve by the initial filter
     * @return a filter or null if there can't be any columns we missed with our initial filter (typically if it was a names query, or a slice of the entire row)
     */
    public abstract IDiskAtomFilter getExtraFilter(DecoratedKey key, ColumnFamily data);

    /**
     * @return data pruned down to the columns originally asked for
     */
    public abstract ColumnFamily prune(DecoratedKey key, ColumnFamily data);

    /**
     * @return true if the provided data satisfies all the expressions from
     * the clause of this filter.
     */
    public abstract boolean isSatisfiedBy(DecoratedKey rowKey, ColumnFamily data, Composite prefix, ByteBuffer collectionElement);

    public static boolean satisfies(int comparison, IndexExpression.Operator op)
    {
        switch (op)
        {
            case EQ:
                return comparison == 0;
            case GTE:
                return comparison >= 0;
            case GT:
                return comparison > 0;
            case LTE:
                return comparison <= 0;
            case LT:
                return comparison < 0;
            default:
                throw new IllegalStateException();
        }
    }

    @Override
    public String toString()
    {
        return Objects.toStringHelper(this)
                      .add("dataRange", dataRange)
                      .add("maxResults", maxResults)
                      .add("currentLimit", currentLimit)
                      .add("timestamp", timestamp)
                      .add("countCQL3Rows", countCQL3Rows)
                      .toString();
    }

    public static class WithClauses extends ExtendedFilter
    {
        private final List<IndexExpression> clause;
        private final IDiskAtomFilter optimizedFilter;

        public WithClauses(ColumnFamilyStore cfs,
                           DataRange range,
                           List<IndexExpression> clause,
                           int maxResults,
                           boolean countCQL3Rows,
                           long timestamp)
        {
            super(cfs, range, maxResults, countCQL3Rows, timestamp);
            assert clause != null;
            this.clause = clause;
            this.optimizedFilter = computeOptimizedFilter();
        }

        /*
         * Potentially optimize the column filter if we have a change to make it catch all clauses
         * right away.
         */
        private IDiskAtomFilter computeOptimizedFilter()
        {
            /*
             * We shouldn't do the "optimization" for composites as the index names are not valid column names 
             * (which the rest of the method assumes). Said optimization is not useful for composites anyway.
             * We also don't want to do for paging ranges as the actual filter depends on the row key (it would
             * probably be possible to make it work but we won't really use it so we don't bother).
             */
            if (cfs.getComparator().isCompound() || dataRange instanceof DataRange.Paging)
                return null;

            IDiskAtomFilter filter = dataRange.columnFilter(null); // ok since not a paging range
            if (filter instanceof SliceQueryFilter)
            {
                // if we have a high chance of getting all the columns in a single index slice (and it's not too costly), do that.
                // otherwise, the extraFilter (lazily created) will fetch by name the columns referenced by the additional expressions.
                if (cfs.getMaxRowSize() < DatabaseDescriptor.getColumnIndexSize())
                {
                    logger.trace("Expanding slice filter to entire row to cover additional expressions");
                    return new SliceQueryFilter(ColumnSlice.ALL_COLUMNS_ARRAY, ((SliceQueryFilter)filter).reversed, Integer.MAX_VALUE);
                }
            }
            else
            {
                logger.trace("adding columns to original Filter to cover additional expressions");
                assert filter instanceof NamesQueryFilter;
                if (!clause.isEmpty())
                {
                    SortedSet<CellName> columns = new TreeSet<CellName>(cfs.getComparator());
                    for (IndexExpression expr : clause)
                        columns.add(cfs.getComparator().cellFromByteBuffer(expr.column));
                    columns.addAll(((NamesQueryFilter) filter).columns);
                    return ((NamesQueryFilter) filter).withUpdatedColumns(columns);
                }
            }
            return null;
        }

        @Override
        public IDiskAtomFilter columnFilter(ByteBuffer key)
        {
            return optimizedFilter == null ? dataRange.columnFilter(key) : optimizedFilter;
        }

        public List<IndexExpression> getClause()
        {
            return clause;
        }

        /*
         * We may need an extra query only if the original query wasn't selecting the row entirely.
         * Furthermore, we only need the extra query if we haven't yet got all the expressions from the clause.
         */
        private boolean needsExtraQuery(ByteBuffer rowKey, ColumnFamily data)
        {
            IDiskAtomFilter filter = columnFilter(rowKey);
            if (filter instanceof SliceQueryFilter && DataRange.isFullRowSlice((SliceQueryFilter)filter))
                return false;

            for (IndexExpression expr : clause)
            {
                if (data.getColumn(data.getComparator().cellFromByteBuffer(expr.column)) == null)
                {
                    logger.debug("adding extraFilter to cover additional expressions");
                    return true;
                }
            }
            return false;
        }

        public IDiskAtomFilter getExtraFilter(DecoratedKey rowKey, ColumnFamily data)
        {
            /*
             * This method assumes the IndexExpression names are valid column names, which is not the
             * case with composites. This is ok for now however since:
             * 1) CompositeSearcher doesn't use it.
             * 2) We don't yet allow non-indexed range slice with filters in CQL3 (i.e. this will never be
             * called by CFS.filter() for composites).
             */
            assert !(cfs.getComparator().isCompound()) : "Sequential scan with filters is not supported (if you just created an index, you "
                                                         + "need to wait for the creation to be propagated to all nodes before querying it)";

            if (!needsExtraQuery(rowKey.getKey(), data))
                return null;

            // Note: for counters we must be careful to not add a column that was already there (to avoid overcount). That is
            // why we do the dance of avoiding to query any column we already have (it's also more efficient anyway)
            SortedSet<CellName> columns = new TreeSet<CellName>(cfs.getComparator());
            for (IndexExpression expr : clause)
            {
                CellName name = data.getComparator().cellFromByteBuffer(expr.column);
                if (data.getColumn(name) == null)
                    columns.add(name);
            }
            assert !columns.isEmpty();
            return new NamesQueryFilter(columns);
        }

        public ColumnFamily prune(DecoratedKey rowKey, ColumnFamily data)
        {
            if (optimizedFilter == null)
                return data;

            ColumnFamily pruned = data.cloneMeShallow();
            IDiskAtomFilter filter = dataRange.columnFilter(rowKey.getKey());
            Iterator<Cell> iter = filter.getColumnIterator(data);
            filter.collectReducedColumns(pruned, QueryFilter.gatherTombstones(pruned, iter), cfs.gcBefore(timestamp), timestamp);
            return pruned;
        }

        public boolean isSatisfiedBy(DecoratedKey rowKey, ColumnFamily data, Composite prefix, ByteBuffer collectionElement)
        {
            for (IndexExpression expression : clause)
            {
                ColumnDefinition def = data.metadata().getColumnDefinition(expression.column);
                ByteBuffer dataValue = null;
                AbstractType<?> validator = null;
                if (def == null)
                {
                    // This can't happen with CQL3 as this should be rejected upfront. For thrift however,
                    // cell name are not predefined. But that means the cell name correspond to an internal one.
                    Cell cell = data.getColumn(data.getComparator().cellFromByteBuffer(expression.column));
                    if (cell != null)
                    {
                        dataValue = cell.value();
                        validator = data.metadata().getDefaultValidator();
                    }
                }
                else
                {
                    if (def.type.isCollection() && def.type.isMultiCell())
                    {
                        if (!collectionSatisfies(def, data, prefix, expression, collectionElement))
                            return false;
                        continue;
                    }

                    dataValue = extractDataValue(def, rowKey.getKey(), data, prefix);
                    validator = def.type;
                }

                if (dataValue == null)
                    return false;

                if (expression.operator == IndexExpression.Operator.CONTAINS)
                {
                    assert def.type.isCollection() && !def.type.isMultiCell();
                    CollectionType type = (CollectionType)def.type;
                    switch (type.kind)
                    {
                        case LIST:
                            FrozenListType<?> listType = (FrozenListType)def.type;
                            if (!listType.getSerializer().deserialize(dataValue).contains(listType.getElementsType().getSerializer().deserialize(expression.value)))
                                return false;
                            break;
                        case SET:
                            FrozenSetType<?> setType = (FrozenSetType)def.type;
                            if (!setType.getSerializer().deserialize(dataValue).contains(setType.getElementsType().getSerializer().deserialize(expression.value)))
                                return false;
                            break;
                        case MAP:
                            FrozenMapType<?,?> mapType = (FrozenMapType)def.type;
                            if (!mapType.getSerializer().deserialize(dataValue).containsValue(mapType.getValuesType().getSerializer().deserialize(expression.value)))
                                return false;
                            break;
                    }
                }
                else if (expression.operator == IndexExpression.Operator.CONTAINS_KEY)
                {
                    assert def.type.isCollection() && !def.type.isMultiCell() && def.type instanceof FrozenMapType;
                    FrozenMapType<?,?> mapType = (FrozenMapType)def.type;
                    if (mapType.getSerializer().getSerializedValue(dataValue, expression.value, mapType.getKeysType()) == null)
                        return false;
                }
                else
                {
                    int v = validator.compare(dataValue, expression.value);
                    if (!satisfies(v, expression.operator))
                        return false;
                }
            }
            return true;
        }

        private static boolean collectionSatisfies(ColumnDefinition def, ColumnFamily data, Composite prefix, IndexExpression expr, ByteBuffer collectionElement)
        {
<<<<<<< HEAD
            assert def.type.isCollection() && def.type.isMultiCell();
=======
            assert def.type.isCollection();
            CollectionType type = (CollectionType)def.type;
>>>>>>> 2e37655f

            if (expr.operator == IndexExpression.Operator.CONTAINS)
            {
                // get a slice of the collection cells
                Iterator<Cell> iter = data.iterator(new ColumnSlice[]{ data.getComparator().create(prefix, def).slice() });
                while (iter.hasNext())
                {
                    Cell cell = iter.next();
                    if (type.kind == CollectionType.Kind.SET)
                    {
                        if (type.nameComparator().compare(cell.name().collectionElement(), expr.value) == 0)
                            return true;
                    }
                    else
                    {
                        if (type.valueComparator().compare(cell.value(), expr.value) == 0)
                            return true;
                    }
                }

                return false;
            }

            switch (type.kind)
            {
                case LIST:
                    assert collectionElement != null;
                    return type.valueComparator().compare(data.getColumn(data.getComparator().create(prefix, def, collectionElement)).value(), expr.value) == 0;
                case SET:
                    return data.getColumn(data.getComparator().create(prefix, def, expr.value)) != null;
                case MAP:
                    if (expr.operator == IndexExpression.Operator.CONTAINS_KEY)
                    {
                        return data.getColumn(data.getComparator().create(prefix, def, expr.value)) != null;
                    }
                    else
                    {
                        assert collectionElement != null;
                        return type.valueComparator().compare(data.getColumn(data.getComparator().create(prefix, def, collectionElement)).value(), expr.value) == 0;
                    }
            }
            throw new AssertionError();
        }

        private ByteBuffer extractDataValue(ColumnDefinition def, ByteBuffer rowKey, ColumnFamily data, Composite prefix)
        {
            switch (def.kind)
            {
                case PARTITION_KEY:
                    return def.isOnAllComponents()
                         ? rowKey
                         : ((CompositeType)data.metadata().getKeyValidator()).split(rowKey)[def.position()];
                case CLUSTERING_COLUMN:
                    return prefix.get(def.position());
                case REGULAR:
                    CellName cname = prefix == null
                                   ? data.getComparator().cellFromByteBuffer(def.name.bytes)
                                   : data.getComparator().create(prefix, def);

                    Cell cell = data.getColumn(cname);
                    return cell == null ? null : cell.value();
                case COMPACT_VALUE:
                    assert data.getColumnCount() == 1;
                    return data.getSortedColumns().iterator().next().value();
            }
            throw new AssertionError();
        }

        @Override
        public String toString()
        {
            return Objects.toStringHelper(this)
                          .add("dataRange", dataRange)
                          .add("timestamp", timestamp)
                          .add("clause", clause)
                          .toString();
        }
    }

    private static class EmptyClauseFilter extends ExtendedFilter
    {
        public EmptyClauseFilter(ColumnFamilyStore cfs, DataRange range, int maxResults, boolean countCQL3Rows, long timestamp)
        {
            super(cfs, range, maxResults, countCQL3Rows, timestamp);
        }

        public List<IndexExpression> getClause()
        {
            return Collections.<IndexExpression>emptyList();
        }

        public IDiskAtomFilter getExtraFilter(DecoratedKey key, ColumnFamily data)
        {
            return null;
        }

        public ColumnFamily prune(DecoratedKey rowKey, ColumnFamily data)
        {
            return data;
        }

        public boolean isSatisfiedBy(DecoratedKey rowKey, ColumnFamily data, Composite prefix, ByteBuffer collectionElement)
        {
            return true;
        }
    }
}<|MERGE_RESOLUTION|>--- conflicted
+++ resolved
@@ -20,11 +20,7 @@
 import java.nio.ByteBuffer;
 import java.util.*;
 
-<<<<<<< HEAD
-import org.apache.cassandra.db.marshal.*;
-=======
 import com.google.common.base.Objects;
->>>>>>> 2e37655f
 import org.slf4j.Logger;
 import org.slf4j.LoggerFactory;
 
@@ -33,12 +29,7 @@
 import org.apache.cassandra.db.*;
 import org.apache.cassandra.db.composites.CellName;
 import org.apache.cassandra.db.composites.Composite;
-<<<<<<< HEAD
-=======
-import org.apache.cassandra.db.marshal.AbstractType;
-import org.apache.cassandra.db.marshal.CollectionType;
-import org.apache.cassandra.db.marshal.CompositeType;
->>>>>>> 2e37655f
+import org.apache.cassandra.db.marshal.*;
 
 /**
  * Extends a column filter (IFilter) to include a number of IndexExpression.
@@ -376,12 +367,8 @@
 
         private static boolean collectionSatisfies(ColumnDefinition def, ColumnFamily data, Composite prefix, IndexExpression expr, ByteBuffer collectionElement)
         {
-<<<<<<< HEAD
             assert def.type.isCollection() && def.type.isMultiCell();
-=======
-            assert def.type.isCollection();
             CollectionType type = (CollectionType)def.type;
->>>>>>> 2e37655f
 
             if (expr.operator == IndexExpression.Operator.CONTAINS)
             {
