--- conflicted
+++ resolved
@@ -1566,7 +1566,6 @@
         and other fancy features, this is okay.
         """
 
-<<<<<<< HEAD
         # open a new connection for this subprocess
         new_cluster = Cluster(
                 contact_points=(self.hostname,),
@@ -1591,7 +1590,7 @@
             ', '.join(columns))
 
         # we need to handle some types specially
-        should_escape = [t in ('ascii', 'text', 'timestamp', 'inet') for t in cqltypes]
+        should_escape = [t in ('ascii', 'text', 'timestamp', 'date', 'time', 'inet') for t in cqltypes]
 
         insert_timestamp = int(time.time() * 1e6)
 
@@ -1644,6 +1643,7 @@
                         if should_escape[i]:
                             row[i] = protect_value(value)
                     elif i in pk_indexes:
+                        # By default, nullval is an empty string. See CASSANDRA-7792 for details.
                         message = "Cannot insert null value for primary key column '%s'." % (pk_cols[i],)
                         if nullval == '':
                             message += " If you want to insert empty strings, consider using " \
@@ -1682,37 +1682,6 @@
             while conn.in_flight > 0:
                 conn._readable = True
                 time.sleep(0.01)
-=======
-            if value != nullval:
-                if cqltype in ('ascii', 'text', 'timestamp', 'date', 'time', 'inet'):
-                    rowmap[name] = protect_value(value)
-                else:
-                    rowmap[name] = value
-            elif name in primary_key_columns:
-                # By default, nullval is an empty string. See CASSANDRA-7792 for details.
-                message = "Cannot insert null value for primary key column '%s'." % (name,)
-                if nullval == '':
-                    message += " If you want to insert empty strings, consider using " \
-                               "the WITH NULL=<marker> option for COPY."
-                self.printerr(message)
-                return False
-            else:
-                rowmap[name] = 'null'
-        # would be nice to be able to use a prepared query here, but in order
-        # to use that interface, we'd need to have all the input as native
-        # values already, reading them from text just like the various
-        # Cassandra cql types do. Better just to submit them all as intact
-        # CQL string literals and let Cassandra do its thing.
-        query = 'INSERT INTO %s.%s (%s) VALUES (%s)' % (
-            protect_name(table_meta.keyspace.name),
-            protect_name(table_meta.name),
-            ', '.join(protect_names(rowmap.keys())),
-            ', '.join(rowmap.values())
-        )
-        if self.debug:
-            print 'Import using CQL: %s' % query
-        return SimpleStatement(query)
->>>>>>> 2047b2ae
 
             new_cluster.shutdown()
 
