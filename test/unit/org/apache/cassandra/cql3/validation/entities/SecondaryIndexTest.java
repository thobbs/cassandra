/*
 * Licensed to the Apache Software Foundation (ASF) under one
 * or more contributor license agreements.  See the NOTICE file
 * distributed with this work for additional information
 * regarding copyright ownership.  The ASF licenses this file
 * to you under the Apache License, Version 2.0 (the
 * "License"); you may not use this file except in compliance
 * with the License.  You may obtain a copy of the License at
 *
 *     http://www.apache.org/licenses/LICENSE-2.0
 *
 * Unless required by applicable law or agreed to in writing, software
 * distributed under the License is distributed on an "AS IS" BASIS,
 * WITHOUT WARRANTIES OR CONDITIONS OF ANY KIND, either express or implied.
 * See the License for the specific language governing permissions and
 * limitations under the License.
 */
package org.apache.cassandra.cql3.validation.entities;

import java.nio.ByteBuffer;
import java.util.*;
import java.util.concurrent.Callable;
import java.util.concurrent.CountDownLatch;

import org.apache.commons.lang3.StringUtils;
import org.junit.Test;

import org.apache.cassandra.config.CFMetaData;
import org.apache.cassandra.config.ColumnDefinition;
import org.apache.cassandra.config.DatabaseDescriptor;
import org.apache.cassandra.cql3.CQLTester;
import org.apache.cassandra.cql3.ColumnIdentifier;
import org.apache.cassandra.cql3.QueryProcessor;
import org.apache.cassandra.cql3.restrictions.StatementRestrictions;
import org.apache.cassandra.cql3.statements.IndexTarget;
import org.apache.cassandra.db.ColumnFamilyStore;
import org.apache.cassandra.db.DeletionTime;
import org.apache.cassandra.db.marshal.AbstractType;
import org.apache.cassandra.db.rows.Cell;
import org.apache.cassandra.db.rows.Row;
import org.apache.cassandra.exceptions.ConfigurationException;
import org.apache.cassandra.exceptions.SyntaxException;
import org.apache.cassandra.index.IndexNotAvailableException;
import org.apache.cassandra.index.SecondaryIndexManager;
import org.apache.cassandra.index.StubIndex;
import org.apache.cassandra.index.internal.CustomCassandraIndex;
import org.apache.cassandra.index.sasi.SASIIndex;
import org.apache.cassandra.schema.IndexMetadata;
import org.apache.cassandra.service.ClientState;
import org.apache.cassandra.transport.messages.ResultMessage;
import org.apache.cassandra.utils.ByteBufferUtil;
import org.apache.cassandra.utils.MD5Digest;
import org.apache.cassandra.utils.Pair;

import static org.apache.cassandra.Util.throwAssert;
import static org.apache.cassandra.utils.ByteBufferUtil.EMPTY_BYTE_BUFFER;
import static org.apache.cassandra.utils.ByteBufferUtil.bytes;
import static org.junit.Assert.assertEquals;
import static org.junit.Assert.assertFalse;
import static org.junit.Assert.assertNotNull;
import static org.junit.Assert.assertNull;
import static org.junit.Assert.assertTrue;
import static org.junit.Assert.fail;

public class SecondaryIndexTest extends CQLTester
{
    private static final int TOO_BIG = 1024 * 65;

    @Test
    public void testCreateAndDropIndex() throws Throwable
    {
        testCreateAndDropIndex("test", false);
        testCreateAndDropIndex("test2", true);
    }

    @Test
    public void testCreateAndDropIndexWithQuotedIdentifier() throws Throwable
    {
        testCreateAndDropIndex("\"quoted_ident\"", false);
        testCreateAndDropIndex("\"quoted_ident2\"", true);
    }

    @Test
    public void testCreateAndDropIndexWithCamelCaseIdentifier() throws Throwable
    {
        testCreateAndDropIndex("CamelCase", false);
        testCreateAndDropIndex("CamelCase2", true);
    }

    /**
     * Test creating and dropping an index with the specified name.
     *
     * @param indexName         the index name
     * @param addKeyspaceOnDrop add the keyspace name in the drop statement
     * @throws Throwable if an error occurs
     */
    private void testCreateAndDropIndex(String indexName, boolean addKeyspaceOnDrop) throws Throwable
    {
        execute("USE system");
        assertInvalidMessage(String.format("Index '%s' could not be found",
                                           removeQuotes(indexName.toLowerCase(Locale.US))),
                             "DROP INDEX " + indexName + ";");

        createTable("CREATE TABLE %s (a int primary key, b int);");
        createIndex("CREATE INDEX " + indexName + " ON %s(b);");
        createIndex("CREATE INDEX IF NOT EXISTS " + indexName + " ON %s(b);");

        assertInvalidMessage(String.format("Index %s already exists",
                                           removeQuotes(indexName.toLowerCase(Locale.US))),
                             "CREATE INDEX " + indexName + " ON %s(b)");

        // IF NOT EXISTS should apply in cases where the new index differs from an existing one in name only
        String otherIndexName = "index_" + System.nanoTime();
        assertEquals(1, getCurrentColumnFamilyStore().metadata.getIndexes().size());
        createIndex("CREATE INDEX IF NOT EXISTS " + otherIndexName + " ON %s(b)");
        assertEquals(1, getCurrentColumnFamilyStore().metadata.getIndexes().size());
        assertInvalidMessage(String.format("Index %s is a duplicate of existing index %s",
                                           removeQuotes(otherIndexName.toLowerCase(Locale.US)),
                                           removeQuotes(indexName.toLowerCase(Locale.US))),
                             "CREATE INDEX " + otherIndexName + " ON %s(b)");

        execute("INSERT INTO %s (a, b) values (?, ?);", 0, 0);
        execute("INSERT INTO %s (a, b) values (?, ?);", 1, 1);
        execute("INSERT INTO %s (a, b) values (?, ?);", 2, 2);
        execute("INSERT INTO %s (a, b) values (?, ?);", 3, 1);

        assertRows(execute("SELECT * FROM %s where b = ?", 1), row(1, 1), row(3, 1));
        assertInvalidMessage(String.format("Index '%s' could not be found in any of the tables of keyspace 'system'",
                                           removeQuotes(indexName.toLowerCase(Locale.US))),
                             "DROP INDEX " + indexName);

        if (addKeyspaceOnDrop)
        {
            dropIndex("DROP INDEX " + KEYSPACE + "." + indexName);
        }
        else
        {
            execute("USE " + KEYSPACE);
            execute("DROP INDEX " + indexName);
        }

        assertInvalidMessage(StatementRestrictions.REQUIRES_ALLOW_FILTERING_MESSAGE,
                             "SELECT * FROM %s where b = ?", 1);
        dropIndex("DROP INDEX IF EXISTS " + indexName);
        assertInvalidMessage(String.format("Index '%s' could not be found",
                                           removeQuotes(indexName.toLowerCase(Locale.US))),
                             "DROP INDEX " + indexName);
    }

    /**
     * Removes the quotes from the specified index name.
     *
     * @param indexName the index name from which the quotes must be removed.
     * @return the unquoted index name.
     */
    private static String removeQuotes(String indexName)
    {
        return StringUtils.remove(indexName, '\"');
    }

    /**
     * Check that you can query for an indexed column even with a key EQ clause,
     * migrated from cql_tests.py:TestCQL.static_cf_test()
     */
    @Test
    public void testSelectWithEQ() throws Throwable
    {
        createTable("CREATE TABLE %s (userid uuid PRIMARY KEY, firstname text, lastname text, age int)");
        createIndex("CREATE INDEX byAge ON %s(age)");

        UUID id1 = UUID.fromString("550e8400-e29b-41d4-a716-446655440000");
        UUID id2 = UUID.fromString("f47ac10b-58cc-4372-a567-0e02b2c3d479");

        execute("INSERT INTO %s (userid, firstname, lastname, age) VALUES (?, 'Frodo', 'Baggins', 32)", id1);
        execute("UPDATE %s SET firstname = 'Samwise', lastname = 'Gamgee', age = 33 WHERE userid = ?", id2);

        beforeAndAfterFlush(() -> {
            assertEmpty(execute("SELECT firstname FROM %s WHERE userid = ? AND age = 33", id1));

            assertRows(execute("SELECT firstname FROM %s WHERE userid = ? AND age = 33", id2),
                       row("Samwise"));
        });
    }

    /**
     * Check CREATE INDEX without name and validate the index can be dropped,
     * migrated from cql_tests.py:TestCQL.nameless_index_test()
     */
    @Test
    public void testNamelessIndex() throws Throwable
    {
        createTable(" CREATE TABLE %s (id text PRIMARY KEY, birth_year int)");

        createIndex("CREATE INDEX on %s (birth_year)");

        execute("INSERT INTO %s (id, birth_year) VALUES ('Tom', 42)");
        execute("INSERT INTO %s (id, birth_year) VALUES ('Paul', 24)");
        execute("INSERT INTO %s (id, birth_year) VALUES ('Bob', 42)");

        beforeAndAfterFlush(() -> {
            assertRows(execute("SELECT id FROM %s WHERE birth_year = 42"),
                       row("Tom"),
                       row("Bob"));
        });

        execute("DROP INDEX %s_birth_year_idx");

        assertInvalid("SELECT id FROM users WHERE birth_year = 42");
    }

    /**
     * Test range queries with 2ndary indexes (#4257),
     * migrated from cql_tests.py:TestCQL.range_query_2ndary_test()
     */
    @Test
    public void testRangeQuery() throws Throwable
    {
        createTable("CREATE TABLE %s (id int primary key, row int, setid int)");
        createIndex("CREATE INDEX indextest_setid_idx ON %s (setid)");

        execute("INSERT INTO %s (id, row, setid) VALUES (?, ?, ?)", 0, 0, 0);
        execute("INSERT INTO %s (id, row, setid) VALUES (?, ?, ?)", 1, 1, 0);
        execute("INSERT INTO %s (id, row, setid) VALUES (?, ?, ?)", 2, 2, 0);
        execute("INSERT INTO %s (id, row, setid) VALUES (?, ?, ?)", 3, 3, 0);

        assertInvalid("SELECT * FROM %s WHERE setid = 0 AND row < 1");

        beforeAndAfterFlush(() -> {
            assertRows(execute("SELECT * FROM %s WHERE setid = 0 AND row < 1 ALLOW FILTERING"),
                       row(0, 0, 0));
        });
    }

    /**
     * Check for unknown compression parameters options (#4266),
     * migrated from cql_tests.py:TestCQL.compression_option_validation_test()
     */
    @Test
    public void testUnknownCompressionOptions() throws Throwable
    {
        String tableName = createTableName();
        assertInvalidThrow(SyntaxException.class, String.format("CREATE TABLE %s (key varchar PRIMARY KEY, password varchar, gender varchar) WITH compression_parameters:sstable_compressor = 'DeflateCompressor'", tableName));

        assertInvalidThrow(ConfigurationException.class, String.format("CREATE TABLE %s (key varchar PRIMARY KEY, password varchar, gender varchar) WITH compression = { 'sstable_compressor': 'DeflateCompressor' }",
                                                                       tableName));
    }

    /**
     * Migrated from cql_tests.py:TestCQL.indexes_composite_test()
     */
    @Test
    public void testIndexOnComposite() throws Throwable
    {
        String tableName = createTable("CREATE TABLE %s (blog_id int, timestamp int, author text, content text, PRIMARY KEY (blog_id, timestamp))");

        execute("INSERT INTO %s (blog_id, timestamp, author, content) VALUES (?, ?, ?, ?)", 0, 0, "bob", "1st post");
        execute("INSERT INTO %s (blog_id, timestamp, author, content) VALUES (?, ?, ?, ?)", 0, 1, "tom", "2nd post");
        execute("INSERT INTO %s (blog_id, timestamp, author, content) VALUES (?, ?, ?, ?)", 0, 2, "bob", "3rd post");
        execute("INSERT INTO %s (blog_id, timestamp, author, content) VALUES (?, ?, ?, ?)", 0, 3, "tom", "4th post");
        execute("INSERT INTO %s (blog_id, timestamp, author, content) VALUES (?, ?, ?, ?)", 1, 0, "bob", "5th post");

        createIndex("CREATE INDEX authoridx ON %s (author)");

        assertTrue(waitForIndex(keyspace(), tableName, "authoridx"));

        beforeAndAfterFlush(() -> {
            assertRows(execute("SELECT blog_id, timestamp FROM %s WHERE author = 'bob'"),
                       row(1, 0),
                       row(0, 0),
                       row(0, 2));
        });

        execute("INSERT INTO %s (blog_id, timestamp, author, content) VALUES (?, ?, ?, ?)", 1, 1, "tom", "6th post");
        execute("INSERT INTO %s (blog_id, timestamp, author, content) VALUES (?, ?, ?, ?)", 1, 2, "tom", "7th post");
        execute("INSERT INTO %s (blog_id, timestamp, author, content) VALUES (?, ?, ?, ?)", 1, 3, "bob", "8th post");

        beforeAndAfterFlush(() -> {
            assertRows(execute("SELECT blog_id, timestamp FROM %s WHERE author = 'bob'"),
                       row(1, 0),
                       row(1, 3),
                       row(0, 0),
                       row(0, 2));
        });

        execute("DELETE FROM %s WHERE blog_id = 0 AND timestamp = 2");

        beforeAndAfterFlush(() -> {
            assertRows(execute("SELECT blog_id, timestamp FROM %s WHERE author = 'bob'"),
                       row(1, 0),
                       row(1, 3),
                       row(0, 0));
        });
    }

    /**
     * Test for the validation bug of #4709,
     * migrated from cql_tests.py:TestCQL.refuse_in_with_indexes_test()
     */
    @Test
    public void testInvalidIndexSelect() throws Throwable
    {
        createTable("create table %s (pk varchar primary key, col1 varchar, col2 varchar)");
        createIndex("create index on %s (col1)");
        createIndex("create index on %s (col2)");

        execute("insert into %s (pk, col1, col2) values ('pk1','foo1','bar1')");
        execute("insert into %s (pk, col1, col2) values ('pk1a','foo1','bar1')");
        execute("insert into %s (pk, col1, col2) values ('pk1b','foo1','bar1')");
        execute("insert into %s (pk, col1, col2) values ('pk1c','foo1','bar1')");
        execute("insert into %s (pk, col1, col2) values ('pk2','foo2','bar2')");
        execute("insert into %s (pk, col1, col2) values ('pk3','foo3','bar3')");
        assertInvalid("select * from %s where col2 in ('bar1', 'bar2')");

        //Migrated from cql_tests.py:TestCQL.bug_6050_test()
        createTable("CREATE TABLE %s (k int PRIMARY KEY, a int, b int)");

        createIndex("CREATE INDEX ON %s (a)");
        assertInvalid("SELECT * FROM %s WHERE a = 3 AND b IN (1, 3)");

    }

    /**
     * Migrated from cql_tests.py:TestCQL.edge_2i_on_complex_pk_test()
     */
    @Test
    public void testIndexesOnComplexPrimaryKey() throws Throwable
    {
        createTable("CREATE TABLE %s (pk0 int, pk1 int, ck0 int, ck1 int, ck2 int, value int, PRIMARY KEY ((pk0, pk1), ck0, ck1, ck2))");

        execute("CREATE INDEX ON %s (pk0)");
        execute("CREATE INDEX ON %s (ck0)");
        execute("CREATE INDEX ON %s (ck1)");
        execute("CREATE INDEX ON %s (ck2)");

        execute("INSERT INTO %s (pk0, pk1, ck0, ck1, ck2, value) VALUES (0, 1, 2, 3, 4, 5)");
        execute("INSERT INTO %s (pk0, pk1, ck0, ck1, ck2, value) VALUES (1, 2, 3, 4, 5, 0)");
        execute("INSERT INTO %s (pk0, pk1, ck0, ck1, ck2, value) VALUES (2, 3, 4, 5, 0, 1)");
        execute("INSERT INTO %s (pk0, pk1, ck0, ck1, ck2, value) VALUES (3, 4, 5, 0, 1, 2)");
        execute("INSERT INTO %s (pk0, pk1, ck0, ck1, ck2, value) VALUES (4, 5, 0, 1, 2, 3)");
        execute("INSERT INTO %s (pk0, pk1, ck0, ck1, ck2, value) VALUES (5, 0, 1, 2, 3, 4)");

        beforeAndAfterFlush(() -> {
            assertRows(execute("SELECT value FROM %s WHERE pk0 = 2"),
                       row(1));

            assertRows(execute("SELECT value FROM %s WHERE ck0 = 0"),
                       row(3));

            assertRows(execute("SELECT value FROM %s WHERE pk0 = 3 AND pk1 = 4 AND ck1 = 0"),
                       row(2));

            assertRows(execute("SELECT value FROM %s WHERE pk0 = 5 AND pk1 = 0 AND ck0 = 1 AND ck2 = 3 ALLOW FILTERING"),
                       row(4));
        });
    }

    /**
     * Test for CASSANDRA-5240,
     * migrated from cql_tests.py:TestCQL.bug_5240_test()
     */
    @Test
    public void testIndexOnCompoundRowKey() throws Throwable
    {
        createTable("CREATE TABLE %s (interval text, seq int, id int, severity int, PRIMARY KEY ((interval, seq), id) ) WITH CLUSTERING ORDER BY (id DESC)");

        execute("CREATE INDEX ON %s (severity)");

        execute("insert into %s (interval, seq, id , severity) values('t',1, 1, 1)");
        execute("insert into %s (interval, seq, id , severity) values('t',1, 2, 1)");
        execute("insert into %s (interval, seq, id , severity) values('t',1, 3, 2)");
        execute("insert into %s (interval, seq, id , severity) values('t',1, 4, 3)");
        execute("insert into %s (interval, seq, id , severity) values('t',2, 1, 3)");
        execute("insert into %s (interval, seq, id , severity) values('t',2, 2, 3)");
        execute("insert into %s (interval, seq, id , severity) values('t',2, 3, 1)");
        execute("insert into %s (interval, seq, id , severity) values('t',2, 4, 2)");

        beforeAndAfterFlush(() -> {
            assertRows(execute("select * from %s where severity = 3 and interval = 't' and seq =1"),
                       row("t", 1, 4, 3));

        });
    }

    /**
     * Migrated from cql_tests.py:TestCQL.secondary_index_counters()
     */
    @Test
    public void testIndexOnCountersInvalid() throws Throwable
    {
        createTable("CREATE TABLE %s (k int PRIMARY KEY, c counter)");
        assertInvalid("CREATE INDEX ON test(c)");
    }

    /**
     * Migrated from cql_tests.py:TestCQL.collection_indexing_test()
     */
    @Test
    public void testIndexOnCollections() throws Throwable
    {
        createTable(" CREATE TABLE %s ( k int, v int, l list<int>, s set<text>, m map<text, int>, PRIMARY KEY (k, v))");

        createIndex("CREATE INDEX ON %s (l)");
        createIndex("CREATE INDEX ON %s (s)");
        createIndex("CREATE INDEX ON %s (m)");

        execute("INSERT INTO %s (k, v, l, s, m) VALUES (0, 0, [1, 2],    {'a'},      {'a' : 1})");
        execute("INSERT INTO %s (k, v, l, s, m) VALUES (0, 1, [3, 4],    {'b', 'c'}, {'a' : 1, 'b' : 2})");
        execute("INSERT INTO %s (k, v, l, s, m) VALUES (0, 2, [1],       {'a', 'c'}, {'c' : 3})");
        execute("INSERT INTO %s (k, v, l, s, m) VALUES (1, 0, [1, 2, 4], {},         {'b' : 1})");
        execute("INSERT INTO %s (k, v, l, s, m) VALUES (1, 1, [4, 5],    {'d'},      {'a' : 1, 'b' : 3})");

        beforeAndAfterFlush(() -> {
            // lists
            assertRows(execute("SELECT k, v FROM %s WHERE l CONTAINS 1"), row(1, 0), row(0, 0), row(0, 2));
            assertRows(execute("SELECT k, v FROM %s WHERE k = 0 AND l CONTAINS 1"), row(0, 0), row(0, 2));
            assertRows(execute("SELECT k, v FROM %s WHERE l CONTAINS 2"), row(1, 0), row(0, 0));
            assertEmpty(execute("SELECT k, v FROM %s WHERE l CONTAINS 6"));

            // sets
            assertRows(execute("SELECT k, v FROM %s WHERE s CONTAINS 'a'"), row(0, 0), row(0, 2));
            assertRows(execute("SELECT k, v FROM %s WHERE k = 0 AND s CONTAINS 'a'"), row(0, 0), row(0, 2));
            assertRows(execute("SELECT k, v FROM %s WHERE s CONTAINS 'd'"), row(1, 1));
            assertEmpty(execute("SELECT k, v FROM %s  WHERE s CONTAINS 'e'"));

            // maps
            assertRows(execute("SELECT k, v FROM %s WHERE m CONTAINS 1"), row(1, 0), row(1, 1), row(0, 0), row(0, 1));
            assertRows(execute("SELECT k, v FROM %s WHERE k = 0 AND m CONTAINS 1"), row(0, 0), row(0, 1));
            assertRows(execute("SELECT k, v FROM %s WHERE m CONTAINS 2"), row(0, 1));
            assertEmpty(execute("SELECT k, v FROM %s  WHERE m CONTAINS 4"));
        });
    }

    /**
     * Migrated from cql_tests.py:TestCQL.map_keys_indexing()
     */
    @Test
    public void testIndexOnMapKeys() throws Throwable
    {
        createTable("CREATE TABLE %s (k int, v int, m map<text, int>, PRIMARY KEY (k, v))");

        createIndex("CREATE INDEX ON %s(keys(m))");

        execute("INSERT INTO %s (k, v, m) VALUES (0, 0, {'a' : 1})");
        execute("INSERT INTO %s (k, v, m) VALUES (0, 1, {'a' : 1, 'b' : 2})");
        execute("INSERT INTO %s (k, v, m) VALUES (0, 2, {'c' : 3})");
        execute("INSERT INTO %s (k, v, m) VALUES (1, 0, {'b' : 1})");
        execute("INSERT INTO %s (k, v, m) VALUES (1, 1, {'a' : 1, 'b' : 3})");

        // maps
        beforeAndAfterFlush(() -> {
            assertRows(execute("SELECT k, v FROM %s WHERE m CONTAINS KEY 'a'"), row(1, 1), row(0, 0), row(0, 1));
            assertRows(execute("SELECT k, v FROM %s WHERE k = 0 AND m CONTAINS KEY 'a'"), row(0, 0), row(0, 1));
            assertRows(execute("SELECT k, v FROM %s WHERE m CONTAINS KEY 'c'"), row(0, 2));
            assertEmpty(execute("SELECT k, v FROM %s  WHERE m CONTAINS KEY 'd'"));
        });
    }

    /**
     * Test for #6950 bug,
     * migrated from cql_tests.py:TestCQL.key_index_with_reverse_clustering()
     */
    @Test
    public void testIndexOnKeyWithReverseClustering() throws Throwable
    {
        createTable("CREATE TABLE %s (k1 int, k2 int, v int, PRIMARY KEY ((k1, k2), v) ) WITH CLUSTERING ORDER BY (v DESC)");

        createIndex("CREATE INDEX ON %s (k2)");

        execute("INSERT INTO %s (k1, k2, v) VALUES (0, 0, 1)");
        execute("INSERT INTO %s (k1, k2, v) VALUES (0, 1, 2)");
        execute("INSERT INTO %s (k1, k2, v) VALUES (0, 0, 3)");
        execute("INSERT INTO %s (k1, k2, v) VALUES (1, 0, 4)");
        execute("INSERT INTO %s (k1, k2, v) VALUES (1, 1, 5)");
        execute("INSERT INTO %s (k1, k2, v) VALUES (2, 0, 7)");
        execute("INSERT INTO %s (k1, k2, v) VALUES (2, 1, 8)");
        execute("INSERT INTO %s (k1, k2, v) VALUES (3, 0, 1)");

        beforeAndAfterFlush(() -> {
            assertRows(execute("SELECT * FROM %s WHERE k2 = 0 AND v >= 2 ALLOW FILTERING"),
                       row(2, 0, 7),
                       row(0, 0, 3),
                       row(1, 0, 4));
        });
    }

    /**
     * Test for CASSANDRA-6612,
     * migrated from cql_tests.py:TestCQL.bug_6612_test()
     */
    @Test
    public void testSelectCountOnIndexedColumn() throws Throwable
    {
        createTable("CREATE TABLE %s (username text, session_id text, app_name text, account text, last_access timestamp, created_on timestamp, PRIMARY KEY (username, session_id, app_name, account))");

        createIndex("create index ON %s (app_name)");
        createIndex("create index ON %s (last_access)");

        beforeAndAfterFlush(() -> {
            assertRows(execute("select count(*) from %s where app_name='foo' and account='bar' and last_access > 4 allow filtering"), row(0L));
        });

        execute("insert into %s (username, session_id, app_name, account, last_access, created_on) values ('toto', 'foo', 'foo', 'bar', 12, 13)");

        beforeAndAfterFlush(() -> {
            assertRows(execute("select count(*) from %s where app_name='foo' and account='bar' and last_access > 4 allow filtering"), row(1L));
        });
    }

    @Test
    public void testSyntaxVariationsForIndexOnCollectionsValue() throws Throwable
    {
        createTable("CREATE TABLE %s (k int, m map<int, int>, l list<int>, s set<int>, PRIMARY KEY (k))");
        createAndDropCollectionValuesIndex("m");
        createAndDropCollectionValuesIndex("l");
        createAndDropCollectionValuesIndex("s");
    }

    private void createAndDropCollectionValuesIndex(String columnName) throws Throwable
    {
        String indexName = columnName + "_idx";
        SecondaryIndexManager indexManager = getCurrentColumnFamilyStore().indexManager;
        createIndex(String.format("CREATE INDEX %s on %%s(%s)", indexName, columnName));
        IndexMetadata indexDef = indexManager.getIndexByName(indexName).getIndexMetadata();
        assertEquals(String.format("values(%s)", columnName), indexDef.options.get(IndexTarget.TARGET_OPTION_NAME));
        dropIndex(String.format("DROP INDEX %s.%s", KEYSPACE, indexName));
        assertFalse(indexManager.hasIndexes());
        createIndex(String.format("CREATE INDEX %s on %%s(values(%s))", indexName, columnName));
        assertEquals(indexDef, indexManager.getIndexByName(indexName).getIndexMetadata());
        dropIndex(String.format("DROP INDEX %s.%s", KEYSPACE, indexName));
    }

    @Test
    public void testCreateIndexWithQuotedColumnNames() throws Throwable
    {
        createTable("CREATE TABLE %s (" +
                    " k int," +
                    " v int, " +
                    " lower_case_map map<int, int>," +
                    " \"MixedCaseMap\" map<int, int>," +
                    " lower_case_frozen_list frozen<list<int>>," +
                    " \"UPPER_CASE_FROZEN_LIST\" frozen<list<int>>," +
                    " \"set name with spaces\" set<int>," +
                    " \"column_name_with\"\"escaped quote\" int," +
                    " PRIMARY KEY (k))");

        createAndDropIndexWithQuotedColumnIdentifier("\"v\"");
        createAndDropIndexWithQuotedColumnIdentifier("keys(\"lower_case_map\")");
        createAndDropIndexWithQuotedColumnIdentifier("keys(\"MixedCaseMap\")");
        createAndDropIndexWithQuotedColumnIdentifier("full(\"lower_case_frozen_list\")");
        createAndDropIndexWithQuotedColumnIdentifier("full(\"UPPER_CASE_FROZEN_LIST\")");
        createAndDropIndexWithQuotedColumnIdentifier("values(\"set name with spaces\")");
        createAndDropIndexWithQuotedColumnIdentifier("\"column_name_with\"\"escaped quote\"");
    }

    private void createAndDropIndexWithQuotedColumnIdentifier(String target) throws Throwable
    {
        String indexName = "test_mixed_case_idx";
        createIndex(String.format("CREATE INDEX %s ON %%s(%s)", indexName, target));
        SecondaryIndexManager indexManager = getCurrentColumnFamilyStore().indexManager;
        IndexMetadata indexDef = indexManager.getIndexByName(indexName).getIndexMetadata();
        dropIndex(String.format("DROP INDEX %s.%s", KEYSPACE, indexName));
        // verify we can re-create the index using the target string
        createIndex(String.format("CREATE INDEX %s ON %%s(%s)",
                                  indexName, indexDef.options.get(IndexTarget.TARGET_OPTION_NAME)));
        assertEquals(indexDef, indexManager.getIndexByName(indexName).getIndexMetadata());
        dropIndex(String.format("DROP INDEX %s.%s", KEYSPACE, indexName));
    }


    /**
     * Test for CASSANDRA-5732, Can not query secondary index
     * migrated from cql_tests.py:TestCQL.bug_5732_test(),
     * which was executing with a row cache size of 100 MB
     * and restarting the node, here we just cleanup the cache.
     */
    @Test
    public void testCanQuerySecondaryIndex() throws Throwable
    {
        String tableName = createTable("CREATE TABLE %s (k int PRIMARY KEY, v int,)");

        execute("ALTER TABLE %s WITH CACHING = { 'keys': 'ALL', 'rows_per_partition': 'ALL' }");
        execute("INSERT INTO %s (k,v) VALUES (0,0)");
        execute("INSERT INTO %s (k,v) VALUES (1,1)");

        createIndex("CREATE INDEX testindex on %s (v)");
        assertTrue(waitForIndex(keyspace(), tableName, "testindex"));

        assertRows(execute("SELECT k FROM %s WHERE v = 0"), row(0));
        cleanupCache();
        assertRows(execute("SELECT k FROM %s WHERE v = 0"), row(0));
    }

    // CASSANDRA-8280/8081
    // reject updates with indexed values where value > 64k
    // make sure we check conditional and unconditional statements,
    // both singly and in batches (CASSANDRA-10536)
    @Test
    public void testIndexOnCompositeValueOver64k() throws Throwable
    {
        createTable("CREATE TABLE %s(a int, b int, c blob, PRIMARY KEY (a))");
        createIndex("CREATE INDEX ON %s(c)");
        failInsert("INSERT INTO %s (a, b, c) VALUES (0, 0, ?)", ByteBuffer.allocate(TOO_BIG));
        failInsert("INSERT INTO %s (a, b, c) VALUES (0, 0, ?) IF NOT EXISTS", ByteBuffer.allocate(TOO_BIG));
        failInsert("BEGIN BATCH\n" +
                   "INSERT INTO %s (a, b, c) VALUES (0, 0, ?);\n" +
                   "APPLY BATCH",
                   ByteBuffer.allocate(TOO_BIG));
        failInsert("BEGIN BATCH\n" +
                   "INSERT INTO %s (a, b, c) VALUES (0, 0, ?) IF NOT EXISTS;\n" +
                   "APPLY BATCH",
                   ByteBuffer.allocate(TOO_BIG));
    }

    @Test
    public void testCompactTableWithValueOver64k() throws Throwable
    {
        createTable("CREATE TABLE %s(a int, b blob, PRIMARY KEY (a)) WITH COMPACT STORAGE");
        createIndex("CREATE INDEX ON %s(b)");
        failInsert("INSERT INTO %s (a, b) VALUES (0, ?)", ByteBuffer.allocate(TOO_BIG));
        failInsert("INSERT INTO %s (a, b) VALUES (0, ?) IF NOT EXISTS", ByteBuffer.allocate(TOO_BIG));
        failInsert("BEGIN BATCH\n" +
                   "INSERT INTO %s (a, b) VALUES (0, ?);\n" +
                   "APPLY BATCH",
                   ByteBuffer.allocate(TOO_BIG));
        failInsert("BEGIN BATCH\n" +
                   "INSERT INTO %s (a, b) VALUES (0, ?) IF NOT EXISTS;\n" +
                   "APPLY BATCH",
                   ByteBuffer.allocate(TOO_BIG));
    }

    @Test
    public void testIndexOnPartitionKeyInsertValueOver64k() throws Throwable
    {
        createTable("CREATE TABLE %s(a int, b int, c blob, PRIMARY KEY ((a, b)))");
        createIndex("CREATE INDEX ON %s(a)");
        succeedInsert("INSERT INTO %s (a, b, c) VALUES (0, 0, ?) IF NOT EXISTS", ByteBuffer.allocate(TOO_BIG));
        succeedInsert("INSERT INTO %s (a, b, c) VALUES (0, 0, ?)", ByteBuffer.allocate(TOO_BIG));
        succeedInsert("BEGIN BATCH\n" +
                      "INSERT INTO %s (a, b, c) VALUES (0, 0, ?);\n" +
                      "APPLY BATCH", ByteBuffer.allocate(TOO_BIG));

        // the indexed value passes validation, but the batch size will
        // exceed the default failure threshold, so temporarily raise it
        // (the non-conditional batch doesn't hit this because
        // BatchStatement::executeInternal skips the size check but CAS
        // path does not)
        long batchSizeThreshold = DatabaseDescriptor.getBatchSizeFailThreshold();
        try
        {
            DatabaseDescriptor.setBatchSizeFailThresholdInKB( (TOO_BIG / 1024) * 2);
            succeedInsert("BEGIN BATCH\n" +
                          "INSERT INTO %s (a, b, c) VALUES (1, 1, ?) IF NOT EXISTS;\n" +
                          "APPLY BATCH", ByteBuffer.allocate(TOO_BIG));
        }
        finally
        {
            DatabaseDescriptor.setBatchSizeFailThresholdInKB((int) (batchSizeThreshold / 1024));
        }
    }

    @Test
    public void testIndexOnClusteringColumnInsertValueOver64k() throws Throwable
    {
        createTable("CREATE TABLE %s(a int, b int, c blob, PRIMARY KEY (a, b))");
        createIndex("CREATE INDEX ON %s(b)");
        succeedInsert("INSERT INTO %s (a, b, c) VALUES (0, 0, ?) IF NOT EXISTS", ByteBuffer.allocate(TOO_BIG));
        succeedInsert("INSERT INTO %s (a, b, c) VALUES (0, 0, ?)", ByteBuffer.allocate(TOO_BIG));
        succeedInsert("BEGIN BATCH\n" +
                      "INSERT INTO %s (a, b, c) VALUES (0, 0, ?);\n" +
                      "APPLY BATCH", ByteBuffer.allocate(TOO_BIG));

        // the indexed value passes validation, but the batch size will
        // exceed the default failure threshold, so temporarily raise it
        // (the non-conditional batch doesn't hit this because
        // BatchStatement::executeInternal skips the size check but CAS
        // path does not)
        long batchSizeThreshold = DatabaseDescriptor.getBatchSizeFailThreshold();
        try
        {
            DatabaseDescriptor.setBatchSizeFailThresholdInKB( (TOO_BIG / 1024) * 2);
            succeedInsert("BEGIN BATCH\n" +
                          "INSERT INTO %s (a, b, c) VALUES (1, 1, ?) IF NOT EXISTS;\n" +
                          "APPLY BATCH", ByteBuffer.allocate(TOO_BIG));
        }
        finally
        {
            DatabaseDescriptor.setBatchSizeFailThresholdInKB((int)(batchSizeThreshold / 1024));
        }
    }

    @Test
    public void testIndexOnFullCollectionEntryInsertCollectionValueOver64k() throws Throwable
    {
        createTable("CREATE TABLE %s(a int, b frozen<map<int, blob>>, PRIMARY KEY (a))");
        createIndex("CREATE INDEX ON %s(full(b))");
        Map<Integer, ByteBuffer> map = new HashMap<>();
        map.put(0, ByteBuffer.allocate(1024 * 65));
        failInsert("INSERT INTO %s (a, b) VALUES (0, ?)", map);
        failInsert("INSERT INTO %s (a, b) VALUES (0, ?) IF NOT EXISTS", map);
        failInsert("BEGIN BATCH\n" +
                   "INSERT INTO %s (a, b) VALUES (0, ?);\n" +
                   "APPLY BATCH", map);
        failInsert("BEGIN BATCH\n" +
                   "INSERT INTO %s (a, b) VALUES (0, ?) IF NOT EXISTS;\n" +
                   "APPLY BATCH", map);
    }

    @Test
    public void prepareStatementsWithLIKEClauses() throws Throwable
    {
        createTable("CREATE TABLE %s (a int, c1 text, c2 text, v1 text, v2 text, v3 int, PRIMARY KEY (a, c1, c2))");
        createIndex(String.format("CREATE CUSTOM INDEX c1_idx on %%s(c1) USING '%s' WITH OPTIONS = {'mode' : 'PREFIX'}",
                                  SASIIndex.class.getName()));
        createIndex(String.format("CREATE CUSTOM INDEX c2_idx on %%s(c2) USING '%s' WITH OPTIONS = {'mode' : 'CONTAINS'}",
                                  SASIIndex.class.getName()));
        createIndex(String.format("CREATE CUSTOM INDEX v1_idx on %%s(v1) USING '%s' WITH OPTIONS = {'mode' : 'PREFIX'}",
                                  SASIIndex.class.getName()));
        createIndex(String.format("CREATE CUSTOM INDEX v2_idx on %%s(v2) USING '%s' WITH OPTIONS = {'mode' : 'CONTAINS'}",
                                  SASIIndex.class.getName()));
        createIndex(String.format("CREATE CUSTOM INDEX v3_idx on %%s(v3) USING '%s'", SASIIndex.class.getName()));

        forcePreparedValues();
        // prefix mode indexes support prefix/contains/matches
        assertInvalidMessage("c1 LIKE '%<term>' abc is only supported on properly indexed columns",
                             "SELECT * FROM %s WHERE c1 LIKE ?",
                             "%abc");
        assertInvalidMessage("c1 LIKE '%<term>%' abc is only supported on properly indexed columns",
                             "SELECT * FROM %s WHERE c1 LIKE ?",
                             "%abc%");
        execute("SELECT * FROM %s WHERE c1 LIKE ?", "abc%");
        execute("SELECT * FROM %s WHERE c1 LIKE ?", "abc");
        assertInvalidMessage("v1 LIKE '%<term>' abc is only supported on properly indexed columns",
                             "SELECT * FROM %s WHERE v1 LIKE ?",
                             "%abc");
        assertInvalidMessage("v1 LIKE '%<term>%' abc is only supported on properly indexed columns",
                             "SELECT * FROM %s WHERE v1 LIKE ?",
                             "%abc%");
        execute("SELECT * FROM %s WHERE v1 LIKE ?", "abc%");
        execute("SELECT * FROM %s WHERE v1 LIKE ?", "abc");

        // contains mode indexes support prefix/suffix/contains/matches
        execute("SELECT * FROM %s WHERE c2 LIKE ?", "abc%");
        execute("SELECT * FROM %s WHERE c2 LIKE ?", "%abc");
        execute("SELECT * FROM %s WHERE c2 LIKE ?", "%abc%");
        execute("SELECT * FROM %s WHERE c2 LIKE ?", "abc");
        execute("SELECT * FROM %s WHERE v2 LIKE ?", "abc%");
        execute("SELECT * FROM %s WHERE v2 LIKE ?", "%abc");
        execute("SELECT * FROM %s WHERE v2 LIKE ?", "%abc%");
        execute("SELECT * FROM %s WHERE v2 LIKE ?", "abc");

        // LIKE is not supported on indexes of non-literal values
        // this is rejected before binding, so the value isn't available in the error message
        assertInvalidMessage("LIKE restriction is only supported on properly indexed columns. v3 LIKE ? is not valid",
                             "SELECT * FROM %s WHERE v3 LIKE ?",
                             "%abc");
        assertInvalidMessage("LIKE restriction is only supported on properly indexed columns. v3 LIKE ? is not valid",
                             "SELECT * FROM %s WHERE v3 LIKE ?",
                             "%abc%");
        assertInvalidMessage("LIKE restriction is only supported on properly indexed columns. v3 LIKE ? is not valid",
                             "SELECT * FROM %s WHERE v3 LIKE ?",
                             "%abc%");
        assertInvalidMessage("LIKE restriction is only supported on properly indexed columns. v3 LIKE ? is not valid",
                             "SELECT * FROM %s WHERE v3 LIKE ?",
                             "abc");
    }

    public void failInsert(String insertCQL, Object...args) throws Throwable
    {
        try
        {
            execute(insertCQL, args);
            fail("Expected statement to fail validation");
        }
        catch (Exception e)
        {
            // as expected
        }
    }

    public void succeedInsert(String insertCQL, Object...args) throws Throwable
    {
        execute(insertCQL, args);
        flush();
    }

    /**
     * Migrated from cql_tests.py:TestCQL.clustering_indexing_test()
     */
    @Test
    public void testIndexesOnClustering() throws Throwable
    {
        createTable("CREATE TABLE %s ( id1 int, id2 int, author text, time bigint, v1 text, v2 text, PRIMARY KEY ((id1, id2), author, time))");

        createIndex("CREATE INDEX ON %s (time)");
        execute("CREATE INDEX ON %s (id2)");

        execute("INSERT INTO %s (id1, id2, author, time, v1, v2) VALUES(0, 0, 'bob', 0, 'A', 'A')");
        execute("INSERT INTO %s (id1, id2, author, time, v1, v2) VALUES(0, 0, 'bob', 1, 'B', 'B')");
        execute("INSERT INTO %s (id1, id2, author, time, v1, v2) VALUES(0, 1, 'bob', 2, 'C', 'C')");
        execute("INSERT INTO %s (id1, id2, author, time, v1, v2) VALUES(0, 0, 'tom', 0, 'D', 'D')");
        execute("INSERT INTO %s (id1, id2, author, time, v1, v2) VALUES(0, 1, 'tom', 1, 'E', 'E')");

        assertRows(execute("SELECT v1 FROM %s WHERE time = 1"),
                   row("B"), row("E"));

        assertRows(execute("SELECT v1 FROM %s WHERE id2 = 1"),
                   row("C"), row("E"));

        assertRows(execute("SELECT v1 FROM %s WHERE id1 = 0 AND id2 = 0 AND author = 'bob' AND time = 0"),
                   row("A"));

        // Test for CASSANDRA-8206
        execute("UPDATE %s SET v2 = null WHERE id1 = 0 AND id2 = 0 AND author = 'bob' AND time = 1");

        assertRows(execute("SELECT v1 FROM %s WHERE id2 = 0"),
                   row("A"), row("B"), row("D"));

        assertRows(execute("SELECT v1 FROM %s WHERE time = 1"),
                   row("B"), row("E"));
    }

    /**
     * Migrated from cql_tests.py:TestCQL.invalid_clustering_indexing_test()
     */
    @Test
    public void testIndexesOnClusteringInvalid() throws Throwable
    {
        createTable("CREATE TABLE %s (a int, b int, c int, d int, PRIMARY KEY ((a, b))) WITH COMPACT STORAGE");
        assertInvalid("CREATE INDEX ON %s (a)");
        assertInvalid("CREATE INDEX ON %s (b)");

        createTable("CREATE TABLE %s (a int, b int, c int, PRIMARY KEY (a, b)) WITH COMPACT STORAGE");
        assertInvalid("CREATE INDEX ON %s (a)");
        assertInvalid("CREATE INDEX ON %s (b)");
        assertInvalid("CREATE INDEX ON %s (c)");
    }

    @Test
    public void testMultipleIndexesOnOneColumn() throws Throwable
    {
        String indexClassName = StubIndex.class.getName();
        createTable("CREATE TABLE %s (a int, b int, c int, PRIMARY KEY ((a), b))");
        // uses different options otherwise the two indexes are considered duplicates
        createIndex(String.format("CREATE CUSTOM INDEX c_idx_1 ON %%s(c) USING '%s' WITH OPTIONS = {'foo':'a'}", indexClassName));
        createIndex(String.format("CREATE CUSTOM INDEX c_idx_2 ON %%s(c) USING '%s' WITH OPTIONS = {'foo':'b'}", indexClassName));

        ColumnFamilyStore cfs = getCurrentColumnFamilyStore();
        CFMetaData cfm = cfs.metadata;
        StubIndex index1 = (StubIndex)cfs.indexManager.getIndex(cfm.getIndexes()
                                                                   .get("c_idx_1")
                                                                   .orElseThrow(throwAssert("index not found")));
        StubIndex index2 = (StubIndex)cfs.indexManager.getIndex(cfm.getIndexes()
                                                                   .get("c_idx_2")
                                                                   .orElseThrow(throwAssert("index not found")));
        Object[] row1a = row(0, 0, 0);
        Object[] row1b = row(0, 0, 1);
        Object[] row2 = row(2, 2, 2);
        execute("INSERT INTO %s (a, b, c) VALUES (?, ?, ?)", row1a);
        execute("INSERT INTO %s (a, b, c) VALUES (?, ?, ?)", row1b);
        execute("INSERT INTO %s (a, b, c) VALUES (?, ?, ?)", row2);

        assertEquals(2, index1.rowsInserted.size());
        assertColumnValue(0, "c", index1.rowsInserted.get(0), cfm);
        assertColumnValue(2, "c", index1.rowsInserted.get(1), cfm);

        assertEquals(2, index2.rowsInserted.size());
        assertColumnValue(0, "c", index2.rowsInserted.get(0), cfm);
        assertColumnValue(2, "c", index2.rowsInserted.get(1), cfm);

        assertEquals(1, index1.rowsUpdated.size());
        assertColumnValue(0, "c", index1.rowsUpdated.get(0).left, cfm);
        assertColumnValue(1, "c", index1.rowsUpdated.get(0).right, cfm);

        assertEquals(1, index2.rowsUpdated.size());
        assertColumnValue(0, "c", index2.rowsUpdated.get(0).left, cfm);
        assertColumnValue(1, "c", index2.rowsUpdated.get(0).right, cfm);
    }

    @Test
    public void testDeletions() throws Throwable
    {
        // Test for bugs like CASSANDRA-10694.  These may not be readily visible with the built-in secondary index
        // implementation because of the stale entry handling.

        String indexClassName = StubIndex.class.getName();
        createTable("CREATE TABLE %s (a int, b int, c int, PRIMARY KEY ((a), b))");
        createIndex(String.format("CREATE CUSTOM INDEX c_idx ON %%s(c) USING '%s'", indexClassName));

        ColumnFamilyStore cfs = getCurrentColumnFamilyStore();
        CFMetaData cfm = cfs.metadata;
        StubIndex index1 = (StubIndex) cfs.indexManager.getIndex(cfm.getIndexes()
                .get("c_idx")
                .orElseThrow(throwAssert("index not found")));

        execute("INSERT INTO %s (a, b, c) VALUES (?, ?, ?) USING TIMESTAMP 1", 0, 0, 0);
        assertEquals(1, index1.rowsInserted.size());

        execute("DELETE FROM %s USING TIMESTAMP 2 WHERE a = ? AND b = ?", 0, 0);
        assertEquals(1, index1.rowsUpdated.size());
        Pair<Row, Row> update = index1.rowsUpdated.get(0);
        Row existingRow = update.left;
        Row newRow = update.right;

        // check the existing row from the update call
        assertTrue(existingRow.deletion().isLive());
        assertEquals(DeletionTime.LIVE, existingRow.deletion().time());
        assertEquals(1L, existingRow.primaryKeyLivenessInfo().timestamp());

        // check the new row from the update call
        assertFalse(newRow.deletion().isLive());
        assertEquals(2L, newRow.deletion().time().markedForDeleteAt());
        assertFalse(newRow.cells().iterator().hasNext());

        // delete the same row again
        execute("DELETE FROM %s USING TIMESTAMP 3 WHERE a = ? AND b = ?", 0, 0);
        assertEquals(2, index1.rowsUpdated.size());
        update = index1.rowsUpdated.get(1);
        existingRow = update.left;
        newRow = update.right;

        // check the new row from the update call
        assertFalse(existingRow.deletion().isLive());
        assertEquals(2L, existingRow.deletion().time().markedForDeleteAt());
        assertFalse(existingRow.cells().iterator().hasNext());

        // check the new row from the update call
        assertFalse(newRow.deletion().isLive());
        assertEquals(3L, newRow.deletion().time().markedForDeleteAt());
        assertFalse(newRow.cells().iterator().hasNext());
    }

    @Test
    public void testUpdatesToMemtableData() throws Throwable
    {
        // verify the contract specified by Index.Indexer::updateRow(oldRowData, newRowData),
        // when a row in the memtable is updated, the indexer should be informed of:
        // * new columns
        // * removed columns
        // * columns whose value, timestamp or ttl have been modified.
        // Any columns which are unchanged by the update are not passed to the Indexer
        // Note that for simplicity this test resets the index between each scenario
        createTable("CREATE TABLE %s (k int, c int, v1 int, v2 int, PRIMARY KEY (k,c))");
        createIndex(String.format("CREATE CUSTOM INDEX test_index ON %%s() USING '%s'", StubIndex.class.getName()));
        execute("INSERT INTO %s (k, c, v1, v2) VALUES (0, 0, 0, 0) USING TIMESTAMP 0");

        ColumnDefinition v1 = getCurrentColumnFamilyStore().metadata.getColumnDefinition(new ColumnIdentifier("v1", true));
        ColumnDefinition v2 = getCurrentColumnFamilyStore().metadata.getColumnDefinition(new ColumnIdentifier("v2", true));

        StubIndex index = (StubIndex)getCurrentColumnFamilyStore().indexManager.getIndexByName("test_index");
        assertEquals(1, index.rowsInserted.size());

        // Overwrite a single value, leaving the other untouched
        execute("UPDATE %s USING TIMESTAMP 1 SET v1=1 WHERE k=0 AND c=0");
        assertEquals(1, index.rowsUpdated.size());
        Row oldRow = index.rowsUpdated.get(0).left;
        assertEquals(1, oldRow.size());
        validateCell(oldRow.getCell(v1), v1, ByteBufferUtil.bytes(0), 0);
        Row newRow = index.rowsUpdated.get(0).right;
        assertEquals(1, newRow.size());
        validateCell(newRow.getCell(v1), v1, ByteBufferUtil.bytes(1), 1);
        index.reset();

        // Overwrite both values
        execute("UPDATE %s USING TIMESTAMP 2 SET v1=2, v2=2 WHERE k=0 AND c=0");
        assertEquals(1, index.rowsUpdated.size());
        oldRow = index.rowsUpdated.get(0).left;
        assertEquals(2, oldRow.size());
        validateCell(oldRow.getCell(v1), v1, ByteBufferUtil.bytes(1), 1);
        validateCell(oldRow.getCell(v2), v2, ByteBufferUtil.bytes(0), 0);
        newRow = index.rowsUpdated.get(0).right;
        assertEquals(2, newRow.size());
        validateCell(newRow.getCell(v1), v1, ByteBufferUtil.bytes(2), 2);
        validateCell(newRow.getCell(v2), v2, ByteBufferUtil.bytes(2), 2);
        index.reset();

        // Delete one value
        execute("DELETE v1 FROM %s USING TIMESTAMP 3 WHERE k=0 AND c=0");
        assertEquals(1, index.rowsUpdated.size());
        oldRow = index.rowsUpdated.get(0).left;
        assertEquals(1, oldRow.size());
        validateCell(oldRow.getCell(v1), v1, ByteBufferUtil.bytes(2), 2);
        newRow = index.rowsUpdated.get(0).right;
        assertEquals(1, newRow.size());
        Cell newCell = newRow.getCell(v1);
        assertTrue(newCell.isTombstone());
        assertEquals(3, newCell.timestamp());
        index.reset();

        // Modify the liveness of the primary key, the delta rows should contain
        // no cell data as only the pk was altered, but it should illustrate the
        // change to the liveness info
        execute("INSERT INTO %s(k, c) VALUES (0, 0) USING TIMESTAMP 4");
        assertEquals(1, index.rowsUpdated.size());
        oldRow = index.rowsUpdated.get(0).left;
        assertEquals(0, oldRow.size());
        assertEquals(0, oldRow.primaryKeyLivenessInfo().timestamp());
        newRow = index.rowsUpdated.get(0).right;
        assertEquals(0, newRow.size());
        assertEquals(4, newRow.primaryKeyLivenessInfo().timestamp());
    }

    @Test
    public void testIndexQueriesWithIndexNotReady() throws Throwable
    {
        createTable("CREATE TABLE %s (pk int, ck int, value int, PRIMARY KEY (pk, ck))");

        for (int i = 0; i < 10; i++)
            for (int j = 0; j < 10; j++)
                execute("INSERT INTO %s (pk, ck, value) VALUES (?, ?, ?)", i, j, i + j);

        createIndex("CREATE CUSTOM INDEX testIndex ON %s (value) USING '" + IndexBlockingOnInitialization.class.getName() + "'");
        try
        {
            execute("SELECT value FROM %s WHERE value = 2");
            fail();
        }
        catch (IndexNotAvailableException e)
        {
            assertTrue(true);
        }
        finally
        {
            execute("DROP index " + KEYSPACE + ".testIndex");
        }
    }

    @Test
    public void droppingIndexInvalidatesPreparedStatements() throws Throwable
    {
        createTable("CREATE TABLE %s (a int, b int, c int, PRIMARY KEY ((a), b))");
        createIndex("CREATE INDEX c_idx ON %s(c)");
        MD5Digest cqlId = prepareStatement("SELECT * FROM %s.%s WHERE c=?").statementId;

        assertNotNull(QueryProcessor.instance.getPrepared(cqlId));

        dropIndex("DROP INDEX %s.c_idx");

        assertNull(QueryProcessor.instance.getPrepared(cqlId));
    }

    // See CASSANDRA-11021
    @Test
    public void testIndexesOnNonStaticColumnsWhereSchemaIncludesStaticColumns() throws Throwable
    {
        createTable("CREATE TABLE %s (a int, b int, c int static, d int, PRIMARY KEY (a, b))");
        createIndex("CREATE INDEX b_idx on %s(b)");
        createIndex("CREATE INDEX d_idx on %s(d)");

        execute("INSERT INTO %s (a, b, c ,d) VALUES (0, 0, 0, 0)");
        execute("INSERT INTO %s (a, b, c, d) VALUES (1, 1, 1, 1)");
        assertRows(execute("SELECT * FROM %s WHERE b = 0"), row(0, 0, 0, 0));
        assertRows(execute("SELECT * FROM %s WHERE d = 1"), row(1, 1, 1, 1));

        execute("UPDATE %s SET c = 2 WHERE a = 0");
        execute("UPDATE %s SET c = 3, d = 4 WHERE a = 1 AND b = 1");
        assertRows(execute("SELECT * FROM %s WHERE b = 0"), row(0, 0, 2, 0));
        assertRows(execute("SELECT * FROM %s WHERE d = 4"), row(1, 1, 3, 4));

        execute("DELETE FROM %s WHERE a = 0");
        execute("DELETE FROM %s WHERE a = 1 AND b = 1");
        assertEmpty(execute("SELECT * FROM %s WHERE b = 0"));
        assertEmpty(execute("SELECT * FROM %s WHERE d = 3"));
    }

    @Test
    public void testWithEmptyRestrictionValueAndSecondaryIndex() throws Throwable
    {
        createTable("CREATE TABLE %s (pk blob, c blob, v blob, PRIMARY KEY ((pk), c))");
        createIndex("CREATE INDEX on %s(c)");
        createIndex("CREATE INDEX on %s(v)");

        execute("INSERT INTO %s (pk, c, v) VALUES (?, ?, ?)", bytes("foo123"), bytes("1"), bytes("1"));
        execute("INSERT INTO %s (pk, c, v) VALUES (?, ?, ?)", bytes("foo123"), bytes("2"), bytes("1"));

        beforeAndAfterFlush(() -> {
            // Test clustering columns restrictions
            assertEmpty(execute("SELECT * FROM %s WHERE pk = textAsBlob('foo123') AND c = textAsBlob('');"));

            assertEmpty(execute("SELECT * FROM %s WHERE pk = textAsBlob('foo123') AND (c) = (textAsBlob(''));"));

            assertRows(execute("SELECT * FROM %s WHERE pk = textAsBlob('foo123') AND c IN (textAsBlob(''), textAsBlob('1'));"),
                       row(bytes("foo123"), bytes("1"), bytes("1")));

            assertRows(execute("SELECT * FROM %s WHERE pk = textAsBlob('foo123') AND (c) IN ((textAsBlob('')), (textAsBlob('1')));"),
                       row(bytes("foo123"), bytes("1"), bytes("1")));

            assertRows(execute("SELECT * FROM %s WHERE pk = textAsBlob('foo123') AND c > textAsBlob('') AND v = textAsBlob('1') ALLOW FILTERING;"),
                       row(bytes("foo123"), bytes("1"), bytes("1")),
                       row(bytes("foo123"), bytes("2"), bytes("1")));

            assertRows(execute("SELECT * FROM %s WHERE pk = textAsBlob('foo123') AND c >= textAsBlob('') AND v = textAsBlob('1') ALLOW FILTERING;"),
                       row(bytes("foo123"), bytes("1"), bytes("1")),
                       row(bytes("foo123"), bytes("2"), bytes("1")));

            assertRows(execute("SELECT * FROM %s WHERE pk = textAsBlob('foo123') AND (c) >= (textAsBlob('')) AND v = textAsBlob('1') ALLOW FILTERING;"),
                       row(bytes("foo123"), bytes("1"), bytes("1")),
                       row(bytes("foo123"), bytes("2"), bytes("1")));

            assertEmpty(execute("SELECT * FROM %s WHERE pk = textAsBlob('foo123') AND c <= textAsBlob('') AND v = textAsBlob('1') ALLOW FILTERING;"));

            assertEmpty(execute("SELECT * FROM %s WHERE pk = textAsBlob('foo123') AND (c) <= (textAsBlob('')) AND v = textAsBlob('1') ALLOW FILTERING;"));

            assertEmpty(execute("SELECT * FROM %s WHERE pk = textAsBlob('foo123') AND (c) < (textAsBlob('')) AND v = textAsBlob('1') ALLOW FILTERING;"));

            assertEmpty(execute("SELECT * FROM %s WHERE pk = textAsBlob('foo123') AND c < textAsBlob('') AND v = textAsBlob('1') ALLOW FILTERING;"));

            assertEmpty(execute("SELECT * FROM %s WHERE pk = textAsBlob('foo123') AND c > textAsBlob('') AND c < textAsBlob('') AND v = textAsBlob('1') ALLOW FILTERING;"));

            assertEmpty(execute("SELECT * FROM %s WHERE pk = textAsBlob('foo123') AND (c) > (textAsBlob('')) AND (c) < (textAsBlob('')) AND v = textAsBlob('1') ALLOW FILTERING;"));
        });

        execute("INSERT INTO %s (pk, c, v) VALUES (?, ?, ?)",
                bytes("foo123"), EMPTY_BYTE_BUFFER, bytes("1"));

        beforeAndAfterFlush(() -> {

            assertRows(execute("SELECT * FROM %s WHERE pk = textAsBlob('foo123') AND c = textAsBlob('');"),
                       row(bytes("foo123"), EMPTY_BYTE_BUFFER, bytes("1")));

            assertRows(execute("SELECT * FROM %s WHERE pk = textAsBlob('foo123') AND (c) = (textAsBlob(''));"),
                       row(bytes("foo123"), EMPTY_BYTE_BUFFER, bytes("1")));

            assertRows(execute("SELECT * FROM %s WHERE pk = textAsBlob('foo123') AND c IN (textAsBlob(''), textAsBlob('1'));"),
                       row(bytes("foo123"), EMPTY_BYTE_BUFFER, bytes("1")),
                       row(bytes("foo123"), bytes("1"), bytes("1")));

            assertRows(execute("SELECT * FROM %s WHERE pk = textAsBlob('foo123') AND (c) IN ((textAsBlob('')), (textAsBlob('1')));"),
                       row(bytes("foo123"), EMPTY_BYTE_BUFFER, bytes("1")),
                       row(bytes("foo123"), bytes("1"), bytes("1")));

            assertRows(execute("SELECT * FROM %s WHERE pk = textAsBlob('foo123') AND c > textAsBlob('') AND v = textAsBlob('1') ALLOW FILTERING;"),
                       row(bytes("foo123"), bytes("1"), bytes("1")),
                       row(bytes("foo123"), bytes("2"), bytes("1")));

            assertRows(execute("SELECT * FROM %s WHERE pk = textAsBlob('foo123') AND c >= textAsBlob('') AND v = textAsBlob('1') ALLOW FILTERING;"),
                       row(bytes("foo123"), EMPTY_BYTE_BUFFER, bytes("1")),
                       row(bytes("foo123"), bytes("1"), bytes("1")),
                       row(bytes("foo123"), bytes("2"), bytes("1")));

            assertRows(execute("SELECT * FROM %s WHERE pk = textAsBlob('foo123') AND (c) >= (textAsBlob('')) AND v = textAsBlob('1') ALLOW FILTERING;"),
                       row(bytes("foo123"), EMPTY_BYTE_BUFFER, bytes("1")),
                       row(bytes("foo123"), bytes("1"), bytes("1")),
                       row(bytes("foo123"), bytes("2"), bytes("1")));

            assertRows(execute("SELECT * FROM %s WHERE pk = textAsBlob('foo123') AND c <= textAsBlob('') AND v = textAsBlob('1') ALLOW FILTERING;"),
                       row(bytes("foo123"), EMPTY_BYTE_BUFFER, bytes("1")));

            assertRows(execute("SELECT * FROM %s WHERE pk = textAsBlob('foo123') AND (c) <= (textAsBlob('')) AND v = textAsBlob('1') ALLOW FILTERING;"),
                       row(bytes("foo123"), EMPTY_BYTE_BUFFER, bytes("1")));

            assertEmpty(execute("SELECT * FROM %s WHERE pk = textAsBlob('foo123') AND c < textAsBlob('') AND v = textAsBlob('1') ALLOW FILTERING;"));

            assertEmpty(execute("SELECT * FROM %s WHERE pk = textAsBlob('foo123') AND (c) < (textAsBlob('')) AND v = textAsBlob('1') ALLOW FILTERING;"));

            assertEmpty(execute("SELECT * FROM %s WHERE pk = textAsBlob('foo123') AND c >= textAsBlob('') AND c < textAsBlob('') AND v = textAsBlob('1') ALLOW FILTERING;"));

            assertEmpty(execute("SELECT * FROM %s WHERE pk = textAsBlob('foo123') AND (c) >= (textAsBlob('')) AND c < textAsBlob('') AND v = textAsBlob('1') ALLOW FILTERING;"));

            // Test restrictions on non-primary key value
            assertEmpty(execute("SELECT * FROM %s WHERE pk = textAsBlob('foo123') AND v = textAsBlob('');"));
        });

        execute("INSERT INTO %s (pk, c, v) VALUES (?, ?, ?)",
                bytes("foo123"), bytes("3"), EMPTY_BYTE_BUFFER);

        beforeAndAfterFlush(() -> {

            assertRows(execute("SELECT * FROM %s WHERE pk = textAsBlob('foo123') AND v = textAsBlob('');"),
                       row(bytes("foo123"), bytes("3"), EMPTY_BYTE_BUFFER));
        });
    }

    @Test
    public void testEmptyRestrictionValueWithSecondaryIndexAndCompactTables() throws Throwable
    {
        createTable("CREATE TABLE %s (pk blob, c blob, v blob, PRIMARY KEY ((pk), c)) WITH COMPACT STORAGE");
        assertInvalidMessage("Secondary indexes are not supported on COMPACT STORAGE tables that have clustering columns",
                            "CREATE INDEX on %s(c)");

        createTable("CREATE TABLE %s (pk blob PRIMARY KEY, v blob) WITH COMPACT STORAGE");
        createIndex("CREATE INDEX on %s(v)");

        execute("INSERT INTO %s (pk, v) VALUES (?, ?)", bytes("foo123"), bytes("1"));

        // Test restrictions on non-primary key value
        assertEmpty(execute("SELECT * FROM %s WHERE pk = textAsBlob('foo123') AND v = textAsBlob('');"));

        execute("INSERT INTO %s (pk, v) VALUES (?, ?)", bytes("foo124"), EMPTY_BYTE_BUFFER);

        assertRows(execute("SELECT * FROM %s WHERE v = textAsBlob('');"),
                   row(bytes("foo124"), EMPTY_BYTE_BUFFER));
    }

    @Test
    public void testPartitionKeyWithIndex() throws Throwable
    {
        createTable("CREATE TABLE %s (a int, b int, c int, PRIMARY KEY ((a, b)))");
        createIndex("CREATE INDEX ON %s (a);");
        createIndex("CREATE INDEX ON %s (b);");

        execute("INSERT INTO %s (a, b, c) VALUES (1,2,3)");
        execute("INSERT INTO %s (a, b, c) VALUES (2,3,4)");
        execute("INSERT INTO %s (a, b, c) VALUES (5,6,7)");

        beforeAndAfterFlush(() -> {
            assertRows(execute("SELECT * FROM %s WHERE a = 1"),
                       row(1, 2, 3));
            assertRows(execute("SELECT * FROM %s WHERE b = 3"),
                       row(2, 3, 4));

        });
    }

    @Test
    public void testAllowFilteringOnPartitionKeyWithSecondaryIndex() throws Throwable
    {
        createTable("CREATE TABLE %s (pk1 int, pk2 int, c1 int, c2 int, v int, " +
                    "PRIMARY KEY ((pk1, pk2), c1, c2))");
        createIndex("CREATE INDEX v_idx_1 ON %s (v);");

        for (int i = 1; i <= 5; i++)
        {
            for (int j = 1; j <= 2; j++)
            {
                execute("INSERT INTO %s (pk1, pk2, c1, c2, v) VALUES (?, ?, ?, ?, ?)", j, 1, 1, 1, i);
                execute("INSERT INTO %s (pk1, pk2, c1, c2, v) VALUES (?, ?, ?, ?, ?)", j, 1, 1, i, i);
                execute("INSERT INTO %s (pk1, pk2, c1, c2, v) VALUES (?, ?, ?, ?, ?)", j, 1, i, i, i);
                execute("INSERT INTO %s (pk1, pk2, c1, c2, v) VALUES (?, ?, ?, ?, ?)", j, i, i, i, i);
            }
        }

        beforeAndAfterFlush(() -> {
            assertEmpty(execute("SELECT * FROM %s WHERE pk1 = 1 AND  c1 > 0 AND c1 < 5 AND c2 = 1 AND v = 3 ALLOW FILTERING;"));

            assertRows(execute("SELECT * FROM %s WHERE pk1 = 1 AND  c1 > 0 AND c1 < 5 AND c2 = 3 AND v = 3 ALLOW FILTERING;"),
                       row(1, 3, 3, 3, 3),
                       row(1, 1, 1, 3, 3),
                       row(1, 1, 3, 3, 3));

            assertEmpty(execute("SELECT * FROM %s WHERE pk1 = 1 AND  c2 > 1 AND c2 < 5 AND v = 1 ALLOW FILTERING;"));

            assertRows(execute("SELECT * FROM %s WHERE pk1 = 1 AND  c1 > 1 AND c2 > 2 AND v = 3 ALLOW FILTERING;"),
                       row(1, 3, 3, 3, 3),
                       row(1, 1, 3, 3, 3));

            assertRows(execute("SELECT * FROM %s WHERE pk1 = 1 AND  pk2 > 1 AND c2 > 2 AND v = 3 ALLOW FILTERING;"),
                       row(1, 3, 3, 3, 3));

            assertRowsIgnoringOrder(execute("SELECT * FROM %s WHERE pk2 > 1 AND  c1 IN(0,1,2) AND v <= 3 ALLOW FILTERING;"),
                                    row(1, 2, 2, 2, 2),
                                    row(2, 2, 2, 2, 2));

            assertRows(execute("SELECT * FROM %s WHERE pk1 >= 2 AND pk2 <=3 AND  c1 IN(0,1,2) AND c2 IN(0,1,2) AND v < 3  ALLOW FILTERING;"),
                       row(2, 2, 2, 2, 2),
                       row(2, 1, 1, 2, 2),
                       row(2, 1, 2, 2, 2));

            assertInvalidMessage(StatementRestrictions.REQUIRES_ALLOW_FILTERING_MESSAGE,
                                 "SELECT * FROM %s WHERE pk1 >= 1 AND pk2 <=3 AND  c1 IN(0,1,2) AND c2 IN(0,1,2) AND v = 3");
        });
    }

    @Test
    public void testAllowFilteringOnPartitionKeyWithIndexForContains() throws Throwable
    {
        createTable("CREATE TABLE %s (k1 int, k2 int, v set<int>, PRIMARY KEY ((k1, k2)))");
        createIndex("CREATE INDEX ON %s(k2)");

        execute("INSERT INTO %s (k1, k2, v) VALUES (?, ?, ?)", 0, 0, set(1, 2, 3));
        execute("INSERT INTO %s (k1, k2, v) VALUES (?, ?, ?)", 0, 1, set(2, 3, 4));
        execute("INSERT INTO %s (k1, k2, v) VALUES (?, ?, ?)", 1, 0, set(3, 4, 5));
        execute("INSERT INTO %s (k1, k2, v) VALUES (?, ?, ?)", 1, 1, set(4, 5, 6));

        beforeAndAfterFlush(() -> {
            assertInvalidMessage(StatementRestrictions.REQUIRES_ALLOW_FILTERING_MESSAGE,
                                 "SELECT * FROM %s WHERE k2 > ?", 0);

            assertRows(execute("SELECT * FROM %s WHERE k2 > ? ALLOW FILTERING", 0),
                       row(0, 1, set(2, 3, 4)),
                       row(1, 1, set(4, 5, 6)));

            assertRows(execute("SELECT * FROM %s WHERE k2 >= ? AND v CONTAINS ? ALLOW FILTERING", 1, 6),
                       row(1, 1, set(4, 5, 6)));

            assertEmpty(execute("SELECT * FROM %s WHERE k2 < ? AND v CONTAINS ? ALLOW FILTERING", 0, 7));
        });
    }

<<<<<<< HEAD
    private ResultMessage.Prepared prepareStatement(String cql)
=======
    @Test
    public void testIndexOnStaticColumnWithPartitionWithoutRows() throws Throwable
    {
        createTable("CREATE TABLE %s (pk int, c int, s int static, v int, PRIMARY KEY(pk, c))");
        createIndex("CREATE INDEX ON %s (s)");

        execute("INSERT INTO %s (pk, c, s, v) VALUES (?, ?, ?, ?)", 1, 1, 9, 1);
        execute("INSERT INTO %s (pk, c, s, v) VALUES (?, ?, ?, ?)", 1, 2, 9, 2);
        execute("INSERT INTO %s (pk, s) VALUES (?, ?)", 2, 9);
        execute("INSERT INTO %s (pk, c, s, v) VALUES (?, ?, ?, ?)", 3, 1, 9, 1);
        flush();

        assertRows(execute("SELECT * FROM %s WHERE s = ?", 9),
                   row(1, 1, 9, 1),
                   row(1, 2, 9, 2),
                   row(2, null, 9, null),
                   row(3, 1, 9, 1));

        execute("DELETE FROM %s WHERE pk = ?", 3);

        assertRows(execute("SELECT * FROM %s WHERE s = ?", 9),
                   row(1, 1, 9, 1),
                   row(1, 2, 9, 2),
                   row(2, null, 9, null));
    }

    @Test
    public void testIndexOnRegularColumnWithPartitionWithoutRows() throws Throwable
    {
        createTable("CREATE TABLE %s (pk int, c int, s int static, v int, PRIMARY KEY(pk, c))");
        createIndex("CREATE INDEX ON %s (v)");

        execute("INSERT INTO %s (pk, c, s, v) VALUES (?, ?, ?, ?)", 1, 1, 9, 1);
        execute("INSERT INTO %s (pk, c, s, v) VALUES (?, ?, ?, ?)", 1, 2, 9, 2);
        execute("INSERT INTO %s (pk, s) VALUES (?, ?)", 2, 9);
        execute("INSERT INTO %s (pk, c, s, v) VALUES (?, ?, ?, ?)", 3, 1, 9, 1);
        flush();

        execute("DELETE FROM %s WHERE pk = ? and c = ?", 3, 1);

        assertRows(execute("SELECT * FROM %s WHERE v = ?", 1),
                   row(1, 1, 9, 1));
    }

    private ResultMessage.Prepared prepareStatement(String cql, boolean forThrift)
>>>>>>> 77f0f683
    {
        return QueryProcessor.prepare(String.format(cql, KEYSPACE, currentTable()),
                                      ClientState.forInternalCalls());
    }

    private void validateCell(Cell cell, ColumnDefinition def, ByteBuffer val, long timestamp)
    {
        assertNotNull(cell);
        assertEquals(0, def.type.compare(cell.value(), val));
        assertEquals(timestamp, cell.timestamp());
    }

    private static void assertColumnValue(int expected, String name, Row row, CFMetaData cfm)
    {
        ColumnDefinition col = cfm.getColumnDefinition(new ColumnIdentifier(name, true));
        AbstractType<?> type = col.type;
        assertEquals(expected, type.compose(row.getCell(col).value()));
    }

    /**
     * <code>CassandraIndex</code> that blocks during the initialization.
     */
    public static class IndexBlockingOnInitialization extends CustomCassandraIndex
    {
        private final CountDownLatch latch = new CountDownLatch(1);

        public IndexBlockingOnInitialization(ColumnFamilyStore baseCfs, IndexMetadata indexDef)
        {
            super(baseCfs, indexDef);
        }

        @Override
        public Callable<?> getInitializationTask()
        {
            return () -> {
                latch.await();
                return null;
            };
        }

        @Override
        public Callable<?> getInvalidateTask()
        {
            latch.countDown();
            return super.getInvalidateTask();
        }
    }
}<|MERGE_RESOLUTION|>--- conflicted
+++ resolved
@@ -1286,9 +1286,6 @@
         });
     }
 
-<<<<<<< HEAD
-    private ResultMessage.Prepared prepareStatement(String cql)
-=======
     @Test
     public void testIndexOnStaticColumnWithPartitionWithoutRows() throws Throwable
     {
@@ -1333,8 +1330,7 @@
                    row(1, 1, 9, 1));
     }
 
-    private ResultMessage.Prepared prepareStatement(String cql, boolean forThrift)
->>>>>>> 77f0f683
+    private ResultMessage.Prepared prepareStatement(String cql)
     {
         return QueryProcessor.prepare(String.format(cql, KEYSPACE, currentTable()),
                                       ClientState.forInternalCalls());
