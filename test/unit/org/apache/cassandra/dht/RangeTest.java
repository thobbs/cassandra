/*
* Licensed to the Apache Software Foundation (ASF) under one
* or more contributor license agreements.  See the NOTICE file
* distributed with this work for additional information
* regarding copyright ownership.  The ASF licenses this file
* to you under the Apache License, Version 2.0 (the
* "License"); you may not use this file except in compliance
* with the License.  You may obtain a copy of the License at
*
*    http://www.apache.org/licenses/LICENSE-2.0
*
* Unless required by applicable law or agreed to in writing,
* software distributed under the License is distributed on an
* "AS IS" BASIS, WITHOUT WARRANTIES OR CONDITIONS OF ANY
* KIND, either express or implied.  See the License for the
* specific language governing permissions and limitations
* under the License.
*/
package org.apache.cassandra.dht;

import java.nio.ByteBuffer;
import java.util.ArrayList;
import java.util.Collections;
import java.util.HashSet;
import java.util.List;
import java.util.Random;
import java.util.Set;

<<<<<<< HEAD
=======
import com.google.common.base.Joiner;

>>>>>>> dbfeeac1
import static java.util.Arrays.asList;

import org.apache.commons.lang3.StringUtils;
import org.junit.Test;
import org.apache.cassandra.db.RowPosition;
import org.apache.cassandra.dht.RandomPartitioner.BigIntegerToken;
import org.apache.cassandra.dht.ByteOrderedPartitioner.BytesToken;

import static org.apache.cassandra.Util.range;
import static org.junit.Assert.*;


public class RangeTest
{
    @Test
    public void testContains()
    {
        Range<Token> left = new Range<Token>(new BigIntegerToken("0"), new BigIntegerToken("100"));
        assert !left.contains(new BigIntegerToken("0"));
        assert left.contains(new BigIntegerToken("10"));
        assert left.contains(new BigIntegerToken("100"));
        assert !left.contains(new BigIntegerToken("101"));
    }

    @Test
    public void testContainsWrapping()
    {
        Range<Token> range = new Range<Token>(new BigIntegerToken("0"), new BigIntegerToken("0"));
        assert range.contains(new BigIntegerToken("0"));
        assert range.contains(new BigIntegerToken("10"));
        assert range.contains(new BigIntegerToken("100"));
        assert range.contains(new BigIntegerToken("101"));

        range = new Range<Token>(new BigIntegerToken("100"), new BigIntegerToken("0"));
        assert range.contains(new BigIntegerToken("0"));
        assert !range.contains(new BigIntegerToken("1"));
        assert !range.contains(new BigIntegerToken("100"));
        assert range.contains(new BigIntegerToken("200"));
    }

    @Test
    public void testContainsRange()
    {
        Range<Token> one = new Range<Token>(new BigIntegerToken("2"), new BigIntegerToken("10"));
        Range<Token> two = new Range<Token>(new BigIntegerToken("2"), new BigIntegerToken("5"));
        Range<Token> thr = new Range<Token>(new BigIntegerToken("5"), new BigIntegerToken("10"));
        Range<Token> fou = new Range<Token>(new BigIntegerToken("10"), new BigIntegerToken("12"));

        assert one.contains(two);
        assert one.contains(thr);
        assert !one.contains(fou);

        assert !two.contains(one);
        assert !two.contains(thr);
        assert !two.contains(fou);

        assert !thr.contains(one);
        assert !thr.contains(two);
        assert !thr.contains(fou);

        assert !fou.contains(one);
        assert !fou.contains(two);
        assert !fou.contains(thr);
    }

    @Test
    public void testContainsRangeWrapping()
    {
        Range<Token> one = new Range<Token>(new BigIntegerToken("10"), new BigIntegerToken("2"));
        Range<Token> two = new Range<Token>(new BigIntegerToken("5"), new BigIntegerToken("3"));
        Range<Token> thr = new Range<Token>(new BigIntegerToken("10"), new BigIntegerToken("12"));
        Range<Token> fou = new Range<Token>(new BigIntegerToken("2"), new BigIntegerToken("6"));
        Range<Token> fiv = new Range<Token>(new BigIntegerToken("0"), new BigIntegerToken("0"));

        assert !one.contains(two);
        assert one.contains(thr);
        assert !one.contains(fou);

        assert two.contains(one);
        assert two.contains(thr);
        assert !two.contains(fou);

        assert !thr.contains(one);
        assert !thr.contains(two);
        assert !thr.contains(fou);

        assert !fou.contains(one);
        assert !fou.contains(two);
        assert !fou.contains(thr);

        assert fiv.contains(one);
        assert fiv.contains(two);
        assert fiv.contains(thr);
        assert fiv.contains(fou);
    }

    @Test
    public void testContainsRangeOneWrapping()
    {
        Range<Token> wrap1 = new Range<Token>(new BigIntegerToken("0"), new BigIntegerToken("0"));
        Range<Token> wrap2 = new Range<Token>(new BigIntegerToken("10"), new BigIntegerToken("2"));

        Range<Token> nowrap1 = new Range<Token>(new BigIntegerToken("0"), new BigIntegerToken("2"));
        Range<Token> nowrap2 = new Range<Token>(new BigIntegerToken("2"), new BigIntegerToken("10"));
        Range<Token> nowrap3 = new Range<Token>(new BigIntegerToken("10"), new BigIntegerToken("100"));

        assert wrap1.contains(nowrap1);
        assert wrap1.contains(nowrap2);
        assert wrap1.contains(nowrap3);

        assert wrap2.contains(nowrap1);
        assert !wrap2.contains(nowrap2);
        assert wrap2.contains(nowrap3);
    }

    @Test
    public void testIntersects()
    {
        Range<Token> all = new Range<Token>(new BigIntegerToken("0"), new BigIntegerToken("0")); // technically, this is a wrapping range
        Range<Token> one = new Range<Token>(new BigIntegerToken("2"), new BigIntegerToken("10"));
        Range<Token> two = new Range<Token>(new BigIntegerToken("0"), new BigIntegerToken("8"));
        Range<Token> not = new Range<Token>(new BigIntegerToken("10"), new BigIntegerToken("12"));

        assert all.intersects(one);
        assert all.intersects(two);

        assert one.intersects(two);
        assert two.intersects(one);

        assert !one.intersects(not);
        assert !not.intersects(one);

        assert !two.intersects(not);
        assert !not.intersects(two);
    }

    @Test
    public void testIntersectsWrapping()
    {
        Range<Token> onewrap = new Range<Token>(new BigIntegerToken("10"), new BigIntegerToken("2"));
        Range<Token> onecomplement = new Range<Token>(onewrap.right, onewrap.left);
        Range<Token> onestartswith = new Range<Token>(onewrap.left, new BigIntegerToken("12"));
        Range<Token> oneendswith = new Range<Token>(new BigIntegerToken("1"), onewrap.right);
        Range<Token> twowrap = new Range<Token>(new BigIntegerToken("5"), new BigIntegerToken("3"));
        Range<Token> not = new Range<Token>(new BigIntegerToken("2"), new BigIntegerToken("6"));

        assert !onewrap.intersects(onecomplement);
        assert onewrap.intersects(onestartswith);
        assert onewrap.intersects(oneendswith);

        assert onewrap.intersects(twowrap);
        assert twowrap.intersects(onewrap);

        assert !onewrap.intersects(not);
        assert !not.intersects(onewrap);

        assert twowrap.intersects(not);
        assert not.intersects(twowrap);
    }

    @SafeVarargs
    static <T extends RingPosition<T>> void assertIntersection(Range<T> one, Range<T> two, Range<T> ... ranges)
    {
        Set<Range<T>> correct = Range.rangeSet(ranges);
        Set<Range<T>> result1 = one.intersectionWith(two);
        assert result1.equals(correct) : String.format("%s != %s",
                                                       StringUtils.join(result1, ","),
                                                       StringUtils.join(correct, ","));
        Set<Range<T>> result2 = two.intersectionWith(one);
        assert result2.equals(correct) : String.format("%s != %s",
                                                       StringUtils.join(result2, ","),
                                                       StringUtils.join(correct, ","));
    }

    private void assertNoIntersection(Range<Token> wraps1, Range<Token> nowrap3)
    {
        assertIntersection(wraps1, nowrap3);
    }

    @Test
    public void testIntersectionWithAll()
    {
        Range<Token> all0 = new Range<Token>(new BigIntegerToken("0"), new BigIntegerToken("0"));
        Range<Token> all10 = new Range<Token>(new BigIntegerToken("10"), new BigIntegerToken("10"));
        Range<Token> all100 = new Range<Token>(new BigIntegerToken("100"), new BigIntegerToken("100"));
        Range<Token> all1000 = new Range<Token>(new BigIntegerToken("1000"), new BigIntegerToken("1000"));
        Range<Token> wraps = new Range<Token>(new BigIntegerToken("100"), new BigIntegerToken("10"));

        assertIntersection(all0, wraps, wraps);
        assertIntersection(all10, wraps, wraps);
        assertIntersection(all100, wraps, wraps);
        assertIntersection(all1000, wraps, wraps);
    }

    @Test
    public void testIntersectionContains()
    {
        Range<Token> wraps1 = new Range<Token>(new BigIntegerToken("100"), new BigIntegerToken("10"));
        Range<Token> wraps2 = new Range<Token>(new BigIntegerToken("90"), new BigIntegerToken("20"));
        Range<Token> wraps3 = new Range<Token>(new BigIntegerToken("90"), new BigIntegerToken("0"));
        Range<Token> nowrap1 = new Range<Token>(new BigIntegerToken("100"), new BigIntegerToken("110"));
        Range<Token> nowrap2 = new Range<Token>(new BigIntegerToken("0"), new BigIntegerToken("10"));
        Range<Token> nowrap3 = new Range<Token>(new BigIntegerToken("0"), new BigIntegerToken("9"));

        assertIntersection(wraps1, wraps2, wraps1);
        assertIntersection(wraps3, wraps2, wraps3);

        assertIntersection(wraps1, nowrap1, nowrap1);
        assertIntersection(wraps1, nowrap2, nowrap2);
        assertIntersection(nowrap2, nowrap3, nowrap3);

        assertIntersection(wraps1, wraps1, wraps1);
        assertIntersection(nowrap1, nowrap1, nowrap1);
        assertIntersection(nowrap2, nowrap2, nowrap2);
        assertIntersection(wraps3, wraps3, wraps3);
    }

    @Test
    public void testNoIntersection()
    {
        Range<Token> wraps1 = new Range<Token>(new BigIntegerToken("100"), new BigIntegerToken("10"));
        Range<Token> wraps2 = new Range<Token>(new BigIntegerToken("100"), new BigIntegerToken("0"));
        Range<Token> nowrap1 = new Range<Token>(new BigIntegerToken("0"), new BigIntegerToken("100"));
        Range<Token> nowrap2 = new Range<Token>(new BigIntegerToken("100"), new BigIntegerToken("200"));
        Range<Token> nowrap3 = new Range<Token>(new BigIntegerToken("10"), new BigIntegerToken("100"));

        assertNoIntersection(wraps1, nowrap3);
        assertNoIntersection(wraps2, nowrap1);
        assertNoIntersection(nowrap1, nowrap2);
    }

    @Test
    public void testIntersectionOneWraps()
    {
        Range<Token> wraps1 = new Range<Token>(new BigIntegerToken("100"), new BigIntegerToken("10"));
        Range<Token> wraps2 = new Range<Token>(new BigIntegerToken("100"), new BigIntegerToken("0"));
        Range<Token> nowrap1 = new Range<Token>(new BigIntegerToken("0"), new BigIntegerToken("200"));
        Range<Token> nowrap2 = new Range<Token>(new BigIntegerToken("0"), new BigIntegerToken("100"));

        assertIntersection(wraps1,
                           nowrap1,
                           new Range<Token>(new BigIntegerToken("0"), new BigIntegerToken("10")),
                           new Range<Token>(new BigIntegerToken("100"), new BigIntegerToken("200")));
        assertIntersection(wraps2,
                           nowrap1,
                           new Range<Token>(new BigIntegerToken("100"), new BigIntegerToken("200")));
        assertIntersection(wraps1,
                           nowrap2,
                           new Range<Token>(new BigIntegerToken("0"), new BigIntegerToken("10")));
    }

    @Test
    public void testIntersectionTwoWraps()
    {
        Range<Token> wraps1 = new Range<Token>(new BigIntegerToken("100"), new BigIntegerToken("20"));
        Range<Token> wraps2 = new Range<Token>(new BigIntegerToken("120"), new BigIntegerToken("90"));
        Range<Token> wraps3 = new Range<Token>(new BigIntegerToken("120"), new BigIntegerToken("110"));
        Range<Token> wraps4 = new Range<Token>(new BigIntegerToken("10"), new BigIntegerToken("0"));
        Range<Token> wraps5 = new Range<Token>(new BigIntegerToken("10"), new BigIntegerToken("1"));
        Range<Token> wraps6 = new Range<Token>(new BigIntegerToken("30"), new BigIntegerToken("10"));

        assertIntersection(wraps1,
                           wraps2,
                           new Range<Token>(new BigIntegerToken("120"), new BigIntegerToken("20")));
        assertIntersection(wraps1,
                           wraps3,
                           new Range<Token>(new BigIntegerToken("120"), new BigIntegerToken("20")),
                           new Range<Token>(new BigIntegerToken("100"), new BigIntegerToken("110")));
        assertIntersection(wraps1,
                           wraps4,
                           new Range<Token>(new BigIntegerToken("10"), new BigIntegerToken("20")),
                           new Range<Token>(new BigIntegerToken("100"), new BigIntegerToken("0")));
        assertIntersection(wraps1,
                           wraps5,
                           new Range<Token>(new BigIntegerToken("10"), new BigIntegerToken("20")),
                           new Range<Token>(new BigIntegerToken("100"), new BigIntegerToken("1")));
        assertIntersection(wraps1,
                           wraps6,
                           new Range<Token>(new BigIntegerToken("100"), new BigIntegerToken("10")));
    }

    @Test
    public void testByteTokensCompare()
    {
        Token t1 = new BytesToken(ByteBuffer.wrap(new byte[] { 1,2,3 }));
        Token t2 = new BytesToken(ByteBuffer.wrap(new byte[] { 1,2,3 }));
        Token t3 = new BytesToken(ByteBuffer.wrap(new byte[]{1, 2, 3, 4}));

        assert t1.compareTo(t2) == 0;
        assert t1.compareTo(t3) < 0;
        assert t3.compareTo(t1) > 0;
        assert t1.compareTo(t1) == 0;

        Token t4 = new BytesToken(new byte[] { 1,2,3 });
        Token t5 = new BytesToken(new byte[] { 4,5,6,7 });

        assert t4.compareTo(t5) < 0;
        assert t5.compareTo(t4) > 0;
        assert t1.compareTo(t4) == 0;
    }

    private Range<Token> makeRange(String token1, String token2)
    {
        return new Range<Token>(new BigIntegerToken(token1), new BigIntegerToken(token2));
    }

    private Set<Range<Token>> makeRanges(String[][] tokenPairs)
    {
        Set<Range<Token>> ranges = new HashSet<Range<Token>>();
        for (int i = 0; i < tokenPairs.length; ++i)
            ranges.add(makeRange(tokenPairs[i][0], tokenPairs[i][1]));
        return ranges;
    }

    private void checkDifference(Range<Token> oldRange, String[][] newTokens, String[][] expected)
    {
        Set<Range<Token>> ranges = makeRanges(newTokens);
        for (Range<Token> newRange : ranges)
        {
            Set<Range<Token>> diff = oldRange.differenceToFetch(newRange);
            assert diff.equals(makeRanges(expected)) : "\n" +
                                                       "Old range: " + oldRange.toString() + "\n" +
                                                       "New range: " + newRange.toString() + "\n" +
                                                       "Difference: (result) " + diff.toString() + " != " + makeRanges(expected) + " (expected)";
        }
    }

    @Test
    public void testDifferenceToFetchNoWrap()
    {
        Range<Token> oldRange = makeRange("10", "40");

        // New range is entirely contained
        String[][] newTokens1 = { { "20", "30" }, { "10", "20" }, { "10", "40" }, { "20", "40" } };
        String[][] expected1 = { };
        checkDifference(oldRange, newTokens1, expected1);

        // Right half of the new range is needed
        String[][] newTokens2 = { { "10", "50" }, { "20", "50" }, { "40", "50" } };
        String[][] expected2 = { { "40", "50" } };
        checkDifference(oldRange, newTokens2, expected2);

        // Left half of the new range is needed
        String[][] newTokens3 = { { "0", "10" }, { "0", "20" }, { "0", "40" } };
        String[][] expected3 = { { "0", "10" } };
        checkDifference(oldRange, newTokens3, expected3);

        // Parts on both ends of the new range are needed
        String[][] newTokens4 = { { "0", "50" } };
        String[][] expected4 = { { "0", "10" }, { "40", "50" } };
        checkDifference(oldRange, newTokens4, expected4);
    }

    @Test
    public void testDifferenceToFetchBothWrap()
    {
        Range<Token> oldRange = makeRange("1010", "40");

        // New range is entirely contained
        String[][] newTokens1 = { { "1020", "30" }, { "1010", "20" }, { "1010", "40" }, { "1020", "40" } };
        String[][] expected1 = { };
        checkDifference(oldRange, newTokens1, expected1);

        // Right half of the new range is needed
        String[][] newTokens2 = { { "1010", "50" }, { "1020", "50" }, { "1040", "50" } };
        String[][] expected2 = { { "40", "50" } };
        checkDifference(oldRange, newTokens2, expected2);

        // Left half of the new range is needed
        String[][] newTokens3 = { { "1000", "10" }, { "1000", "20" }, { "1000", "40" } };
        String[][] expected3 = { { "1000", "1010" } };
        checkDifference(oldRange, newTokens3, expected3);

        // Parts on both ends of the new range are needed
        String[][] newTokens4 = { { "1000", "50" } };
        String[][] expected4 = { { "1000", "1010" }, { "40", "50" } };
        checkDifference(oldRange, newTokens4, expected4);
    }

    @Test
    public void testDifferenceToFetchOldWraps()
    {
        Range<Token> oldRange = makeRange("1010", "40");

        // New range is entirely contained
        String[][] newTokens1 = { { "0", "30" }, { "0", "40" }, { "10", "40" } };
        String[][] expected1 = { };
        checkDifference(oldRange, newTokens1, expected1);

        // Right half of the new range is needed
        String[][] newTokens2 = { { "0", "50" }, { "10", "50" }, { "40", "50" } };
        String[][] expected2 = { { "40", "50" } };
        checkDifference(oldRange, newTokens2, expected2);

        // Whole range is needed
        String[][] newTokens3 = { { "50", "90" } };
        String[][] expected3 = { { "50", "90" } };
        checkDifference(oldRange, newTokens3, expected3);

        // Both ends of the new range overlaps the old range
        String[][] newTokens4 = { { "10", "1010" }, { "40", "1010" }, { "10", "1030" }, { "40", "1030" } };
        String[][] expected4 = { { "40", "1010" } };
        checkDifference(oldRange, newTokens4, expected4);

        // Only RHS of the new range overlaps the old range
        String[][] newTokens5 = { { "60", "1010" }, { "60", "1030" } };
        String[][] expected5 = { { "60", "1010" } };
        checkDifference(oldRange, newTokens5, expected5);
    }

    @Test
    public void testDifferenceToFetchNewWraps()
    {
        Range<Token> oldRange = makeRange("0", "40");

        // Only the LHS of the new range is needed
        String[][] newTokens1 = { { "1010", "0" }, { "1010", "10" }, { "1010", "40" } };
        String[][] expected1 = { { "1010", "0" } };
        checkDifference(oldRange, newTokens1, expected1);

        // Both ends of the new range are needed
        String[][] newTokens2 = { { "1010", "50" } };
        String[][] expected2 = { { "1010", "0" }, { "40", "50" } };
        checkDifference(oldRange, newTokens2, expected2);

        oldRange = makeRange("20", "40");

        // Whole new range is needed
        String[][] newTokens3 = { { "1010", "0" } };
        String[][] expected3 = { { "1010", "0" } };
        checkDifference(oldRange, newTokens3, expected3);

        // Whole new range is needed (matching endpoints)
        String[][] newTokens4 = { { "1010", "20" } };
        String[][] expected4 = { { "1010", "20" } };
        checkDifference(oldRange, newTokens4, expected4);

        // Only RHS of new range is needed
        String[][] newTokens5 = { { "30", "0" }, { "40", "0" } };
        String[][] expected5 = { { "40", "0" } };
        checkDifference(oldRange, newTokens5, expected5);

        // Only RHS of new range is needed (matching endpoints)
        String[][] newTokens6 = { { "30", "20" }, { "40", "20" } };
        String[][] expected6 = { { "40", "20" } };
        checkDifference(oldRange, newTokens6, expected6);
    }

    private <T extends RingPosition<T>> void assertNormalize(List<Range<T>> input, List<Range<T>> expected)
    {
        List<Range<T>> result = Range.normalize(input);
        assert result.equals(expected) : "Expecting " + expected + " but got " + result;
    }

    @Test
    public void testNormalizeNoop()
    {
        List<Range<RowPosition>> l;

        l = asList(range("1", "3"), range("4", "5"));
        assertNormalize(l, l);
    }

    @Test
    public void testNormalizeSimpleOverlap()
    {
        List<Range<RowPosition>> input, expected;

        input = asList(range("1", "4"), range("3", "5"));
        expected = asList(range("1", "5"));
        assertNormalize(input, expected);

        input = asList(range("1", "4"), range("1", "4"));
        expected = asList(range("1", "4"));
        assertNormalize(input, expected);
    }

    @Test
    public void testNormalizeSort()
    {
        List<Range<RowPosition>> input, expected;

        input = asList(range("4", "5"), range("1", "3"));
        expected = asList(range("1", "3"), range("4", "5"));
        assertNormalize(input, expected);
    }

    @Test
    public void testNormalizeUnwrap()
    {
        List<Range<RowPosition>> input, expected;

        input = asList(range("9", "2"));
        expected = asList(range("", "2"), range("9", ""));
        assertNormalize(input, expected);
    }

    @Test
    public void testNormalizeComplex()
    {
        List<Range<RowPosition>> input, expected;

        input = asList(range("8", "2"), range("7", "9"), range("4", "5"));
        expected = asList(range("", "2"), range("4", "5"), range("7", ""));
        assertNormalize(input, expected);

        input = asList(range("5", "9"), range("2", "5"));
        expected = asList(range("2", "9"));
        assertNormalize(input, expected);

        input = asList(range ("", "1"), range("9", "2"), range("4", "5"), range("", ""));
        expected = asList(range("", ""));
        assertNormalize(input, expected);

        input = asList(range ("", "1"), range("1", "4"), range("4", "5"), range("5", ""));
        expected = asList(range("", ""));
        assertNormalize(input, expected);
    }

    @Test
    public void testRandomOrderedRangeContainmentChecker()
    {
        Random r = new Random();
        for (int j = 0; j < 1000; j++)
        {
            int numTokens = r.nextInt(300) + 1;
            List<Range<Token>> ranges = new ArrayList<>(numTokens);
            List<Token> tokens = new ArrayList<>(2 * numTokens);
            for (int i = 0; i < 2 * numTokens; i++)
                tokens.add(t(r.nextLong()));

            Collections.sort(tokens);

            for (int i = 0; i < tokens.size(); i++)
            {
                ranges.add(new Range<>(tokens.get(i), tokens.get(i + 1)));
                i++;
            }

            List<Token> tokensToTest = new ArrayList<>();
            for (int i = 0; i < 10000; i++)
                tokensToTest.add(t(r.nextLong()));

            tokensToTest.add(t(Long.MAX_VALUE));
            tokensToTest.add(t(Long.MIN_VALUE));
            tokensToTest.add(t(Long.MAX_VALUE - 1));
            tokensToTest.add(t(Long.MIN_VALUE + 1));
            Collections.sort(tokensToTest);

            Range.OrderedRangeContainmentChecker checker = new Range.OrderedRangeContainmentChecker(ranges);
            for (Token t : tokensToTest)
            {
                if (checker.contains(t) != Range.isInRanges(t, ranges)) // avoid running Joiner.on(..) every iteration
                    fail(String.format("This should never flap! If it does, it is a bug (ranges = %s, token = %s)", Joiner.on(",").join(ranges), t));
            }
        }
    }

    @Test
    public void testBoundariesORCC()
    {
        List<Range<Token>> ranges = asList(r(Long.MIN_VALUE, Long.MIN_VALUE + 1), r(Long.MAX_VALUE - 1, Long.MAX_VALUE));
        Range.OrderedRangeContainmentChecker checker = new Range.OrderedRangeContainmentChecker(ranges);
        assertFalse(checker.contains(t(Long.MIN_VALUE)));
        assertTrue(checker.contains(t(Long.MIN_VALUE + 1)));
        assertFalse(checker.contains(t(0)));
        assertFalse(checker.contains(t(Long.MAX_VALUE - 1)));
        assertTrue(checker.contains(t(Long.MAX_VALUE)));
    }

    private static Range<Token> r(long left, long right)
    {
        return new Range<>(t(left), t(right));
    }
    private static Token t(long t)
    {
        return new LongToken(t);
    }
}<|MERGE_RESOLUTION|>--- conflicted
+++ resolved
@@ -26,11 +26,8 @@
 import java.util.Random;
 import java.util.Set;
 
-<<<<<<< HEAD
-=======
 import com.google.common.base.Joiner;
 
->>>>>>> dbfeeac1
 import static java.util.Arrays.asList;
 
 import org.apache.commons.lang3.StringUtils;
@@ -607,6 +604,6 @@
     }
     private static Token t(long t)
     {
-        return new LongToken(t);
+        return new Murmur3Partitioner.LongToken(t);
     }
 }