/*
 * Licensed to the Apache Software Foundation (ASF) under one
 * or more contributor license agreements.  See the NOTICE file
 * distributed with this work for additional information
 * regarding copyright ownership.  The ASF licenses this file
 * to you under the Apache License, Version 2.0 (the
 * "License"); you may not use this file except in compliance
 * with the License.  You may obtain a copy of the License at
 *
 *     http://www.apache.org/licenses/LICENSE-2.0
 *
 * Unless required by applicable law or agreed to in writing, software
 * distributed under the License is distributed on an "AS IS" BASIS,
 * WITHOUT WARRANTIES OR CONDITIONS OF ANY KIND, either express or implied.
 * See the License for the specific language governing permissions and
 * limitations under the License.
 */
package org.apache.cassandra.streaming;

import java.net.InetAddress;
import java.nio.ByteBuffer;
import java.util.*;
import java.util.concurrent.TimeUnit;

import com.google.common.collect.Iterables;
import com.google.common.util.concurrent.FutureCallback;
import com.google.common.util.concurrent.Futures;
import org.junit.BeforeClass;
import org.junit.Test;
import org.junit.runner.RunWith;
import org.slf4j.Logger;
import org.slf4j.LoggerFactory;

import junit.framework.Assert;
import org.apache.cassandra.OrderedJUnit4ClassRunner;
import org.apache.cassandra.SchemaLoader;
import org.apache.cassandra.Util;
import org.apache.cassandra.config.CFMetaData;
import org.apache.cassandra.config.DatabaseDescriptor;
import org.apache.cassandra.cql3.QueryProcessor;
import org.apache.cassandra.cql3.UntypedResultSet;
import org.apache.cassandra.db.*;
import org.apache.cassandra.db.rows.*;
import org.apache.cassandra.db.marshal.*;
import org.apache.cassandra.db.partitions.*;
import org.apache.cassandra.dht.IPartitioner;
import org.apache.cassandra.dht.Range;
import org.apache.cassandra.dht.Token;
<<<<<<< HEAD
import org.apache.cassandra.io.sstable.format.SSTableReader;
import org.apache.cassandra.schema.KeyspaceParams;
=======
import org.apache.cassandra.io.sstable.SSTableUtils;
import org.apache.cassandra.locator.SimpleStrategy;
import org.apache.cassandra.net.MessagingService;
>>>>>>> 3b448b33
import org.apache.cassandra.service.StorageService;
import org.apache.cassandra.utils.ByteBufferUtil;
import org.apache.cassandra.utils.FBUtilities;
import org.apache.cassandra.utils.concurrent.Refs;

import static org.junit.Assert.assertEquals;
import static org.junit.Assert.fail;

@RunWith(OrderedJUnit4ClassRunner.class)
public class StreamingTransferTest
{
    private static final Logger logger = LoggerFactory.getLogger(StreamingTransferTest.class);

    public static final InetAddress LOCAL = FBUtilities.getBroadcastAddress();
    public static final String KEYSPACE1 = "StreamingTransferTest1";
    public static final String CF_STANDARD = "Standard1";
    public static final String CF_COUNTER = "Counter1";
    public static final String CF_STANDARDINT = "StandardInteger1";
    public static final String CF_INDEX = "Indexed1";
    public static final String KEYSPACE_CACHEKEY = "KeyStreamingTransferTestSpace";
    public static final String CF_STANDARD2 = "Standard2";
    public static final String CF_STANDARD3 = "Standard3";
    public static final String KEYSPACE2 = "StreamingTransferTest2";

    @BeforeClass
    public static void defineSchema() throws Exception
    {
        SchemaLoader.prepareServer();
        StorageService.instance.initServer();
        SchemaLoader.createKeyspace(KEYSPACE1,
                                    KeyspaceParams.simple(1),
                                    SchemaLoader.standardCFMD(KEYSPACE1, CF_STANDARD),
                                    CFMetaData.Builder.create(KEYSPACE1, CF_COUNTER, false, true, true)
                                                      .addPartitionKey("key", BytesType.instance)
                                                      .build(),
                                    CFMetaData.Builder.create(KEYSPACE1, CF_STANDARDINT)
                                                      .addPartitionKey("key", AsciiType.instance)
                                                      .addClusteringColumn("cols", Int32Type.instance)
                                                      .addRegularColumn("val", BytesType.instance)
                                                      .build(),
                                    SchemaLoader.compositeIndexCFMD(KEYSPACE1, CF_INDEX, true));
        SchemaLoader.createKeyspace(KEYSPACE2,
                                    KeyspaceParams.simple(1));
        SchemaLoader.createKeyspace(KEYSPACE_CACHEKEY,
                                    KeyspaceParams.simple(1),
                                    SchemaLoader.standardCFMD(KEYSPACE_CACHEKEY, CF_STANDARD),
                                    SchemaLoader.standardCFMD(KEYSPACE_CACHEKEY, CF_STANDARD2),
                                    SchemaLoader.standardCFMD(KEYSPACE_CACHEKEY, CF_STANDARD3));
    }

    /**
     * Test if empty {@link StreamPlan} returns success with empty result.
     */
    @Test
    public void testEmptyStreamPlan() throws Exception
    {
        StreamResultFuture futureResult = new StreamPlan("StreamingTransferTest").execute();
        final UUID planId = futureResult.planId;
        Futures.addCallback(futureResult, new FutureCallback<StreamState>()
        {
            public void onSuccess(StreamState result)
            {
                assert planId.equals(result.planId);
                assert result.description.equals("StreamingTransferTest");
                assert result.sessions.isEmpty();
            }

            public void onFailure(Throwable t)
            {
                fail();
            }
        });
        // should be complete immediately
        futureResult.get(100, TimeUnit.MILLISECONDS);
    }

    @Test
    public void testRequestEmpty() throws Exception
    {
        // requesting empty data should succeed
        IPartitioner p = Util.testPartitioner();
        List<Range<Token>> ranges = new ArrayList<>();
        ranges.add(new Range<>(p.getMinimumToken(), p.getToken(ByteBufferUtil.bytes("key1"))));
        ranges.add(new Range<>(p.getToken(ByteBufferUtil.bytes("key2")), p.getMinimumToken()));

        StreamResultFuture futureResult = new StreamPlan("StreamingTransferTest")
                                                  .requestRanges(LOCAL, LOCAL, KEYSPACE2, ranges)
                                                  .execute();

        UUID planId = futureResult.planId;
        StreamState result = futureResult.get();
        assert planId.equals(result.planId);
        assert result.description.equals("StreamingTransferTest");

        // we should have completed session with empty transfer
        assert result.sessions.size() == 1;
        SessionInfo session = Iterables.get(result.sessions, 0);
        assert session.peer.equals(LOCAL);
        assert session.getTotalFilesReceived() == 0;
        assert session.getTotalFilesSent() == 0;
        assert session.getTotalSizeReceived() == 0;
        assert session.getTotalSizeSent() == 0;
    }

    /**
     * Create and transfer a single sstable, and return the keys that should have been transferred.
     * The Mutator must create the given column, but it may also create any other columns it pleases.
     */
    private List<String> createAndTransfer(ColumnFamilyStore cfs, Mutator mutator, boolean transferSSTables) throws Exception
    {
        // write a temporary SSTable, and unregister it
        logger.debug("Mutating {}", cfs.name);
        long timestamp = 1234;
        for (int i = 1; i <= 3; i++)
            mutator.mutate("key" + i, "col" + i, timestamp);
        cfs.forceBlockingFlush();
        Util.compactAll(cfs, Integer.MAX_VALUE).get();
        assertEquals(1, cfs.getLiveSSTables().size());

        // transfer the first and last key
        logger.debug("Transferring {}", cfs.name);
        int[] offs;
        if (transferSSTables)
        {
            SSTableReader sstable = cfs.getLiveSSTables().iterator().next();
            cfs.clearUnsafe();
            transferSSTables(sstable);
            offs = new int[]{1, 3};
        }
        else
        {
            long beforeStreaming = System.currentTimeMillis();
            transferRanges(cfs);
            cfs.discardSSTables(beforeStreaming);
            offs = new int[]{2, 3};
        }

        // confirm that a single SSTable was transferred and registered
        assertEquals(1, cfs.getLiveSSTables().size());

        // and that the index and filter were properly recovered
        List<ImmutableBTreePartition> partitions = Util.getAllUnfiltered(Util.cmd(cfs).build());
        assertEquals(offs.length, partitions.size());
        for (int i = 0; i < offs.length; i++)
        {
            String key = "key" + offs[i];
            String col = "col" + offs[i];

            assert !Util.getAll(Util.cmd(cfs, key).build()).isEmpty();
            ImmutableBTreePartition partition = partitions.get(i);
            assert ByteBufferUtil.compareUnsigned(partition.partitionKey().getKey(), ByteBufferUtil.bytes(key)) == 0;
            assert ByteBufferUtil.compareUnsigned(partition.iterator().next().clustering().get(0), ByteBufferUtil.bytes(col)) == 0;
        }

        // and that the max timestamp for the file was rediscovered
        assertEquals(timestamp, cfs.getLiveSSTables().iterator().next().getMaxTimestamp());

        List<String> keys = new ArrayList<>();
        for (int off : offs)
            keys.add("key" + off);

        logger.debug("... everything looks good for {}", cfs.name);
        return keys;
    }

    private void transferSSTables(SSTableReader sstable) throws Exception
    {
        IPartitioner p = sstable.getPartitioner();
        List<Range<Token>> ranges = new ArrayList<>();
        ranges.add(new Range<>(p.getMinimumToken(), p.getToken(ByteBufferUtil.bytes("key1"))));
        ranges.add(new Range<>(p.getToken(ByteBufferUtil.bytes("key2")), p.getMinimumToken()));
        transfer(sstable, ranges);
    }

    private void transferRanges(ColumnFamilyStore cfs) throws Exception
    {
        IPartitioner p = cfs.getPartitioner();
        List<Range<Token>> ranges = new ArrayList<>();
        // wrapped range
        ranges.add(new Range<Token>(p.getToken(ByteBufferUtil.bytes("key1")), p.getToken(ByteBufferUtil.bytes("key0"))));
        new StreamPlan("StreamingTransferTest").transferRanges(LOCAL, cfs.keyspace.getName(), ranges, cfs.getColumnFamilyName()).execute().get();
        verifyConnectionsAreClosed();
    }

    private void transfer(SSTableReader sstable, List<Range<Token>> ranges) throws Exception
    {
        new StreamPlan("StreamingTransferTest").transferFiles(LOCAL, makeStreamingDetails(ranges, Refs.tryRef(Arrays.asList(sstable)))).execute().get();
        verifyConnectionsAreClosed();
    }

    /**
     * Test that finished incoming connections are removed from MessagingService (CASSANDRA-11854)
     */
    private void verifyConnectionsAreClosed() throws InterruptedException
    {
        //after stream session is finished, message handlers may take several milliseconds to be closed
        outer:
        for (int i = 0; i <= 10; i++)
        {
            for (MessagingService.SocketThread socketThread : MessagingService.instance().getSocketThreads())
                if (!socketThread.connections.isEmpty())
                {
                    Thread.sleep(100);
                    continue outer;
                }
            return;
        }
        fail("Streaming connections remain registered in MessagingService");
    }

    private Collection<StreamSession.SSTableStreamingSections> makeStreamingDetails(List<Range<Token>> ranges, Refs<SSTableReader> sstables)
    {
        ArrayList<StreamSession.SSTableStreamingSections> details = new ArrayList<>();
        for (SSTableReader sstable : sstables)
        {
            details.add(new StreamSession.SSTableStreamingSections(sstables.get(sstable),
                                                                   sstable.getPositionsForRanges(ranges),
                                                                   sstable.estimatedKeysForRanges(ranges), sstable.getSSTableMetadata().repairedAt));
        }
        return details;
    }

    private void doTransferTable(boolean transferSSTables) throws Exception
    {
        final Keyspace keyspace = Keyspace.open(KEYSPACE1);
        final ColumnFamilyStore cfs = keyspace.getColumnFamilyStore(CF_INDEX);

        List<String> keys = createAndTransfer(cfs, new Mutator()
        {
            public void mutate(String key, String col, long timestamp) throws Exception
            {
                long val = key.hashCode();

                RowUpdateBuilder builder = new RowUpdateBuilder(cfs.metadata, timestamp, key);
                builder.clustering(col).add("birthdate", ByteBufferUtil.bytes(val));
                builder.build().applyUnsafe();
            }
        }, transferSSTables);

        // confirm that the secondary index was recovered
        for (String key : keys)
        {
            long val = key.hashCode();

            // test we can search:
            UntypedResultSet result = QueryProcessor.executeInternal(String.format("SELECT * FROM \"%s\".\"%s\" WHERE birthdate = %d",
                    cfs.metadata.ksName, cfs.metadata.cfName, val));
            assertEquals(1, result.size());

            assert result.iterator().next().getBytes("key").equals(ByteBufferUtil.bytes(key));
        }
    }

    /**
     * Test to make sure RangeTombstones at column index boundary transferred correctly.
     */
    @Test
    public void testTransferRangeTombstones() throws Exception
    {
        String ks = KEYSPACE1;
        String cfname = "StandardInteger1";
        Keyspace keyspace = Keyspace.open(ks);
        ColumnFamilyStore cfs = keyspace.getColumnFamilyStore(cfname);
        ClusteringComparator comparator = cfs.getComparator();

        String key = "key1";


        RowUpdateBuilder updates = new RowUpdateBuilder(cfs.metadata, FBUtilities.timestampMicros(), key);

        // add columns of size slightly less than column_index_size to force insert column index
        updates.clustering(1)
                .add("val", ByteBuffer.wrap(new byte[DatabaseDescriptor.getColumnIndexSize() - 64]))
                .build()
                .apply();

        updates = new RowUpdateBuilder(cfs.metadata, FBUtilities.timestampMicros(), key);
        updates.clustering(6)
                .add("val", ByteBuffer.wrap(new byte[DatabaseDescriptor.getColumnIndexSize()]))
                .build()
                .apply();

        // add RangeTombstones
        //updates = new RowUpdateBuilder(cfs.metadata, FBUtilities.timestampMicros() + 1 , key);
        //updates.addRangeTombstone(Slice.make(comparator, comparator.make(2), comparator.make(4)))
        //        .build()
        //        .apply();


        updates = new RowUpdateBuilder(cfs.metadata, FBUtilities.timestampMicros() + 1, key);
        updates.addRangeTombstone(Slice.make(comparator.make(5), comparator.make(7)))
                .build()
                .apply();

        cfs.forceBlockingFlush();

        SSTableReader sstable = cfs.getLiveSSTables().iterator().next();
        cfs.clearUnsafe();
        transferSSTables(sstable);

        // confirm that a single SSTable was transferred and registered
        assertEquals(1, cfs.getLiveSSTables().size());

        Row r = Util.getOnlyRow(Util.cmd(cfs).build());
        Assert.assertFalse(r.isEmpty());
        Assert.assertTrue(1 == Int32Type.instance.compose(r.clustering().get(0)));
    }

    @Test
    public void testTransferTableViaRanges() throws Exception
    {
        doTransferTable(false);
    }

    @Test
    public void testTransferTableViaSSTables() throws Exception
    {
        doTransferTable(true);
    }

    /*
    @Test
    public void testTransferTableCounter() throws Exception
    {
        final Keyspace keyspace = Keyspace.open(KEYSPACE1);
        final ColumnFamilyStore cfs = keyspace.getColumnFamilyStore("Counter1");
        final CounterContext cc = new CounterContext();

        final Map<String, ColumnFamily> cleanedEntries = new HashMap<>();

        List<String> keys = createAndTransfer(cfs, new Mutator()
        {
            // Creates a new SSTable per key: all will be merged before streaming.
            public void mutate(String key, String col, long timestamp) throws Exception
            {
                Map<String, ColumnFamily> entries = new HashMap<>();
                ColumnFamily cf = ArrayBackedSortedColumns.factory.create(cfs.metadata);
                ColumnFamily cfCleaned = ArrayBackedSortedColumns.factory.create(cfs.metadata);
                CounterContext.ContextState state = CounterContext.ContextState.allocate(0, 1, 3);
                state.writeLocal(CounterId.fromInt(2), 9L, 3L);
                state.writeRemote(CounterId.fromInt(4), 4L, 2L);
                state.writeRemote(CounterId.fromInt(6), 3L, 3L);
                state.writeRemote(CounterId.fromInt(8), 2L, 4L);
                cf.addColumn(new BufferCounterCell(cellname(col), state.context, timestamp));
                cfCleaned.addColumn(new BufferCounterCell(cellname(col), cc.clearAllLocal(state.context), timestamp));

                entries.put(key, cf);
                cleanedEntries.put(key, cfCleaned);
                cfs.addSSTable(SSTableUtils.prepare()
                    .ks(keyspace.getName())
                    .cf(cfs.name)
                    .generation(0)
                    .write(entries));
            }
        }, true);

        // filter pre-cleaned entries locally, and ensure that the end result is equal
        cleanedEntries.keySet().retainAll(keys);
        SSTableReader cleaned = SSTableUtils.prepare()
            .ks(keyspace.getName())
            .cf(cfs.name)
            .generation(0)
            .write(cleanedEntries);
        SSTableReader streamed = cfs.getLiveSSTables().iterator().next();
        SSTableUtils.assertContentEquals(cleaned, streamed);

        // Retransfer the file, making sure it is now idempotent (see CASSANDRA-3481)
        cfs.clearUnsafe();
        transferSSTables(streamed);
        SSTableReader restreamed = cfs.getLiveSSTables().iterator().next();
        SSTableUtils.assertContentEquals(streamed, restreamed);
    }

    @Test
    public void testTransferTableMultiple() throws Exception
    {
        // write temporary SSTables, but don't register them
        Set<String> content = new HashSet<>();
        content.add("test");
        content.add("test2");
        content.add("test3");
        SSTableReader sstable = new SSTableUtils(KEYSPACE1, CF_STANDARD).prepare().write(content);
        String keyspaceName = sstable.getKeyspaceName();
        String cfname = sstable.getColumnFamilyName();

        content = new HashSet<>();
        content.add("transfer1");
        content.add("transfer2");
        content.add("transfer3");
        SSTableReader sstable2 = SSTableUtils.prepare().write(content);

        // transfer the first and last key
        IPartitioner p = Util.testPartitioner();
        List<Range<Token>> ranges = new ArrayList<>();
        ranges.add(new Range<>(p.getMinimumToken(), p.getToken(ByteBufferUtil.bytes("test"))));
        ranges.add(new Range<>(p.getToken(ByteBufferUtil.bytes("transfer2")), p.getMinimumToken()));
        // Acquiring references, transferSSTables needs it
        Refs<SSTableReader> refs = Refs.tryRef(Arrays.asList(sstable, sstable2));
        assert refs != null;
        new StreamPlan("StreamingTransferTest").transferFiles(LOCAL, makeStreamingDetails(ranges, refs)).execute().get();

        // confirm that the sstables were transferred and registered and that 2 keys arrived
        ColumnFamilyStore cfstore = Keyspace.open(keyspaceName).getColumnFamilyStore(cfname);
        List<Row> rows = Util.getRangeSlice(cfstore);
        assertEquals(2, rows.size());
        assert rows.get(0).key.getKey().equals(ByteBufferUtil.bytes("test"));
        assert rows.get(1).key.getKey().equals(ByteBufferUtil.bytes("transfer3"));
        assert rows.get(0).cf.getColumnCount() == 1;
        assert rows.get(1).cf.getColumnCount() == 1;

        // these keys fall outside of the ranges and should not be transferred
        assert cfstore.getColumnFamily(QueryFilter.getIdentityFilter(Util.dk("transfer1"), "Standard1", System.currentTimeMillis())) == null;
        assert cfstore.getColumnFamily(QueryFilter.getIdentityFilter(Util.dk("transfer2"), "Standard1", System.currentTimeMillis())) == null;
        assert cfstore.getColumnFamily(QueryFilter.getIdentityFilter(Util.dk("test2"), "Standard1", System.currentTimeMillis())) == null;
        assert cfstore.getColumnFamily(QueryFilter.getIdentityFilter(Util.dk("test3"), "Standard1", System.currentTimeMillis())) == null;
    }

    @Test
    public void testTransferOfMultipleColumnFamilies() throws Exception
    {
        String keyspace = KEYSPACE_CACHEKEY;
        IPartitioner p = Util.testPartitioner();
        String[] columnFamilies = new String[] { "Standard1", "Standard2", "Standard3" };
        List<SSTableReader> ssTableReaders = new ArrayList<>();

        NavigableMap<DecoratedKey,String> keys = new TreeMap<>();
        for (String cf : columnFamilies)
        {
            Set<String> content = new HashSet<>();
            content.add("data-" + cf + "-1");
            content.add("data-" + cf + "-2");
            content.add("data-" + cf + "-3");
            SSTableUtils.Context context = SSTableUtils.prepare().ks(keyspace).cf(cf);
            ssTableReaders.add(context.write(content));

            // collect dks for each string key
            for (String str : content)
                keys.put(Util.dk(str), cf);
        }

        // transfer the first and last keys
        Map.Entry<DecoratedKey,String> first = keys.firstEntry();
        Map.Entry<DecoratedKey,String> last = keys.lastEntry();
        Map.Entry<DecoratedKey,String> secondtolast = keys.lowerEntry(last.getKey());
        List<Range<Token>> ranges = new ArrayList<>();
        ranges.add(new Range<>(p.getMinimumToken(), first.getKey().getToken()));
        // the left hand side of the range is exclusive, so we transfer from the second-to-last token
        ranges.add(new Range<>(secondtolast.getKey().getToken(), p.getMinimumToken()));

        // Acquiring references, transferSSTables needs it
        Refs<SSTableReader> refs = Refs.tryRef(ssTableReaders);
        if (refs == null)
            throw new AssertionError();

        new StreamPlan("StreamingTransferTest").transferFiles(LOCAL, makeStreamingDetails(ranges, refs)).execute().get();

        // check that only two keys were transferred
        for (Map.Entry<DecoratedKey,String> entry : Arrays.asList(first, last))
        {
            ColumnFamilyStore store = Keyspace.open(keyspace).getColumnFamilyStore(entry.getValue());
            List<Row> rows = Util.getRangeSlice(store);
            assertEquals(rows.toString(), 1, rows.size());
            assertEquals(entry.getKey(), rows.get(0).key);
        }
    }

    @Test
    public void testRandomSSTableTransfer() throws Exception
    {
        final Keyspace keyspace = Keyspace.open(KEYSPACE1);
        final ColumnFamilyStore cfs = keyspace.getColumnFamilyStore("Standard1");
        Mutator mutator = new Mutator()
        {
            public void mutate(String key, String colName, long timestamp) throws Exception
            {
                ColumnFamily cf = ArrayBackedSortedColumns.factory.create(keyspace.getName(), cfs.name);
                cf.addColumn(column(colName, "value", timestamp));
                cf.addColumn(new BufferCell(cellname("birthdate"), ByteBufferUtil.bytes(new Date(timestamp).toString()), timestamp));
                Mutation rm = new Mutation(KEYSPACE1, ByteBufferUtil.bytes(key), cf);
                logger.debug("Applying row to transfer {}", rm);
                rm.applyUnsafe();
            }
        };
        // write a lot more data so the data is spread in more than 1 chunk.
        for (int i = 1; i <= 6000; i++)
            mutator.mutate("key" + i, "col" + i, System.currentTimeMillis());
        cfs.forceBlockingFlush();
        Util.compactAll(cfs, Integer.MAX_VALUE).get();
        SSTableReader sstable = cfs.getLiveSSTables().iterator().next();
        cfs.clearUnsafe();

        IPartitioner p = Util.testPartitioner();
        List<Range<Token>> ranges = new ArrayList<>();
        ranges.add(new Range<>(p.getToken(ByteBufferUtil.bytes("key1")), p.getToken(ByteBufferUtil.bytes("key1000"))));
        ranges.add(new Range<>(p.getToken(ByteBufferUtil.bytes("key5")), p.getToken(ByteBufferUtil.bytes("key500"))));
        ranges.add(new Range<>(p.getToken(ByteBufferUtil.bytes("key9")), p.getToken(ByteBufferUtil.bytes("key900"))));
        transfer(sstable, ranges);
        assertEquals(1, cfs.getLiveSSTables().size());
        assertEquals(7, Util.getRangeSlice(cfs).size());
    }
    */
    public interface Mutator
    {
        public void mutate(String key, String col, long timestamp) throws Exception;
    }
}<|MERGE_RESOLUTION|>--- conflicted
+++ resolved
@@ -46,14 +46,9 @@
 import org.apache.cassandra.dht.IPartitioner;
 import org.apache.cassandra.dht.Range;
 import org.apache.cassandra.dht.Token;
-<<<<<<< HEAD
+import org.apache.cassandra.net.MessagingService;
 import org.apache.cassandra.io.sstable.format.SSTableReader;
 import org.apache.cassandra.schema.KeyspaceParams;
-=======
-import org.apache.cassandra.io.sstable.SSTableUtils;
-import org.apache.cassandra.locator.SimpleStrategy;
-import org.apache.cassandra.net.MessagingService;
->>>>>>> 3b448b33
 import org.apache.cassandra.service.StorageService;
 import org.apache.cassandra.utils.ByteBufferUtil;
 import org.apache.cassandra.utils.FBUtilities;
@@ -333,7 +328,7 @@
         updates = new RowUpdateBuilder(cfs.metadata, FBUtilities.timestampMicros(), key);
         updates.clustering(6)
                 .add("val", ByteBuffer.wrap(new byte[DatabaseDescriptor.getColumnIndexSize()]))
-                .build()
+               .build()
                 .apply();
 
         // add RangeTombstones
