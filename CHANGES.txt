--- conflicted
+++ resolved
@@ -1,12 +1,8 @@
-<<<<<<< HEAD
 3.0.11
  * AnticompactionRequestSerializer serializedSize is incorrect (CASSANDRA-12934)
  * Prevent reloading of logback.xml from UDF sandbox (CASSANDRA-12535)
 Merged from 2.2:
-=======
-2.2.9
  * cqlsh: fix DESC TYPES errors (CASSANDRA-12914)
->>>>>>> b9217ac1
  * Fix leak on skipped SSTables in sstableupgrade (CASSANDRA-12899)
  * Avoid blocking gossip during pending range calculation (CASSANDRA-12281)
 
