--- conflicted
+++ resolved
@@ -1,9 +1,6 @@
 2.2.7
-<<<<<<< HEAD
  * cqlsh: fix tab completion for case-sensitive identifiers (CASSANDRA-11664)
-=======
  * Avoid showing estimated key as -1 in tablestats (CASSANDRA-11587)
->>>>>>> 43e9d293
  * Fix possible race condition in CommitLog.recover (CASSANDRA-11743)
  * Enable client encryption in sstableloader with cli options (CASSANDRA-11708)
  * Possible memory leak in NIODataInputStream (CASSANDRA-11867)
