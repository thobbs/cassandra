--- conflicted
+++ resolved
@@ -1,12 +1,5 @@
-<<<<<<< HEAD
 3.0.1
  * Avoid MV race during node decommission (CASSANDRA-10674)
-=======
-2.2.5
- * Make JSON date formatter thread-safe (CASSANDRA-10814)
- * Fix regression in split size on CqlInputFormat (CASSANDRA-10835)
- * Better handling of SSL connection errors inter-node (CASSANDRA-10816)
->>>>>>> 391832c8
  * Disable reloading of GossipingPropertyFileSnitch (CASSANDRA-9474)
  * Handle single-column deletions correction in materialized views
    when the column is part of the view primary key (CASSANDRA-10796)
@@ -32,6 +25,7 @@
  * Keep the file open in trySkipCache (CASSANDRA-10669)
  * Updated trigger example (CASSANDRA-10257)
 Merged from 2.2:
+ * Make JSON date formatter thread-safe (CASSANDRA-10814)
  * Fix regression on split size in CqlInputFormat (CASSANDRA-10835)
  * Better handling of SSL connection errors inter-node (CASSANDRA-10816)
  * Verify tables in pseudo-system keyspaces at startup (CASSANDRA-10761)
