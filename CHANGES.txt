--- conflicted
+++ resolved
@@ -1,4 +1,3 @@
-<<<<<<< HEAD
 3.0.9
  * Handle composite prefixes with final EOC=0 as in 2.x and refactor LegacyLayout.decodeBound (CASSANDRA-12423)
  * Fix paging for 2.x to 3.x upgrades (CASSANDRA-11195)
@@ -53,11 +52,8 @@
  * Fix JsonTransformer output of partition with deletion info (CASSANDRA-12418)
  * Fix NPE in SSTableLoader when specifying partial directory path (CASSANDRA-12609)
 Merged from 2.2:
-=======
-2.2.8
  * Decrement pending range calculator jobs counter in finally block
   (CASSANDRA-12554)
->>>>>>> b749cd52
  * Add local address entry in PropertyFileSnitch (CASSANDRA-11332)
  * cqlshlib tests: increase default execute timeout (CASSANDRA-12481)
  * Forward writes to replacement node when replace_address != broadcast_address (CASSANDRA-8523)
