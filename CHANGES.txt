--- conflicted
+++ resolved
@@ -1,8 +1,6 @@
 3.0
-<<<<<<< HEAD
  * Fix AssertionError while flushing memtable due to materialized views
    incorrectly inserting empty rows (CASSANDRA-10614)
-=======
  * Don't use -1 for the position of partition key in schema (CASSANDRA-10491)
  * Fix distinct queries in mixed version cluster (CASSANDRA-10573)
  * Skip sstable on clustering in names query (CASSANDRA-10571)
@@ -11,7 +9,6 @@
  * Make sure EACH_QUORUM reads are using NTS (CASSANDRA-10584)
  * Fix MV replica filtering for non-NetworkTopologyStrategy (CASSANDRA-10634)
  * (Hadoop) fix CIF describeSplits() not handling 0 size estimates (CASSANDRA-10600)
->>>>>>> cfbe2d35
  * Fix reading of legacy sstables (CASSANDRA-10590)
  * Use CQL type names in schema metadata tables (CASSANDRA-10365)
  * Guard batchlog replay against integer division by zero (CASSANDRA-9223)
