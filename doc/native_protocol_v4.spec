--- conflicted
+++ resolved
@@ -557,7 +557,6 @@
             (<ksname><tablename>)?<name><typecode>
           The initial <ksname> and <tablename> are two [string], and are only present
           if the Global_tables_spec flag is not set. The <column_name> is a
-<<<<<<< HEAD
           [string] that describes the column.  The string value is dependent
           on the context.  In results to SELECT statements, this will either
           be the user-chosen alias or the selection used (often a column name,
@@ -567,60 +566,7 @@
             - The column name corresponding to the bind marker, if "anonymous"
               bind markers are used.
           The <typecode> is a [type], as described in Section 6.
-=======
-          [string] and <type> is an [option] that correspond to the description
-          (what this description is depends a bit on the context: in results to
-          selects, this will be either the user chosen alias or the selection used
-          (often a colum name, but it can be a function call too). In results to
-          a PREPARE, this will be either the name of the bind variable corresponding
-          or the column name for the variable if it is "anonymous") and type of
-          the corresponding result. The option for <type> is either a native
-          type (see below), in which case the option has no value, or a
-          'custom' type, in which case the value is a [string] representing
-          the full qualified class name of the type represented. Valid option
-          ids are:
-            0x0000    Custom: the value is a [string], see above.
-            0x0001    Ascii
-            0x0002    Bigint
-            0x0003    Blob
-            0x0004    Boolean
-            0x0005    Counter
-            0x0006    Decimal
-            0x0007    Double
-            0x0008    Float
-            0x0009    Int
-            0x000B    Timestamp
-            0x000C    Uuid
-            0x000D    Varchar
-            0x000E    Varint
-            0x000F    Timeuuid
-            0x0010    Inet
-            0x0011    Date
-            0x0012    Time
-            0x0020    List: the value is an [option], representing the type
-                            of the elements of the list.
-            0x0021    Map: the value is two [option], representing the types of the
-                           keys and values of the map
-            0x0022    Set: the value is an [option], representing the type
-                            of the elements of the set
-            0x0030    UDT: the value is <ks><udt_name><n><name_1><type_1>...<name_n><type_n>
-                           where:
-                              - <ks> is a [string] representing the keyspace name this
-                                UDT is part of.
-                              - <udt_name> is a [string] representing the UDT name.
-                              - <n> is a [short] reprensenting the number of fields of
-                                the UDT, and thus the number of <name_i><type_i> pair
-                                following
-                              - <name_i> is a [string] representing the name of the
-                                i_th field of the UDT.
-                              - <type_i> is an [option] representing the type of the
-                                i_th field of the UDT.
-            0x0031    Tuple: the value is <n><type_1>...<type_n> where <n> is a [short]
-                             representing the number of value in the type, and <type_i>
-                             are [option] representing the type of the i_th component
-                             of the tuple
-
->>>>>>> 87d56d12
+
     - <rows_count> is an [int] representing the number of rows present in this
       result. Those rows are serialized in the <rows_content> part.
     - <rows_content> is composed of <row_1>...<row_m> where m is <rows_count>.
@@ -865,7 +811,15 @@
 
   TODO can clients actually get counter values, not bigints?
 
-6.6 decimal
+6.6 date
+
+  Type code: 0x0011
+
+  Values of the date type are encoded as 32-bit unsigned integers
+  representing a number of days with the epoch (January 1st, 1970)
+  at the center of the range (2^31).
+
+6.7 decimal
 
   Type code: 0x0006
 
@@ -874,31 +828,31 @@
   of the unscaled value.  The encoded value represents "<unscaled>E<-scale>".
   In other words, "<unscaled> * 10 ^ (-1 * <scale>)".
 
-6.7 double
+6.8 double
 
   Type code: 0x0007
 
   An eight-byte floating point number in the IEEE 754 binary64 format.
 
-6.8 float
+6.9 float
 
   Type code: 0x0008
 
   An four-byte floating point number in the IEEE 754 binary32 format.
 
-6.9 inet
+6.10 inet
 
   Type code: 0x0010
 
   A 4 byte or 16 byte sequence denoting an IPv4 or IPv6 address, respectively.
 
-6.10 int
+6.11 int
 
   Type code: 0x0009
 
   A four-byte two's complement integer.
 
-6.11 list
+6.12 list
 
   Type code: 0x0020, followed by a second [type] code representing
              the type of the elements in the list.
@@ -906,7 +860,7 @@
   A [int] n indicating the number of elements in the list, followed by n
   elements.  Each element is [bytes] representing the serialized value.
 
-6.12 map
+6.13 map
 
   Type code: 0x0021, followed by two [type] codes representing
              the types of keys and values in the map, respectively.
@@ -915,7 +869,7 @@
   n entries.  Each entry is composed of two [bytes] representing the key
   and value.
 
-6.13 set
+6.14 set
 
   Type code: 0x0022, followed by a second [type] code representing
              the type of the elements in the set.
@@ -923,13 +877,20 @@
   A [int] n indicating the number of elements in the set, followed by n
   elements.  Each element is [bytes] representing the serialized value.
 
-6.14 text
+6.15 text
 
   Type code: 0x000D
 
   A sequence of bytes conforming to the UTF-8 specifications.
 
-6.15 timestamp
+6.16 time
+
+  Type code: 0x0012
+
+  A 64-bit integer representing the time of day as a nanosecond offset
+  from 00:00:00 (midnight).
+
+6.17 timestamp
 
   Type code: 0x000B
 
@@ -937,19 +898,19 @@
   offset from the unix epoch (00:00:00, January 1st, 1970).  Negative values
   represent a negative offset from the epoch.
 
-6.16 uuid
+6.18 uuid
 
   Type code: 0x000C
 
   A 16 byte sequence representing any valid UUID as defined by RFC 4122.
 
-6.17 varchar
+6.19 varchar
 
   Type code: 0x000D
 
   An alias of the "text" type.
 
-6.18 varint
+6.20 varint
 
   Type code: 0x000E
 
@@ -973,13 +934,13 @@
   value.  Implementors should pad positive values that have a MSB >= 0x80
   with a leading 0x00 byte.
 
-6.19 timeuuid
+6.21 timeuuid
 
   Type code: 0x000F
 
   A 16 byte sequence representing a version 1 UUID as defined by RFC 4122.
 
-6.20 tuple
+6.22 tuple
 
   Type code: 0x0031, followed by <n><type_1>...<type_n>, where:
               - <n> is a [short] representing the number of types to follow.
@@ -993,7 +954,7 @@
 
   Within a tuple, all data types should use the v3 protocol serialization format.
 
-6.21 User Defined Type
+6.23 User Defined Type
 
   Type code: 0x0031, followed by <ks><udt_name><n><name_1><type_1>...<name_n><type_n>
              where:
@@ -1016,7 +977,7 @@
   Within a user-defined type value, all data types should use the v3 protocol
   serialization format.
 
-6.22. Custom Types
+6.24. Custom Types
 
   Type code: 0x0000, followed by a [string] representing the fully-qualified
              class name of the type represented.
