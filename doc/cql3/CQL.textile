--- conflicted
+++ resolved
@@ -1737,14 +1737,8 @@
 
 h3. 3.0.1
 
-<<<<<<< HEAD
-* "Date strings":#usingdates (and timestamps) are no longer accepted as valid @timeuuid@ values. Doing so was a bug in the sense that date string are not valid @timeuuid@, and it was thus resulting in "confusing behaviors":https://issues.apache.org/jira/browse/CASSANDRA-4936.  However, the following new methods have been added to help working with @timeuuid@: @now@, @minTimeuuid@, @maxTimeuuid@ , @dateOf@ and @unixTimestampOf@. See the "section dedicated to these methods":#usingtimeuuid for more detail.
-* "Float constants":#constants now support the exponent notation. In other words, @4.2E10@ is now a valid floating point value.
-=======
 * "Date strings":#usingtimestamps (and timestamps) are no longer accepted as valid @timeuuid@ values. Doing so was a bug in the sense that date string are not valid @timeuuid@, and it was thus resulting in "confusing behaviors":https://issues.apache.org/jira/browse/CASSANDRA-4936.  However, the following new methods have been added to help working with @timeuuid@: @now@, @minTimeuuid@, @maxTimeuuid@ , @dateOf@ and @unixTimestampOf@. See the "section dedicated to these methods":#usingtimeuuid for more detail.
 * "Float constants"#constants now support the exponent notation. In other words, @4.2E10@ is now a valid floating point value.
->>>>>>> 3a6bcb5a
-
 
 h2. Versioning
 
